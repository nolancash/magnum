/*
    This file is part of Magnum.

    Copyright © 2010, 2011, 2012, 2013, 2014, 2015
              Vladimír Vondruš <mosra@centrum.cz>

    Permission is hereby granted, free of charge, to any person obtaining a
    copy of this software and associated documentation files (the "Software"),
    to deal in the Software without restriction, including without limitation
    the rights to use, copy, modify, merge, publish, distribute, sublicense,
    and/or sell copies of the Software, and to permit persons to whom the
    Software is furnished to do so, subject to the following conditions:

    The above copyright notice and this permission notice shall be included
    in all copies or substantial portions of the Software.

    THE SOFTWARE IS PROVIDED "AS IS", WITHOUT WARRANTY OF ANY KIND, EXPRESS OR
    IMPLIED, INCLUDING BUT NOT LIMITED TO THE WARRANTIES OF MERCHANTABILITY,
    FITNESS FOR A PARTICULAR PURPOSE AND NONINFRINGEMENT. IN NO EVENT SHALL
    THE AUTHORS OR COPYRIGHT HOLDERS BE LIABLE FOR ANY CLAIM, DAMAGES OR OTHER
    LIABILITY, WHETHER IN AN ACTION OF CONTRACT, TORT OR OTHERWISE, ARISING
    FROM, OUT OF OR IN CONNECTION WITH THE SOFTWARE OR THE USE OR OTHER
    DEALINGS IN THE SOFTWARE.
*/

#include <sstream>
#include <Corrade/Containers/ArrayView.h>
#include <Corrade/TestSuite/Tester.h>
#include <Corrade/TestSuite/Compare/Container.h>
#include <Corrade/Utility/Directory.h>

#include "Magnum/ColorFormat.h"
#include "Magnum/Trade/ImageData.h"
#include "MagnumPlugins/TgaImporter/TgaImporter.h"

#include "configure.h"

namespace Magnum { namespace Trade { namespace Test {

class TgaImporterTest: public TestSuite::Tester {
    public:
        TgaImporterTest();

        void openNonexistent();
        void openShort();
        void paletted();
        void compressed();

        void colorBits16();
        void colorBits24();
        void colorBits32();

        void grayscaleBits8();
        void grayscaleBits16();

        void file();
};

TgaImporterTest::TgaImporterTest() {
    addTests<TgaImporterTest>({&TgaImporterTest::openNonexistent,
              &TgaImporterTest::openShort,
              &TgaImporterTest::paletted,
              &TgaImporterTest::compressed,

              &TgaImporterTest::colorBits16,
              &TgaImporterTest::colorBits24,
              &TgaImporterTest::colorBits32,

              &TgaImporterTest::grayscaleBits8,
              &TgaImporterTest::grayscaleBits16,

              &TgaImporterTest::file});
}

void TgaImporterTest::openNonexistent() {
    std::ostringstream debug;
    Error::setOutput(&debug);

    TgaImporter importer;
    CORRADE_VERIFY(!importer.openFile("nonexistent.file"));
    CORRADE_COMPARE(debug.str(), "Trade::TgaImporter::openFile(): cannot open file nonexistent.file\n");
}

void TgaImporterTest::openShort() {
    TgaImporter importer;
    const char data[] = { 0, 1, 0, 0, 0, 0, 0, 0, 0, 0, 0, 0, 0, 0, 0, 0, 0 };
    CORRADE_VERIFY(importer.openData(data));

    std::ostringstream debug;
    Error::setOutput(&debug);
    CORRADE_VERIFY(!importer.image2D(0));
    CORRADE_COMPARE(debug.str(), "Trade::TgaImporter::image2D(): the file is too short: 17 bytes\n");
}

void TgaImporterTest::paletted() {
    TgaImporter importer;
    const char data[] = { 0, 1, 0, 0, 0, 0, 0, 0, 0, 0, 0, 0, 0, 0, 0, 0, 0, 0 };
    CORRADE_VERIFY(importer.openData(data));

    std::ostringstream debug;
    Error::setOutput(&debug);
    CORRADE_VERIFY(!importer.image2D(0));
    CORRADE_COMPARE(debug.str(), "Trade::TgaImporter::image2D(): paletted files are not supported\n");
}

void TgaImporterTest::compressed() {
    TgaImporter importer;
    const char data[] = { 0, 0, 9, 0, 0, 0, 0, 0, 0, 0, 0, 0, 0, 0, 0, 0, 0, 0 };
    CORRADE_VERIFY(importer.openData(data));

    std::ostringstream debug;
    Error::setOutput(&debug);
    CORRADE_VERIFY(!importer.image2D(0));
    CORRADE_COMPARE(debug.str(), "Trade::TgaImporter::image2D(): unsupported (compressed?) image type: 9\n");
}

void TgaImporterTest::colorBits16() {
    TgaImporter importer;
    const char data[] = { 0, 0, 2, 0, 0, 0, 0, 0, 0, 0, 0, 0, 0, 0, 0, 0, 16, 0 };
    CORRADE_VERIFY(importer.openData(data));

    std::ostringstream debug;
    Error::setOutput(&debug);
    CORRADE_VERIFY(!importer.image2D(0));
    CORRADE_COMPARE(debug.str(), "Trade::TgaImporter::image2D(): unsupported color bits-per-pixel: 16\n");
}

void TgaImporterTest::colorBits24() {
    TgaImporter importer;
    const char data[] = {
        0, 0, 2, 0, 0, 0, 0, 0, 0, 0, 0, 0, 2, 0, 3, 0, 24, 0,
        1, 2, 3, 2, 3, 4,
        3, 4, 5, 4, 5, 6,
        5, 6, 7, 6, 7, 8
    };
    const char pixels[] = {
        3, 2, 1, 4, 3, 2,
        5, 4, 3, 6, 5, 4,
        7, 6, 5, 8, 7, 6
    };
    CORRADE_VERIFY(importer.openData(data));

    std::optional<Trade::ImageData2D> image = importer.image2D(0);
    CORRADE_VERIFY(image);
    CORRADE_COMPARE(image->format(), ColorFormat::RGB);
    CORRADE_COMPARE(image->size(), Vector2i(2, 3));
    CORRADE_COMPARE(image->type(), ColorType::UnsignedByte);
<<<<<<< HEAD
    /* GCC 4.5 can't handle {} here */
    CORRADE_COMPARE(std::string(image->data(), 2*3*3),
                    std::string(pixels, 2*3*3));
=======
    CORRADE_COMPARE_AS(image->data(), Containers::ArrayView<const char>{pixels},
        TestSuite::Compare::Container);
>>>>>>> 6cb4f7d7
}

void TgaImporterTest::colorBits32() {
    TgaImporter importer;
    const char data[] = {
        0, 0, 2, 0, 0, 0, 0, 0, 0, 0, 0, 0, 2, 0, 3, 0, 32, 0,
        1, 2, 3, 1, 2, 3, 4, 1,
        3, 4, 5, 1, 4, 5, 6, 1,
        5, 6, 7, 1, 6, 7, 8, 1
    };
    const char pixels[] = {
        3, 2, 1, 1, 4, 3, 2, 1,
        5, 4, 3, 1, 6, 5, 4, 1,
        7, 6, 5, 1, 8, 7, 6, 1
    };
    CORRADE_VERIFY(importer.openData(data));

    std::optional<Trade::ImageData2D> image = importer.image2D(0);
    CORRADE_VERIFY(image);
    CORRADE_COMPARE(image->format(), ColorFormat::RGBA);
    CORRADE_COMPARE(image->size(), Vector2i(2, 3));
    CORRADE_COMPARE(image->type(), ColorType::UnsignedByte);
<<<<<<< HEAD
    /* GCC 4.5 can't handle {} here */
    CORRADE_COMPARE(std::string(image->data(), 2*3*3),
                    std::string(pixels, 2*3*3));
=======
    CORRADE_COMPARE_AS(image->data(), Containers::ArrayView<const char>{pixels},
        TestSuite::Compare::Container);
>>>>>>> 6cb4f7d7
}

void TgaImporterTest::grayscaleBits8() {
    TgaImporter importer;
    const char data[] = {
        0, 0, 3, 0, 0, 0, 0, 0, 0, 0, 0, 0, 2, 0, 3, 0, 8, 0,
        1, 2,
        3, 4,
        5, 6
    };
    CORRADE_VERIFY(importer.openData(data));

    std::optional<Trade::ImageData2D> image = importer.image2D(0);
    CORRADE_VERIFY(image);
    #ifndef MAGNUM_TARGET_GLES2
    CORRADE_COMPARE(image->format(), ColorFormat::Red);
    #else
    CORRADE_COMPARE(image->format(), ColorFormat::Luminance);
    #endif
    CORRADE_COMPARE(image->size(), Vector2i(2, 3));
    CORRADE_COMPARE(image->type(), ColorType::UnsignedByte);
<<<<<<< HEAD
    /* GCC 4.5 can't handle {} here */
    CORRADE_COMPARE(std::string(image->data(), 2*3),
                    std::string(data + 18, 2*3));
=======
    CORRADE_COMPARE_AS(image->data(), Containers::ArrayView<const char>{data}.suffix(18),
        TestSuite::Compare::Container);
>>>>>>> 6cb4f7d7
}

void TgaImporterTest::grayscaleBits16() {
    TgaImporter importer;
    const char data[] = { 0, 0, 3, 0, 0, 0, 0, 0, 0, 0, 0, 0, 0, 0, 0, 0, 16, 0 };
    CORRADE_VERIFY(importer.openData(data));

    std::ostringstream debug;
    Error::setOutput(&debug);
    CORRADE_VERIFY(!importer.image2D(0));
    CORRADE_COMPARE(debug.str(), "Trade::TgaImporter::image2D(): unsupported grayscale bits-per-pixel: 16\n");
}

void TgaImporterTest::file() {
    TgaImporter importer;
    const char data[] = {
        0, 0, 3, 0, 0, 0, 0, 0, 0, 0, 0, 0, 2, 0, 3, 0, 8, 0,
        1, 2,
        3, 4,
        5, 6
    };
    CORRADE_VERIFY(importer.openFile(Utility::Directory::join(TGAIMPORTER_TEST_DIR, "file.tga")));

    std::optional<Trade::ImageData2D> image = importer.image2D(0);
    CORRADE_VERIFY(image);
    #ifndef MAGNUM_TARGET_GLES2
    CORRADE_COMPARE(image->format(), ColorFormat::Red);
    #else
    CORRADE_COMPARE(image->format(), ColorFormat::Luminance);
    #endif
    CORRADE_COMPARE(image->size(), Vector2i(2, 3));
    CORRADE_COMPARE(image->type(), ColorType::UnsignedByte);
<<<<<<< HEAD
    /* GCC 4.5 can't handle {} here */
    CORRADE_COMPARE(std::string(image->data(), 2*3),
                    std::string(data + 18, 2*3));
=======
    CORRADE_COMPARE_AS(image->data(), Containers::ArrayView<const char>{data}.suffix(18),
        TestSuite::Compare::Container);
>>>>>>> 6cb4f7d7
}

}}}

CORRADE_TEST_MAIN(Magnum::Trade::Test::TgaImporterTest)<|MERGE_RESOLUTION|>--- conflicted
+++ resolved
@@ -145,14 +145,8 @@
     CORRADE_COMPARE(image->format(), ColorFormat::RGB);
     CORRADE_COMPARE(image->size(), Vector2i(2, 3));
     CORRADE_COMPARE(image->type(), ColorType::UnsignedByte);
-<<<<<<< HEAD
-    /* GCC 4.5 can't handle {} here */
-    CORRADE_COMPARE(std::string(image->data(), 2*3*3),
-                    std::string(pixels, 2*3*3));
-=======
     CORRADE_COMPARE_AS(image->data(), Containers::ArrayView<const char>{pixels},
         TestSuite::Compare::Container);
->>>>>>> 6cb4f7d7
 }
 
 void TgaImporterTest::colorBits32() {
@@ -175,14 +169,8 @@
     CORRADE_COMPARE(image->format(), ColorFormat::RGBA);
     CORRADE_COMPARE(image->size(), Vector2i(2, 3));
     CORRADE_COMPARE(image->type(), ColorType::UnsignedByte);
-<<<<<<< HEAD
-    /* GCC 4.5 can't handle {} here */
-    CORRADE_COMPARE(std::string(image->data(), 2*3*3),
-                    std::string(pixels, 2*3*3));
-=======
     CORRADE_COMPARE_AS(image->data(), Containers::ArrayView<const char>{pixels},
         TestSuite::Compare::Container);
->>>>>>> 6cb4f7d7
 }
 
 void TgaImporterTest::grayscaleBits8() {
@@ -204,14 +192,8 @@
     #endif
     CORRADE_COMPARE(image->size(), Vector2i(2, 3));
     CORRADE_COMPARE(image->type(), ColorType::UnsignedByte);
-<<<<<<< HEAD
-    /* GCC 4.5 can't handle {} here */
-    CORRADE_COMPARE(std::string(image->data(), 2*3),
-                    std::string(data + 18, 2*3));
-=======
     CORRADE_COMPARE_AS(image->data(), Containers::ArrayView<const char>{data}.suffix(18),
         TestSuite::Compare::Container);
->>>>>>> 6cb4f7d7
 }
 
 void TgaImporterTest::grayscaleBits16() {
@@ -244,14 +226,8 @@
     #endif
     CORRADE_COMPARE(image->size(), Vector2i(2, 3));
     CORRADE_COMPARE(image->type(), ColorType::UnsignedByte);
-<<<<<<< HEAD
-    /* GCC 4.5 can't handle {} here */
-    CORRADE_COMPARE(std::string(image->data(), 2*3),
-                    std::string(data + 18, 2*3));
-=======
     CORRADE_COMPARE_AS(image->data(), Containers::ArrayView<const char>{data}.suffix(18),
         TestSuite::Compare::Container);
->>>>>>> 6cb4f7d7
 }
 
 }}}
