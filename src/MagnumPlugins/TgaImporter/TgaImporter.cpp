/*
    This file is part of Magnum.

    Copyright © 2010, 2011, 2012, 2013, 2014, 2015
              Vladimír Vondruš <mosra@centrum.cz>

    Permission is hereby granted, free of charge, to any person obtaining a
    copy of this software and associated documentation files (the "Software"),
    to deal in the Software without restriction, including without limitation
    the rights to use, copy, modify, merge, publish, distribute, sublicense,
    and/or sell copies of the Software, and to permit persons to whom the
    Software is furnished to do so, subject to the following conditions:

    The above copyright notice and this permission notice shall be included
    in all copies or substantial portions of the Software.

    THE SOFTWARE IS PROVIDED "AS IS", WITHOUT WARRANTY OF ANY KIND, EXPRESS OR
    IMPLIED, INCLUDING BUT NOT LIMITED TO THE WARRANTIES OF MERCHANTABILITY,
    FITNESS FOR A PARTICULAR PURPOSE AND NONINFRINGEMENT. IN NO EVENT SHALL
    THE AUTHORS OR COPYRIGHT HOLDERS BE LIABLE FOR ANY CLAIM, DAMAGES OR OTHER
    LIABILITY, WHETHER IN AN ACTION OF CONTRACT, TORT OR OTHERWISE, ARISING
    FROM, OUT OF OR IN CONNECTION WITH THE SOFTWARE OR THE USE OR OTHER
    DEALINGS IN THE SOFTWARE.
*/

#include "TgaImporter.h"

#include <algorithm>
#include <fstream>
#include <sstream>
#include <Corrade/Utility/Endianness.h>
#include <Corrade/Containers/ArrayView.h>

#include "Magnum/PixelFormat.h"
#include "Magnum/Math/Swizzle.h"
#include "Magnum/Math/Vector4.h"
#include "Magnum/Trade/ImageData.h"
#include "MagnumPlugins/TgaImporter/TgaHeader.h"

#ifdef MAGNUM_TARGET_GLES2
#include "Magnum/Context.h"
#include "Magnum/Extensions.h"
#endif

namespace Magnum { namespace Trade {

<<<<<<< HEAD
namespace {
    constexpr Math::Vector3<UnsignedByte> bgr(const Math::Vector3<UnsignedByte>& vec) {
        return Math::swizzle<'b', 'g', 'r'>(vec);
    }

    constexpr Math::Vector4<UnsignedByte> bgra(const Math::Vector4<UnsignedByte>& vec) {
        return Math::swizzle<'b', 'g', 'r', 'a'>(vec);
    }
}

TgaImporter::TgaImporter(): in(nullptr) {}
=======
TgaImporter::TgaImporter() = default;
>>>>>>> 03c8272a

TgaImporter::TgaImporter(PluginManager::AbstractManager& manager, std::string plugin): AbstractImporter{manager, std::move(plugin)} {}

TgaImporter::~TgaImporter() = default;

auto TgaImporter::doFeatures() const -> Features { return Feature::OpenData; }

bool TgaImporter::doIsOpened() const { return _in; }

<<<<<<< HEAD
void TgaImporter::doOpenData(const Containers::ArrayView<const char> data) {
    /* GCC 4.5 can't handle {} here */
    in = new std::istringstream{std::string(data, data.size())};
}

void TgaImporter::doOpenFile(const std::string& filename) {
    in = new std::ifstream(filename, std::ifstream::binary);
    if(in->good()) return;
=======
void TgaImporter::doClose() { _in = nullptr; }
>>>>>>> 03c8272a

void TgaImporter::doOpenData(const Containers::ArrayView<const char> data) {
    _in = Containers::Array<char>{data.size()};
    std::copy(data.begin(), data.end(), _in.begin());
}

UnsignedInt TgaImporter::doImage2DCount() const { return 1; }

std::optional<ImageData2D> TgaImporter::doImage2D(UnsignedInt) {
    /* Check if the file is long enough */
    if(_in.size() < std::streamoff(sizeof(TgaHeader))) {
        Error() << "Trade::TgaImporter::image2D(): the file is too short:" << _in.size() << "bytes";
        return std::nullopt;
    }

    const TgaHeader& header = *reinterpret_cast<const TgaHeader*>(_in.data());

    /* Size in machine endian */
    const Vector2i size{Utility::Endianness::littleEndian(header.width),
                        Utility::Endianness::littleEndian(header.height)};

    /* Image format */
    PixelFormat format;
    if(header.colorMapType != 0) {
        Error() << "Trade::TgaImporter::image2D(): paletted files are not supported";
        return std::nullopt;
    }

    /* Color */
    if(header.imageType == 2) {
        switch(header.bpp) {
            case 24:
                format = PixelFormat::RGB;
                break;
            case 32:
                format = PixelFormat::RGBA;
                break;
            default:
                Error() << "Trade::TgaImporter::image2D(): unsupported color bits-per-pixel:" << header.bpp;
                return std::nullopt;
        }

    /* Grayscale */
    } else if(header.imageType == 3) {
        #if defined(MAGNUM_TARGET_GLES2) && !defined(MAGNUM_TARGET_WEBGL)
        format = Context::current() && Context::current()->isExtensionSupported<Extensions::GL::EXT::texture_rg>() ?
            PixelFormat::Red : PixelFormat::Luminance;
        #elif !(defined(MAGNUM_TARGET_WEBGL) && defined(MAGNUM_TARGET_GLES2))
        format = PixelFormat::Red;
        #else
        format = PixelFormat::Luminance;
        #endif
        if(header.bpp != 8) {
            Error() << "Trade::TgaImporter::image2D(): unsupported grayscale bits-per-pixel:" << header.bpp;
            return std::nullopt;
        }

    /* Compressed files */
    } else {
        Error() << "Trade::TgaImporter::image2D(): unsupported (compressed?) image type:" << header.imageType;
        return std::nullopt;
    }

    Containers::Array<char> data{std::size_t(size.product())*header.bpp/8};
    std::copy_n(_in + sizeof(TgaHeader), data.size(), data.begin());

    /* Adjust pixel storage if row size is not four byte aligned */
    PixelStorage storage;
    if((size.x()*header.bpp/8)%4 != 0)
        storage.setAlignment(1);

<<<<<<< HEAD
    if(format == ColorFormat::RGB) {
        auto pixels = reinterpret_cast<Math::Vector3<UnsignedByte>*>(data);
        std::transform(pixels, pixels + size.product(), pixels, bgr);
    } else if(format == ColorFormat::RGBA) {
        auto pixels = reinterpret_cast<Math::Vector4<UnsignedByte>*>(data);
        std::transform(pixels, pixels + size.product(), pixels, bgra);
=======
    if(format == PixelFormat::RGB) {
        auto pixels = reinterpret_cast<Math::Vector3<UnsignedByte>*>(data.data());
        std::transform(pixels, pixels + size.product(), pixels,
            [](Math::Vector3<UnsignedByte> pixel) { return Math::swizzle<'b', 'g', 'r'>(pixel); });
    } else if(format == PixelFormat::RGBA) {
        auto pixels = reinterpret_cast<Math::Vector4<UnsignedByte>*>(data.data());
        std::transform(pixels, pixels + size.product(), pixels,
            [](Math::Vector4<UnsignedByte> pixel) { return Math::swizzle<'b', 'g', 'r', 'a'>(pixel); });
>>>>>>> 03c8272a
    }

    return ImageData2D{storage, format, PixelType::UnsignedByte, size, std::move(data)};
}

}}<|MERGE_RESOLUTION|>--- conflicted
+++ resolved
@@ -44,7 +44,6 @@
 
 namespace Magnum { namespace Trade {
 
-<<<<<<< HEAD
 namespace {
     constexpr Math::Vector3<UnsignedByte> bgr(const Math::Vector3<UnsignedByte>& vec) {
         return Math::swizzle<'b', 'g', 'r'>(vec);
@@ -55,10 +54,7 @@
     }
 }
 
-TgaImporter::TgaImporter(): in(nullptr) {}
-=======
 TgaImporter::TgaImporter() = default;
->>>>>>> 03c8272a
 
 TgaImporter::TgaImporter(PluginManager::AbstractManager& manager, std::string plugin): AbstractImporter{manager, std::move(plugin)} {}
 
@@ -68,18 +64,7 @@
 
 bool TgaImporter::doIsOpened() const { return _in; }
 
-<<<<<<< HEAD
-void TgaImporter::doOpenData(const Containers::ArrayView<const char> data) {
-    /* GCC 4.5 can't handle {} here */
-    in = new std::istringstream{std::string(data, data.size())};
-}
-
-void TgaImporter::doOpenFile(const std::string& filename) {
-    in = new std::ifstream(filename, std::ifstream::binary);
-    if(in->good()) return;
-=======
 void TgaImporter::doClose() { _in = nullptr; }
->>>>>>> 03c8272a
 
 void TgaImporter::doOpenData(const Containers::ArrayView<const char> data) {
     _in = Containers::Array<char>{data.size()};
@@ -151,23 +136,12 @@
     if((size.x()*header.bpp/8)%4 != 0)
         storage.setAlignment(1);
 
-<<<<<<< HEAD
-    if(format == ColorFormat::RGB) {
-        auto pixels = reinterpret_cast<Math::Vector3<UnsignedByte>*>(data);
-        std::transform(pixels, pixels + size.product(), pixels, bgr);
-    } else if(format == ColorFormat::RGBA) {
-        auto pixels = reinterpret_cast<Math::Vector4<UnsignedByte>*>(data);
-        std::transform(pixels, pixels + size.product(), pixels, bgra);
-=======
     if(format == PixelFormat::RGB) {
         auto pixels = reinterpret_cast<Math::Vector3<UnsignedByte>*>(data.data());
-        std::transform(pixels, pixels + size.product(), pixels,
-            [](Math::Vector3<UnsignedByte> pixel) { return Math::swizzle<'b', 'g', 'r'>(pixel); });
+        std::transform(pixels, pixels + size.product(), pixels, bgr);
     } else if(format == PixelFormat::RGBA) {
         auto pixels = reinterpret_cast<Math::Vector4<UnsignedByte>*>(data.data());
-        std::transform(pixels, pixels + size.product(), pixels,
-            [](Math::Vector4<UnsignedByte> pixel) { return Math::swizzle<'b', 'g', 'r', 'a'>(pixel); });
->>>>>>> 03c8272a
+        std::transform(pixels, pixels + size.product(), pixels, bgra);
     }
 
     return ImageData2D{storage, format, PixelType::UnsignedByte, size, std::move(data)};
