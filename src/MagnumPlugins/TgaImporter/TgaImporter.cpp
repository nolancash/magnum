/*
    This file is part of Magnum.

    Copyright © 2010, 2011, 2012, 2013, 2014, 2015
              Vladimír Vondruš <mosra@centrum.cz>

    Permission is hereby granted, free of charge, to any person obtaining a
    copy of this software and associated documentation files (the "Software"),
    to deal in the Software without restriction, including without limitation
    the rights to use, copy, modify, merge, publish, distribute, sublicense,
    and/or sell copies of the Software, and to permit persons to whom the
    Software is furnished to do so, subject to the following conditions:

    The above copyright notice and this permission notice shall be included
    in all copies or substantial portions of the Software.

    THE SOFTWARE IS PROVIDED "AS IS", WITHOUT WARRANTY OF ANY KIND, EXPRESS OR
    IMPLIED, INCLUDING BUT NOT LIMITED TO THE WARRANTIES OF MERCHANTABILITY,
    FITNESS FOR A PARTICULAR PURPOSE AND NONINFRINGEMENT. IN NO EVENT SHALL
    THE AUTHORS OR COPYRIGHT HOLDERS BE LIABLE FOR ANY CLAIM, DAMAGES OR OTHER
    LIABILITY, WHETHER IN AN ACTION OF CONTRACT, TORT OR OTHERWISE, ARISING
    FROM, OUT OF OR IN CONNECTION WITH THE SOFTWARE OR THE USE OR OTHER
    DEALINGS IN THE SOFTWARE.
*/

#include "TgaImporter.h"

#include <algorithm>
#include <fstream>
#include <sstream>
#include <Corrade/Utility/Endianness.h>
#include <Corrade/Containers/ArrayView.h>

#include "Magnum/ColorFormat.h"
#include "Magnum/Math/Swizzle.h"
#include "Magnum/Math/Vector4.h"
#include "Magnum/Trade/ImageData.h"
#include "MagnumPlugins/TgaImporter/TgaHeader.h"

#ifdef MAGNUM_TARGET_GLES2
#include "Magnum/Context.h"
#include "Magnum/Extensions.h"
#endif

namespace Magnum { namespace Trade {

#ifdef MAGNUM_TARGET_GLES
namespace {
    constexpr Math::Vector3<UnsignedByte> bgr(const Math::Vector3<UnsignedByte>& vec) {
        return Math::swizzle<'b', 'g', 'r'>(vec);
    }

    constexpr Math::Vector4<UnsignedByte> bgra(const Math::Vector4<UnsignedByte>& vec) {
        return Math::swizzle<'b', 'g', 'r', 'a'>(vec);
    }
}
#endif

TgaImporter::TgaImporter(): in(nullptr) {}

TgaImporter::TgaImporter(PluginManager::AbstractManager& manager, std::string plugin): AbstractImporter(manager, std::move(plugin)), in(nullptr) {}

TgaImporter::~TgaImporter() { close(); }

auto TgaImporter::doFeatures() const -> Features { return Feature::OpenData; }

bool TgaImporter::doIsOpened() const { return in; }

<<<<<<< HEAD
void TgaImporter::doOpenData(const Containers::ArrayReference<const char> data) {
    /* GCC 4.5 can't handle {} here */
    in = new std::istringstream{std::string(data, data.size())};
=======
void TgaImporter::doOpenData(const Containers::ArrayView<const char> data) {
    in = new std::istringstream{{data, data.size()}};
>>>>>>> 99ff54d3
}

void TgaImporter::doOpenFile(const std::string& filename) {
    in = new std::ifstream(filename, std::ifstream::binary);
    if(in->good()) return;

    Error() << "Trade::TgaImporter::openFile(): cannot open file" << filename;
    close();
}

void TgaImporter::doClose() {
    delete in;
    in = nullptr;
}

UnsignedInt TgaImporter::doImage2DCount() const { return 1; }

std::optional<ImageData2D> TgaImporter::doImage2D(UnsignedInt) {
    /* Check if the file is long enough */
    in->seekg(0, std::istream::end);
    std::streamoff filesize = in->tellg();
    in->seekg(0, std::istream::beg);
    if(filesize < std::streamoff(sizeof(TgaHeader))) {
        Error() << "Trade::TgaImporter::image2D(): the file is too short:" << filesize << "bytes";
        return std::nullopt;
    }

    TgaHeader header;
    in->read(reinterpret_cast<char*>(&header), sizeof(TgaHeader));

    /* Convert to machine endian */
    header.width = Utility::Endianness::littleEndian(header.width);
    header.height = Utility::Endianness::littleEndian(header.height);

    /* Image format */
    ColorFormat format;
    if(header.colorMapType != 0) {
        Error() << "Trade::TgaImporter::image2D(): paletted files are not supported";
        return std::nullopt;
    }

    /* Color */
    if(header.imageType == 2) {
        switch(header.bpp) {
            case 24:
                format = ColorFormat::RGB;
                break;
            case 32:
                format = ColorFormat::RGBA;
                break;
            default:
                Error() << "Trade::TgaImporter::image2D(): unsupported color bits-per-pixel:" << header.bpp;
                return std::nullopt;
        }

    /* Grayscale */
    } else if(header.imageType == 3) {
        #if defined(MAGNUM_TARGET_GLES2) && !defined(MAGNUM_TARGET_WEBGL)
        format = Context::current() && Context::current()->isExtensionSupported<Extensions::GL::EXT::texture_rg>() ?
            ColorFormat::Red : ColorFormat::Luminance;
        #elif !(defined(MAGNUM_TARGET_WEBGL) && defined(MAGNUM_TARGET_GLES2))
        format = ColorFormat::Red;
        #else
        format = ColorFormat::Luminance;
        #endif
        if(header.bpp != 8) {
            Error() << "Trade::TgaImporter::image2D(): unsupported grayscale bits-per-pixel:" << header.bpp;
            return std::nullopt;
        }

    /* Compressed files */
    } else {
        Error() << "Trade::TgaImporter::image2D(): unsupported (compressed?) image type:" << header.imageType;
        return std::nullopt;
    }

    const std::size_t dataSize = header.width*header.height*header.bpp/8;
    char* const data = new char[dataSize];
    in->read(data, dataSize);

    Vector2i size(header.width, header.height);

    if(format == ColorFormat::RGB) {
        auto pixels = reinterpret_cast<Math::Vector3<UnsignedByte>*>(data);
        std::transform(pixels, pixels + size.product(), pixels, bgr);
    } else if(format == ColorFormat::RGBA) {
        auto pixels = reinterpret_cast<Math::Vector4<UnsignedByte>*>(data);
        std::transform(pixels, pixels + size.product(), pixels, bgra);
    }

    return ImageData2D(format, ColorType::UnsignedByte, size, data);
}

}}<|MERGE_RESOLUTION|>--- conflicted
+++ resolved
@@ -44,7 +44,6 @@
 
 namespace Magnum { namespace Trade {
 
-#ifdef MAGNUM_TARGET_GLES
 namespace {
     constexpr Math::Vector3<UnsignedByte> bgr(const Math::Vector3<UnsignedByte>& vec) {
         return Math::swizzle<'b', 'g', 'r'>(vec);
@@ -54,7 +53,6 @@
         return Math::swizzle<'b', 'g', 'r', 'a'>(vec);
     }
 }
-#endif
 
 TgaImporter::TgaImporter(): in(nullptr) {}
 
@@ -66,14 +64,9 @@
 
 bool TgaImporter::doIsOpened() const { return in; }
 
-<<<<<<< HEAD
-void TgaImporter::doOpenData(const Containers::ArrayReference<const char> data) {
+void TgaImporter::doOpenData(const Containers::ArrayView<const char> data) {
     /* GCC 4.5 can't handle {} here */
     in = new std::istringstream{std::string(data, data.size())};
-=======
-void TgaImporter::doOpenData(const Containers::ArrayView<const char> data) {
-    in = new std::istringstream{{data, data.size()}};
->>>>>>> 99ff54d3
 }
 
 void TgaImporter::doOpenFile(const std::string& filename) {
