/*
    This file is part of Magnum.

    Copyright © 2010, 2011, 2012, 2013, 2014, 2015
              Vladimír Vondruš <mosra@centrum.cz>

    Permission is hereby granted, free of charge, to any person obtaining a
    copy of this software and associated documentation files (the "Software"),
    to deal in the Software without restriction, including without limitation
    the rights to use, copy, modify, merge, publish, distribute, sublicense,
    and/or sell copies of the Software, and to permit persons to whom the
    Software is furnished to do so, subject to the following conditions:

    The above copyright notice and this permission notice shall be included
    in all copies or substantial portions of the Software.

    THE SOFTWARE IS PROVIDED "AS IS", WITHOUT WARRANTY OF ANY KIND, EXPRESS OR
    IMPLIED, INCLUDING BUT NOT LIMITED TO THE WARRANTIES OF MERCHANTABILITY,
    FITNESS FOR A PARTICULAR PURPOSE AND NONINFRINGEMENT. IN NO EVENT SHALL
    THE AUTHORS OR COPYRIGHT HOLDERS BE LIABLE FOR ANY CLAIM, DAMAGES OR OTHER
    LIABILITY, WHETHER IN AN ACTION OF CONTRACT, TORT OR OTHERWISE, ARISING
    FROM, OUT OF OR IN CONNECTION WITH THE SOFTWARE OR THE USE OR OTHER
    DEALINGS IN THE SOFTWARE.
*/

#include "TgaImageConverter.h"

#include <algorithm>
#include <fstream>
#include <tuple>
#include <Corrade/Containers/Array.h>
#include <Corrade/Utility/Endianness.h>

#include "Magnum/Image.h"
#include "Magnum/PixelFormat.h"
#include "Magnum/Math/Swizzle.h"
#include "Magnum/Math/Vector4.h"
#include "MagnumPlugins/TgaImporter/TgaHeader.h"

namespace Magnum { namespace Trade {

namespace {
    constexpr Math::Vector3<UnsignedByte> bgr(const Math::Vector3<UnsignedByte>& vec) {
        return Math::swizzle<'b', 'g', 'r'>(vec);
    }

    constexpr Math::Vector4<UnsignedByte> bgra(const Math::Vector4<UnsignedByte>& vec) {
        return Math::swizzle<'b', 'g', 'r', 'a'>(vec);
    }
}

TgaImageConverter::TgaImageConverter() = default;

TgaImageConverter::TgaImageConverter(PluginManager::AbstractManager& manager, std::string plugin): AbstractImageConverter(manager, std::move(plugin)) {}

auto TgaImageConverter::doFeatures() const -> Features { return Feature::ConvertData; }

Containers::Array<char> TgaImageConverter::doExportToData(const ImageView2D& image) {
    #ifndef MAGNUM_TARGET_GLES
    if(image.storage().swapBytes()) {
        Error() << "Trade::TgaImageConverter::exportToData(): pixel byte swap is not supported";
        return nullptr;
    }
    #endif

    if(image.format() != PixelFormat::RGB &&
       image.format() != PixelFormat::RGBA
       #if !(defined(MAGNUM_TARGET_WEBGL) && defined(MAGNUM_TARGET_GLES2))
       && image.format() != PixelFormat::Red
       #endif
       #ifdef MAGNUM_TARGET_GLES2
       && image.format() != PixelFormat::Luminance
       #endif
       )
    {
        Error() << "Trade::TgaImageConverter::exportToData(): unsupported color format" << image.format();
        return {};
    }

    if(image.type() != PixelType::UnsignedByte) {
        Error() << "Trade::TgaImageConverter::exportToData(): unsupported color type" << image.type();
        return {};
    }

    /* Initialize data buffer */
    const auto pixelSize = UnsignedByte(image.pixelSize());
    Containers::Array<char> data{Containers::ValueInit, sizeof(TgaHeader) + pixelSize*image.size().product()};

    /* Fill header */
    auto header = reinterpret_cast<TgaHeader*>(data.begin());
    switch(image.format()) {
        case PixelFormat::RGB:
        case PixelFormat::RGBA:
            header->imageType = 2;
            break;
        #if !(defined(MAGNUM_TARGET_WEBGL) && defined(MAGNUM_TARGET_GLES2))
        case PixelFormat::Red:
        #endif
        #ifdef MAGNUM_TARGET_GLES2
        case PixelFormat::Luminance:
        #endif
            header->imageType = 3;
            break;
        default: CORRADE_ASSERT_UNREACHABLE();
    }
    header->bpp = pixelSize*8;
    header->width = UnsignedShort(Utility::Endianness::littleEndian(image.size().x()));
    header->height = UnsignedShort(Utility::Endianness::littleEndian(image.size().y()));

    /* Image data pointer including skip */
    const char* imageData = image.data() + std::get<0>(image.dataProperties());

    /* Fill data or copy them row by row if we need to drop the padding */
    const std::size_t rowSize = image.size().x()*pixelSize;
    const std::size_t rowStride = std::get<1>(image.dataProperties()).x();
    if(rowStride != rowSize) {
        for(std::int_fast32_t y = 0; y != image.size().y(); ++y)
            std::copy_n(imageData + y*rowStride, rowSize, data.begin() + sizeof(TgaHeader) + y*rowSize);
    } else std::copy_n(imageData, pixelSize*image.size().product(), data.begin() + sizeof(TgaHeader));

    if(image.format() == PixelFormat::RGB) {
        auto pixels = reinterpret_cast<Math::Vector3<UnsignedByte>*>(data.begin()+sizeof(TgaHeader));
<<<<<<< HEAD
        std::transform(pixels, pixels + image.size().product(), pixels, bgr);
    } else if(image.format() == ColorFormat::RGBA) {
=======
        std::transform(pixels, pixels + image.size().product(), pixels,
            [](Math::Vector3<UnsignedByte> pixel) { return Math::swizzle<'b', 'g', 'r'>(pixel); });
    } else if(image.format() == PixelFormat::RGBA) {
>>>>>>> 03c8272a
        auto pixels = reinterpret_cast<Math::Vector4<UnsignedByte>*>(data.begin()+sizeof(TgaHeader));
        std::transform(pixels, pixels + image.size().product(), pixels, bgra);
    }

    return data;
}

}}<|MERGE_RESOLUTION|>--- conflicted
+++ resolved
@@ -120,14 +120,8 @@
 
     if(image.format() == PixelFormat::RGB) {
         auto pixels = reinterpret_cast<Math::Vector3<UnsignedByte>*>(data.begin()+sizeof(TgaHeader));
-<<<<<<< HEAD
         std::transform(pixels, pixels + image.size().product(), pixels, bgr);
-    } else if(image.format() == ColorFormat::RGBA) {
-=======
-        std::transform(pixels, pixels + image.size().product(), pixels,
-            [](Math::Vector3<UnsignedByte> pixel) { return Math::swizzle<'b', 'g', 'r'>(pixel); });
     } else if(image.format() == PixelFormat::RGBA) {
->>>>>>> 03c8272a
         auto pixels = reinterpret_cast<Math::Vector4<UnsignedByte>*>(data.begin()+sizeof(TgaHeader));
         std::transform(pixels, pixels + image.size().product(), pixels, bgra);
     }
