/*
    This file is part of Magnum.

    Copyright © 2010, 2011, 2012, 2013, 2014, 2015
              Vladimír Vondruš <mosra@centrum.cz>

    Permission is hereby granted, free of charge, to any person obtaining a
    copy of this software and associated documentation files (the "Software"),
    to deal in the Software without restriction, including without limitation
    the rights to use, copy, modify, merge, publish, distribute, sublicense,
    and/or sell copies of the Software, and to permit persons to whom the
    Software is furnished to do so, subject to the following conditions:

    The above copyright notice and this permission notice shall be included
    in all copies or substantial portions of the Software.

    THE SOFTWARE IS PROVIDED "AS IS", WITHOUT WARRANTY OF ANY KIND, EXPRESS OR
    IMPLIED, INCLUDING BUT NOT LIMITED TO THE WARRANTIES OF MERCHANTABILITY,
    FITNESS FOR A PARTICULAR PURPOSE AND NONINFRINGEMENT. IN NO EVENT SHALL
    THE AUTHORS OR COPYRIGHT HOLDERS BE LIABLE FOR ANY CLAIM, DAMAGES OR OTHER
    LIABILITY, WHETHER IN AN ACTION OF CONTRACT, TORT OR OTHERWISE, ARISING
    FROM, OUT OF OR IN CONNECTION WITH THE SOFTWARE OR THE USE OR OTHER
    DEALINGS IN THE SOFTWARE.
*/

#include <sstream>
#include <tuple>
#include <Corrade/Containers/Array.h>
#include <Corrade/TestSuite/Tester.h>
#include <Corrade/TestSuite/Compare/Container.h>
#include <Corrade/Utility/Directory.h>

#include "Magnum/Image.h"
#include "Magnum/PixelFormat.h"
#include "Magnum/Trade/ImageData.h"
#include "MagnumPlugins/TgaImageConverter/TgaImageConverter.h"
#include "MagnumPlugins/TgaImporter/TgaImporter.h"

#include "configure.h"

namespace Magnum { namespace Trade { namespace Test {

class TgaImageConverterTest: public TestSuite::Tester {
    public:
        explicit TgaImageConverterTest();

        void wrongFormat();
        void wrongType();

        void rgb();
        void rgba();
};

namespace {
    /* Padded to four byte alignment (the resulting file is *not* padded) */
    constexpr char OriginalDataRGB[] = {
        /* Skip */
        0, 0, 0, 0, 0, 0, 0, 0,

        1, 2, 3, 2, 3, 4, 0, 0,
        3, 4, 5, 4, 5, 6, 0, 0,
        5, 6, 7, 6, 7, 8, 0, 0
    };
    constexpr char ConvertedDataRGB[] = {
        1, 2, 3, 2, 3, 4,
        3, 4, 5, 4, 5, 6,
        5, 6, 7, 6, 7, 8
    };

    const ImageView2D OriginalRGB{PixelStorage{}.setSkip({0, 1, 0}),
        PixelFormat::RGB, PixelType::UnsignedByte, {2, 3}, OriginalDataRGB};

    constexpr char OriginalDataRGBA[] = {
        1, 2, 3, 4, 2, 3, 4, 5,
        3, 4, 5, 6, 4, 5, 6, 7,
        5, 6, 7, 8, 6, 7, 8, 9
    };
    const ImageView2D OriginalRGBA{PixelFormat::RGBA, PixelType::UnsignedByte, {2, 3}, OriginalDataRGBA};
}

TgaImageConverterTest::TgaImageConverterTest() {
    addTests<TgaImageConverterTest>({&TgaImageConverterTest::wrongFormat,
              &TgaImageConverterTest::wrongType,

              &TgaImageConverterTest::rgb,
              &TgaImageConverterTest::rgba});
}

void TgaImageConverterTest::wrongFormat() {
    ImageView2D image(PixelFormat::RG, PixelType::UnsignedByte, {}, nullptr);

    std::ostringstream out;
    Error::setOutput(&out);

    const auto data = TgaImageConverter().exportToData(image);
    CORRADE_VERIFY(!data);
    CORRADE_COMPARE(out.str(), "Trade::TgaImageConverter::exportToData(): unsupported color format PixelFormat::RG\n");
}

void TgaImageConverterTest::wrongType() {
    ImageView2D image(PixelFormat::Red, PixelType::Float, {}, nullptr);

    std::ostringstream out;
    Error::setOutput(&out);

    const auto data = TgaImageConverter().exportToData(image);
    CORRADE_VERIFY(!data);
    CORRADE_COMPARE(out.str(), "Trade::TgaImageConverter::exportToData(): unsupported color type PixelType::Float\n");
}

void TgaImageConverterTest::rgb() {
    const auto data = TgaImageConverter().exportToData(OriginalRGB);

    TgaImporter importer;
    CORRADE_VERIFY(importer.openData(data));
    std::optional<Trade::ImageData2D> converted = importer.image2D(0);
    CORRADE_VERIFY(converted);

    CORRADE_COMPARE(converted->storage().alignment(), 1);
    CORRADE_COMPARE(converted->size(), Vector2i(2, 3));
    CORRADE_COMPARE(converted->format(), PixelFormat::RGB);
    CORRADE_COMPARE(converted->type(), PixelType::UnsignedByte);
    CORRADE_COMPARE_AS(converted->data(), Containers::ArrayView<const char>{ConvertedDataRGB},
        TestSuite::Compare::Container);
}

void TgaImageConverterTest::rgba() {
    const auto data = TgaImageConverter().exportToData(OriginalRGBA);

    TgaImporter importer;
    CORRADE_VERIFY(importer.openData(data));
    std::optional<Trade::ImageData2D> converted = importer.image2D(0);
    CORRADE_VERIFY(converted);

    CORRADE_COMPARE(converted->storage().alignment(), 4);
    CORRADE_COMPARE(converted->size(), Vector2i(2, 3));
<<<<<<< HEAD
    CORRADE_COMPARE(converted->format(), ColorFormat::RGB);
    CORRADE_COMPARE(converted->type(), ColorType::UnsignedByte);
    /* GCC 4.5 can't handle {} here */
    CORRADE_COMPARE(std::string(converted->data(), 2*3*3),
                    std::string(original.data(), 2*3*3));
=======
    CORRADE_COMPARE(converted->format(), PixelFormat::RGBA);
    CORRADE_COMPARE(converted->type(), PixelType::UnsignedByte);
    CORRADE_COMPARE_AS(converted->data(), Containers::ArrayView<const char>{OriginalDataRGBA},
        TestSuite::Compare::Container);
>>>>>>> 03c8272a
}

}}}

CORRADE_TEST_MAIN(Magnum::Trade::Test::TgaImageConverterTest)<|MERGE_RESOLUTION|>--- conflicted
+++ resolved
@@ -134,18 +134,10 @@
 
     CORRADE_COMPARE(converted->storage().alignment(), 4);
     CORRADE_COMPARE(converted->size(), Vector2i(2, 3));
-<<<<<<< HEAD
-    CORRADE_COMPARE(converted->format(), ColorFormat::RGB);
-    CORRADE_COMPARE(converted->type(), ColorType::UnsignedByte);
-    /* GCC 4.5 can't handle {} here */
-    CORRADE_COMPARE(std::string(converted->data(), 2*3*3),
-                    std::string(original.data(), 2*3*3));
-=======
     CORRADE_COMPARE(converted->format(), PixelFormat::RGBA);
     CORRADE_COMPARE(converted->type(), PixelType::UnsignedByte);
     CORRADE_COMPARE_AS(converted->data(), Containers::ArrayView<const char>{OriginalDataRGBA},
         TestSuite::Compare::Container);
->>>>>>> 03c8272a
 }
 
 }}}
