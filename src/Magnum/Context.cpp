--- conflicted
+++ resolved
@@ -494,13 +494,8 @@
 
     /* Mark all extensions from past versions as supported */
     for(std::size_t i = 0; i != future; ++i)
-<<<<<<< HEAD
         for(auto it = Extension::extensions(versions[i]).begin(); it != Extension::extensions(versions[i]).end(); ++it)
-            extensionStatus.set(it->_index);
-=======
-        for(const Extension& extension: Extension::extensions(versions[i]))
-            _extensionStatus.set(extension._index);
->>>>>>> d36b7aca
+            _extensionStatus.set(it->_index);
 
     /* List of extensions from future versions (extensions from current and
        previous versions should be supported automatically, so we don't need
