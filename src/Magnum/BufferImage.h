--- conflicted
+++ resolved
@@ -104,13 +104,8 @@
         typename DimensionTraits<Dimensions, Int>::VectorType size() const { return _size; }
 
         /** @copydoc Image::dataSize() */
-<<<<<<< HEAD
         std::size_t dataSize(const typename DimensionTraits<Dimensions, Int>::VectorType& size) const {
-            return Implementation::imageDataSize<dimensions>(*this, _format, _type, size);
-=======
-        std::size_t dataSize(const VectorTypeFor<dimensions, Int>& size) const {
             return Implementation::imageDataSize<dimensions>(_format, _type, size);
->>>>>>> 83606652
         }
 
         /** @brief Image buffer */
