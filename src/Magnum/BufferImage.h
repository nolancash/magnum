--- conflicted
+++ resolved
@@ -208,13 +208,8 @@
             setData({}, format, type, size, Containers::ArrayView<const void>{data}, usage);
         }
         /* To avoid ambiguous overload when passing Containers::Array */
-<<<<<<< HEAD
         template<class T> void setData(PixelFormat format, PixelType type, const typename DimensionTraits<Dimensions, Int>::VectorType& size, const Containers::Array<T>& data, BufferUsage usage) {
-            setData({}, format, type, size, Containers::ArrayView<const void>{data}, usage);
-=======
-        template<class T> void setData(PixelFormat format, PixelType type, const VectorTypeFor<dimensions, Int>& size, const Containers::Array<T>& data, BufferUsage usage) {
             setData({}, format, type, size, Containers::ArrayView<const void>(data), usage);
->>>>>>> 6e98f514
         }
         #endif
         #endif
