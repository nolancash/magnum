--- conflicted
+++ resolved
@@ -104,13 +104,8 @@
         typename DimensionTraits<Dimensions, Int>::VectorType size() const { return _size; }
 
         /** @copydoc Image::dataSize() */
-<<<<<<< HEAD
         std::size_t dataSize(const typename DimensionTraits<Dimensions, Int>::VectorType& size) const {
-            return AbstractImage::dataSize<dimensions>(size);
-=======
-        std::size_t dataSize(const VectorTypeFor<dimensions, Int>& size) const {
             return Implementation::imageDataSize<dimensions>(*this, _format, _type, size);
->>>>>>> a87aa431
         }
 
         /** @brief Image buffer */
