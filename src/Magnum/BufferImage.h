--- conflicted
+++ resolved
@@ -67,32 +67,28 @@
          * @todo Make it more flexible (usable with
          *      @extension{ARB,buffer_storage}, avoiding relocations...)
          */
-<<<<<<< HEAD
-        explicit BufferImage(ColorFormat format, ColorType type, const typename DimensionTraits<Dimensions, Int>::VectorType& size, const void* data, BufferUsage usage);
-=======
-        explicit BufferImage(PixelStorage storage, PixelFormat format, PixelType type, const VectorTypeFor<dimensions, Int>& size, Containers::ArrayView<const void> data, BufferUsage usage);
+        explicit BufferImage(PixelStorage storage, PixelFormat format, PixelType type, const typename DimensionTraits<Dimensions, Int>::VectorType& size, Containers::ArrayView<const void> data, BufferUsage usage);
 
         /** @overload
          * Similar to the above, but uses default @ref PixelStorage parameters.
          */
-        explicit BufferImage(PixelFormat format, PixelType type, const VectorTypeFor<dimensions, Int>& size, Containers::ArrayView<const void> data, BufferUsage usage): BufferImage{{}, format, type, size, data, usage} {}
+        explicit BufferImage(PixelFormat format, PixelType type, const typename DimensionTraits<Dimensions, Int>::VectorType& size, Containers::ArrayView<const void> data, BufferUsage usage): BufferImage{{}, format, type, size, data, usage} {}
 
         #ifdef MAGNUM_BUILD_DEPRECATED
         /** @copybrief BufferImage(PixelFormat, PixelType, const VectorTypeFor<dimensions, Int>&, Containers::ArrayView<const void>, BufferUsage)
          * @deprecated Use @ref BufferImage(PixelFormat, PixelType, const VectorTypeFor<dimensions, Int>&, Containers::ArrayView<const void>, BufferUsage)
          *      instead.
          */
-        explicit CORRADE_DEPRECATED("use BufferImage(PixelFormat, PixelType, const VectorTypeFor&, Containers::ArrayView, BufferUsage) instead") BufferImage(PixelFormat format, PixelType type, const VectorTypeFor<dimensions, Int>& size, const void* data, BufferUsage usage): BufferImage{{}, format, type, size, {data, Implementation::imageDataSizeFor(format, type, size)}, usage} {}
+        explicit CORRADE_DEPRECATED("use BufferImage(PixelFormat, PixelType, const VectorTypeFor&, Containers::ArrayView, BufferUsage) instead") BufferImage(PixelFormat format, PixelType type, const typename DimensionTraits<Dimensions, Int>::VectorType& size, const void* data, BufferUsage usage): BufferImage{{}, format, type, size, {data, Implementation::imageDataSizeFor(format, type, size)}, usage} {}
 
         #ifndef DOXYGEN_GENERATING_OUTPUT
         /* To avoid decay of sized arrays and nullptr to const void* and
            unwanted use of deprecated function */
-        template<class T, std::size_t dataSize> explicit BufferImage(PixelFormat format, PixelType type, const VectorTypeFor<dimensions, Int>& size, const T(&data)[dataSize], BufferUsage usage): BufferImage{{}, format, type, size, Containers::ArrayView<const void>{data}, usage} {}
+        template<class T, std::size_t dataSize> explicit BufferImage(PixelFormat format, PixelType type, const typename DimensionTraits<Dimensions, Int>::VectorType& size, const T(&data)[dataSize], BufferUsage usage): BufferImage{{}, format, type, size, Containers::ArrayView<const void>{data}, usage} {}
         /* To avoid ambiguous overload when passing Containers::Array */
-        template<class T> explicit BufferImage(PixelFormat format, PixelType type, const VectorTypeFor<dimensions, Int>& size, const Containers::Array<T>& data, BufferUsage usage): BufferImage{{}, format, type, size, Containers::ArrayView<const void>{data}, usage} {}
-        #endif
-        #endif
->>>>>>> 03c8272a
+        template<class T> explicit BufferImage(PixelFormat format, PixelType type, const typename DimensionTraits<Dimensions, Int>::VectorType& size, const Containers::Array<T>& data, BufferUsage usage): BufferImage{{}, format, type, size, Containers::ArrayView<const void>{data}, usage} {}
+        #endif
+        #endif
 
         /**
          * @brief Constructor
@@ -144,19 +140,13 @@
         /** @brief Image size */
         typename DimensionTraits<Dimensions, Int>::VectorType size() const { return _size; }
 
-<<<<<<< HEAD
-        /** @copydoc Image::dataSize() */
-        std::size_t dataSize(const typename DimensionTraits<Dimensions, Int>::VectorType& size) const {
-            return Implementation::imageDataSize<dimensions>(_format, _type, size);
-=======
         /**
          * @brief Image data properties
          *
          * See @ref PixelStorage::dataProperties() for more information.
          */
-        std::tuple<std::size_t, VectorTypeFor<dimensions, std::size_t>, std::size_t> dataProperties() const {
+        std::tuple<std::size_t, typename DimensionTraits<dimensions, std::size_t>::VectorType, std::size_t> dataProperties() const {
             return Implementation::imageDataProperties<dimensions>(*this);
->>>>>>> 03c8272a
         }
 
         /** @brief Currently allocated data size */
@@ -181,15 +171,12 @@
          * @todo Make it more flexible (usable with
          *      @extension{ARB,buffer_storage}, avoiding relocations...)
          */
-<<<<<<< HEAD
-        void setData(ColorFormat format, ColorType type, const typename DimensionTraits<Dimensions, Int>::VectorType& size, const void* data, BufferUsage usage);
-=======
-        void setData(PixelStorage storage, PixelFormat format, PixelType type, const VectorTypeFor<dimensions, Int>& size, Containers::ArrayView<const void> data, BufferUsage usage);
+        void setData(PixelStorage storage, PixelFormat format, PixelType type, const typename DimensionTraits<Dimensions, Int>::VectorType& size, Containers::ArrayView<const void> data, BufferUsage usage);
 
         /** @overload
          * Similar to the above, but uses default @ref PixelStorage parameters.
          */
-        void setData(PixelFormat format, PixelType type, const VectorTypeFor<dimensions, Int>& size, Containers::ArrayView<const void> data, BufferUsage usage) {
+        void setData(PixelFormat format, PixelType type, const typename DimensionTraits<Dimensions, Int>::VectorType& size, Containers::ArrayView<const void> data, BufferUsage usage) {
             setData({}, format, type, size, data, usage);
         }
 
@@ -198,23 +185,22 @@
          * @deprecated Use @ref setData(PixelFormat, PixelType, const VectorTypeFor<dimensions, Int>&, Containers::ArrayView<const void>, BufferUsage)
          *      instead.
          */
-        void CORRADE_DEPRECATED("use setData(PixelFormat, PixelType, const VectorTypeFor&, Containers::ArrayView, BufferUsage) instead") setData(PixelFormat format, PixelType type, const VectorTypeFor<dimensions, Int>& size, const void* data, BufferUsage usage) {
+        void CORRADE_DEPRECATED("use setData(PixelFormat, PixelType, const VectorTypeFor&, Containers::ArrayView, BufferUsage) instead") setData(PixelFormat format, PixelType type, const typename DimensionTraits<Dimensions, Int>::VectorType& size, const void* data, BufferUsage usage) {
             setData({}, format, type, size, {data, Implementation::imageDataSizeFor(format, type, size)}, usage);
         }
 
         #ifndef DOXYGEN_GENERATING_OUTPUT
         /* To avoid decay of sized char arrays and nullptr to const void* and
            unwanted use of deprecated function */
-        template<class T, std::size_t dataSize> void setData(PixelFormat format, PixelType type, const VectorTypeFor<dimensions, Int>& size, const T(&data)[dataSize], BufferUsage usage) {
+        template<class T, std::size_t dataSize> void setData(PixelFormat format, PixelType type, const typename DimensionTraits<Dimensions, Int>::VectorType& size, const T(&data)[dataSize], BufferUsage usage) {
             setData({}, format, type, size, Containers::ArrayView<const void>{data}, usage);
         }
         /* To avoid ambiguous overload when passing Containers::Array */
-        template<class T> void setData(PixelFormat format, PixelType type, const VectorTypeFor<dimensions, Int>& size, const Containers::Array<T>& data, BufferUsage usage) {
+        template<class T> void setData(PixelFormat format, PixelType type, const typename DimensionTraits<Dimensions, Int>::VectorType& size, const Containers::Array<T>& data, BufferUsage usage) {
             setData({}, format, type, size, Containers::ArrayView<const void>{data}, usage);
         }
         #endif
         #endif
->>>>>>> 03c8272a
 
     private:
         PixelStorage _storage;
@@ -269,12 +255,8 @@
          * @requires_gl Compressed pixel storage is hardcoded in OpenGL ES and
          *      WebGL.
          */
-<<<<<<< HEAD
-        explicit CompressedBufferImage(CompressedColorFormat format, const typename DimensionTraits<Dimensions, Int>::VectorType& size, Containers::ArrayView<const void> data, BufferUsage usage);
-=======
-        explicit CompressedBufferImage(CompressedPixelStorage storage, CompressedPixelFormat format, const VectorTypeFor<dimensions, Int>& size, Containers::ArrayView<const void> data, BufferUsage usage);
-        #endif
->>>>>>> 03c8272a
+        explicit CompressedBufferImage(CompressedPixelStorage storage, CompressedPixelFormat format, const typename DimensionTraits<dimensions, Int>::VectorType& size, Containers::ArrayView<const void> data, BufferUsage usage);
+        #endif
 
         /**
          * @brief Constructor
@@ -286,7 +268,7 @@
          * Similar the above, but uses default @ref CompressedPixelStorage
          * parameters (or the hardcoded ones in OpenGL ES and WebGL).
          */
-        explicit CompressedBufferImage(CompressedPixelFormat format, const VectorTypeFor<dimensions, Int>& size, Containers::ArrayView<const void> data, BufferUsage usage);
+        explicit CompressedBufferImage(CompressedPixelFormat format, const typename DimensionTraits<dimensions, Int>::VectorType& size, Containers::ArrayView<const void> data, BufferUsage usage);
 
         #ifndef MAGNUM_TARGET_GLES
         /**
@@ -352,7 +334,7 @@
          * @requires_gl Compressed pixel storage is hardcoded in OpenGL ES and
          *      WebGL.
          */
-        std::tuple<std::size_t, VectorTypeFor<dimensions, std::size_t>, std::size_t> dataProperties() const {
+        std::tuple<std::size_t, typename DimensionTraits<dimensions, std::size_t>::VectorType, std::size_t> dataProperties() const {
             return Implementation::compressedImageDataProperties<dimensions>(*this);
         }
         #endif
@@ -381,10 +363,7 @@
          * @todo Make it more flexible (usable with
          *      @extension{ARB,buffer_storage}, avoiding relocations...)
          */
-<<<<<<< HEAD
-        void setData(CompressedColorFormat format, const typename DimensionTraits<Dimensions, Int>::VectorType& size, Containers::ArrayView<const void> data, BufferUsage usage);
-=======
-        void setData(CompressedPixelStorage storage, CompressedPixelFormat format, const VectorTypeFor<dimensions, Int>& size, Containers::ArrayView<const void> data, BufferUsage usage);
+        void setData(CompressedPixelStorage storage, CompressedPixelFormat format, const typename DimensionTraits<dimensions, Int>::VectorType& size, Containers::ArrayView<const void> data, BufferUsage usage);
         #endif
 
         /**
@@ -397,8 +376,7 @@
          * Similar the above, but uses default @ref CompressedPixelStorage
          * parameters (or the hardcoded ones in OpenGL ES and WebGL).
          */
-        void setData(CompressedPixelFormat format, const VectorTypeFor<dimensions, Int>& size, Containers::ArrayView<const void> data, BufferUsage usage);
->>>>>>> 03c8272a
+        void setData(CompressedPixelFormat format, const typename DimensionTraits<dimensions, Int>::VectorType& size, Containers::ArrayView<const void> data, BufferUsage usage);
 
     private:
         #ifndef MAGNUM_TARGET_GLES
@@ -455,11 +433,11 @@
 }
 
 #ifndef MAGNUM_TARGET_GLES
-template<UnsignedInt dimensions> inline CompressedBufferImage<dimensions>::CompressedBufferImage(const CompressedPixelFormat format, const VectorTypeFor<dimensions, Int>& size, const Containers::ArrayView<const void> data, const BufferUsage usage): CompressedBufferImage{{}, format, size, data, usage} {}
+template<UnsignedInt dimensions> inline CompressedBufferImage<dimensions>::CompressedBufferImage(const CompressedPixelFormat format, const typename DimensionTraits<dimensions, Int>::VectorType& size, const Containers::ArrayView<const void> data, const BufferUsage usage): CompressedBufferImage{{}, format, size, data, usage} {}
 
 template<UnsignedInt dimensions> inline CompressedBufferImage<dimensions>::CompressedBufferImage(): CompressedBufferImage{CompressedPixelStorage{}} {}
 
-template<UnsignedInt dimensions> inline void CompressedBufferImage<dimensions>::setData(const CompressedPixelFormat format, const VectorTypeFor<dimensions, Int>& size, const Containers::ArrayView<const void> data, const BufferUsage usage) {
+template<UnsignedInt dimensions> inline void CompressedBufferImage<dimensions>::setData(const CompressedPixelFormat format, const typename DimensionTraits<dimensions, Int>::VectorType& size, const Containers::ArrayView<const void> data, const BufferUsage usage) {
     setData({}, format, size, data, usage);
 }
 #endif
