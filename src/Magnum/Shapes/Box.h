--- conflicted
+++ resolved
@@ -56,11 +56,7 @@
          *
          * Creates zero-sized box positioned at origin.
          */
-<<<<<<< HEAD
-        constexpr /*implicit*/ Box(): _transformation(DimensionTraits<dimensions, Float>::MatrixType::Zero) {}
-=======
         constexpr /*implicit*/ Box(): _transformation{Math::ZeroInit} {}
->>>>>>> 41f5b95e
 
         /** @brief Constructor */
         constexpr /*implicit*/ Box(const typename DimensionTraits<dimensions, Float>::MatrixType& transformation): _transformation(transformation) {}
