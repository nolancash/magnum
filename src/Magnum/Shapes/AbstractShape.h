#ifndef Magnum_Shapes_AbstractShape_h
#define Magnum_Shapes_AbstractShape_h
/*
    This file is part of Magnum.

    Copyright © 2010, 2011, 2012, 2013, 2014, 2015
              Vladimír Vondruš <mosra@centrum.cz>

    Permission is hereby granted, free of charge, to any person obtaining a
    copy of this software and associated documentation files (the "Software"),
    to deal in the Software without restriction, including without limitation
    the rights to use, copy, modify, merge, publish, distribute, sublicense,
    and/or sell copies of the Software, and to permit persons to whom the
    Software is furnished to do so, subject to the following conditions:

    The above copyright notice and this permission notice shall be included
    in all copies or substantial portions of the Software.

    THE SOFTWARE IS PROVIDED "AS IS", WITHOUT WARRANTY OF ANY KIND, EXPRESS OR
    IMPLIED, INCLUDING BUT NOT LIMITED TO THE WARRANTIES OF MERCHANTABILITY,
    FITNESS FOR A PARTICULAR PURPOSE AND NONINFRINGEMENT. IN NO EVENT SHALL
    THE AUTHORS OR COPYRIGHT HOLDERS BE LIABLE FOR ANY CLAIM, DAMAGES OR OTHER
    LIABILITY, WHETHER IN AN ACTION OF CONTRACT, TORT OR OTHERWISE, ARISING
    FROM, OUT OF OR IN CONNECTION WITH THE SOFTWARE OR THE USE OR OTHER
    DEALINGS IN THE SOFTWARE.
*/

/** @file
 * @brief Class @ref Magnum::Shapes::AbstractShape, typedef @ref Magnum::Shapes::AbstractShape2D, @ref Magnum::Shapes::AbstractShape3D
 */

#include "Magnum/Magnum.h"
#include "Magnum/DimensionTraits.h"
#include "Magnum/SceneGraph/AbstractGroupedFeature.h"
#include "Magnum/Shapes/shapeImplementation.h"
#include "Magnum/Shapes/visibility.h"

namespace Magnum { namespace Shapes {

namespace Implementation {
    template<UnsignedInt dimensions> inline const AbstractShape<dimensions>& getAbstractShape(const Shapes::AbstractShape<dimensions>& shape) {
        return shape.abstractTransformedShape();
    }
}

/**
@brief Base class for object shapes

This class is not directly instantiable, use @ref Shape instead. See
@ref shapes for brief introduction.
@see @ref AbstractShape2D, @ref AbstractShape3D
*/
template<UnsignedInt dimensions> class MAGNUM_SHAPES_EXPORT AbstractShape: public SceneGraph::AbstractGroupedFeature<dimensions, AbstractShape<dimensions>, Float> {
<<<<<<< HEAD
    /* MSVC can't cope with <> here */
    #ifndef CORRADE_MSVC2013_COMPATIBILITY
    friend const Implementation::AbstractShape<dimensions>& Implementation::getAbstractShape<>(const AbstractShape<dimensions>&);
    #else
    template<UnsignedInt dimensions_> friend const Implementation::AbstractShape<dimensions_>& Implementation::getAbstractShape(const Shapes::AbstractShape<dimensions_>&);
=======
    #ifndef CORRADE_MSVC2015_COMPATIBILITY
    friend const Implementation::AbstractShape<dimensions>& Implementation::getAbstractShape<>(const AbstractShape<dimensions>&);
    #else
    /* Otherwise it complains that this is not a function */
    template<UnsignedInt _dimensions> friend const Implementation::AbstractShape<_dimensions>& Implementation::getAbstractShape(const Shapes::AbstractShape<_dimensions>&);
>>>>>>> 03c8272a
    #endif

    public:
        enum: UnsignedInt {
            Dimensions = dimensions /**< Dimension count */
        };

        /** @brief Shape type */
        #ifdef DOXYGEN_GENERATING_OUTPUT
        enum class Type {
            Point,          /**< Point */
            Line,           /**< Line */
            LineSegment,    /**< @ref LineSegment "Line segment" */
            Sphere,         /**< Sphere */
            Capsule,        /**< Capsule */
            AxisAlignedBox, /**< @ref AxisAlignedBox "Axis aligned box" */
            Box,            /**< Box */
            Composition,    /**< @ref Composition "Shape group" */
            Plane           /**< Plane (3D only) */
        };
        #else
        typedef typename Implementation::ShapeDimensionTraits<dimensions>::Type Type;
        #endif

        /**
         * @brief Constructor
         * @param object    Object holding this feature
         * @param group     Group this shape belongs to
         */
        explicit AbstractShape(SceneGraph::AbstractObject<dimensions, Float>& object, ShapeGroup<dimensions>* group = nullptr);

        /**
         * @brief Shape group containing this shape
         *
         * If the shape doesn't belong to any group, returns `nullptr`.
         */
        ShapeGroup<dimensions>* group();
        const ShapeGroup<dimensions>* group() const; /**< @overload */

        /** @brief Shape type */
        Type type() const;

        /**
         * @brief Detect collision with other shape
         *
         * Default implementation returns false.
         */
        bool collides(const AbstractShape<dimensions>& other) const;

        /**
         * @brief Collision with other shape
         *
         * Default implementation returns empty collision.
         */
        Collision<dimensions> collision(const AbstractShape<dimensions>& other) const;

    protected:
        /** Marks also the group as dirty */
        void markDirty() override;

    private:
        virtual const Implementation::AbstractShape<dimensions> MAGNUM_SHAPES_LOCAL & abstractTransformedShape() const = 0;
};

/** @brief Base class for two-dimensional object shapes */
typedef AbstractShape<2> AbstractShape2D;

/** @brief Base class for three-dimensional object shapes */
typedef AbstractShape<3> AbstractShape3D;

}}

#endif<|MERGE_RESOLUTION|>--- conflicted
+++ resolved
@@ -51,19 +51,11 @@
 @see @ref AbstractShape2D, @ref AbstractShape3D
 */
 template<UnsignedInt dimensions> class MAGNUM_SHAPES_EXPORT AbstractShape: public SceneGraph::AbstractGroupedFeature<dimensions, AbstractShape<dimensions>, Float> {
-<<<<<<< HEAD
-    /* MSVC can't cope with <> here */
-    #ifndef CORRADE_MSVC2013_COMPATIBILITY
-    friend const Implementation::AbstractShape<dimensions>& Implementation::getAbstractShape<>(const AbstractShape<dimensions>&);
-    #else
-    template<UnsignedInt dimensions_> friend const Implementation::AbstractShape<dimensions_>& Implementation::getAbstractShape(const Shapes::AbstractShape<dimensions_>&);
-=======
     #ifndef CORRADE_MSVC2015_COMPATIBILITY
     friend const Implementation::AbstractShape<dimensions>& Implementation::getAbstractShape<>(const AbstractShape<dimensions>&);
     #else
     /* Otherwise it complains that this is not a function */
     template<UnsignedInt _dimensions> friend const Implementation::AbstractShape<_dimensions>& Implementation::getAbstractShape(const Shapes::AbstractShape<_dimensions>&);
->>>>>>> 03c8272a
     #endif
 
     public:
