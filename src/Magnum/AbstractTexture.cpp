--- conflicted
+++ resolved
@@ -1153,7 +1153,6 @@
     /* Cube map additionally needs to specify all faces */
     } else if(_target == GL_TEXTURE_CUBE_MAP) {
         for(GLsizei level = 0; level != levels; ++level) {
-<<<<<<< HEAD
             const std::initializer_list<GLenum> faces = {
                 GL_TEXTURE_CUBE_MAP_POSITIVE_X,
                 GL_TEXTURE_CUBE_MAP_NEGATIVE_X,
@@ -1164,17 +1163,7 @@
             };
             for(auto it = faces.begin(); it != faces.end(); ++it)
                 DataHelper<2>::setImage(*this, *it, level, internalFormat,
-                    ImageReference2D{format, type, Math::max(Vector2i(1), size >> level)});
-=======
-            for(GLenum face: {GL_TEXTURE_CUBE_MAP_POSITIVE_X,
-                              GL_TEXTURE_CUBE_MAP_NEGATIVE_X,
-                              GL_TEXTURE_CUBE_MAP_POSITIVE_Y,
-                              GL_TEXTURE_CUBE_MAP_NEGATIVE_Y,
-                              GL_TEXTURE_CUBE_MAP_POSITIVE_Z,
-                              GL_TEXTURE_CUBE_MAP_NEGATIVE_Z})
-                DataHelper<2>::setImage(*this, face, level, internalFormat,
                     ImageView2D{format, type, Math::max(Vector2i(1), size >> level)});
->>>>>>> a87aa431
         }
 
     #ifndef MAGNUM_TARGET_GLES
@@ -1532,9 +1521,6 @@
 template void MAGNUM_EXPORT AbstractTexture::image<2>(GLint, BufferImage<2>&, BufferUsage);
 template void MAGNUM_EXPORT AbstractTexture::image<3>(GLint, BufferImage<3>&, BufferUsage);
 
-<<<<<<< HEAD
-template<UnsignedInt dimensions> void AbstractTexture::subImage(const GLint level, const typename DimensionTraits<dimensions, Int>::RangeType& range, Image<dimensions>& image) {
-=======
 template<UnsignedInt dimensions> void AbstractTexture::compressedImage(const GLint level, CompressedImage<dimensions>& image) {
     const Math::Vector<dimensions, Int> size = DataHelper<dimensions>::imageSize(*this, level);
     GLint dataSize;
@@ -1568,8 +1554,7 @@
 template void MAGNUM_EXPORT AbstractTexture::compressedImage<2>(GLint, CompressedBufferImage<2>&, BufferUsage);
 template void MAGNUM_EXPORT AbstractTexture::compressedImage<3>(GLint, CompressedBufferImage<3>&, BufferUsage);
 
-template<UnsignedInt dimensions> void AbstractTexture::subImage(const GLint level, const RangeTypeFor<dimensions, Int>& range, Image<dimensions>& image) {
->>>>>>> a87aa431
+template<UnsignedInt dimensions> void AbstractTexture::subImage(const GLint level, const typename DimensionTraits<dimensions, Int>::RangeType& range, Image<dimensions>& image) {
     createIfNotAlready();
 
     const Math::Vector<dimensions, Int> size = range.size();
