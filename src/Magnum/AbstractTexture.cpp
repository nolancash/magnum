/*
    This file is part of Magnum.

    Copyright © 2010, 2011, 2012, 2013, 2014
              Vladimír Vondruš <mosra@centrum.cz>

    Permission is hereby granted, free of charge, to any person obtaining a
    copy of this software and associated documentation files (the "Software"),
    to deal in the Software without restriction, including without limitation
    the rights to use, copy, modify, merge, publish, distribute, sublicense,
    and/or sell copies of the Software, and to permit persons to whom the
    Software is furnished to do so, subject to the following conditions:

    The above copyright notice and this permission notice shall be included
    in all copies or substantial portions of the Software.

    THE SOFTWARE IS PROVIDED "AS IS", WITHOUT WARRANTY OF ANY KIND, EXPRESS OR
    IMPLIED, INCLUDING BUT NOT LIMITED TO THE WARRANTIES OF MERCHANTABILITY,
    FITNESS FOR A PARTICULAR PURPOSE AND NONINFRINGEMENT. IN NO EVENT SHALL
    THE AUTHORS OR COPYRIGHT HOLDERS BE LIABLE FOR ANY CLAIM, DAMAGES OR OTHER
    LIABILITY, WHETHER IN AN ACTION OF CONTRACT, TORT OR OTHERWISE, ARISING
    FROM, OUT OF OR IN CONNECTION WITH THE SOFTWARE OR THE USE OR OTHER
    DEALINGS IN THE SOFTWARE.
*/

#include "AbstractTexture.h"

#ifndef MAGNUM_TARGET_GLES2
#include "Magnum/BufferImage.h"
#endif
#include "Magnum/Array.h"
#include "Magnum/Color.h"
#include "Magnum/ColorFormat.h"
#include "Magnum/Context.h"
#include "Magnum/Extensions.h"
#include "Magnum/Image.h"
#include "Magnum/TextureFormat.h"

#ifdef MAGNUM_BUILD_DEPRECATED
#include "Magnum/Shader.h"
#endif

#include "Implementation/DebugState.h"
#include "Implementation/State.h"
#include "Implementation/TextureState.h"

namespace Magnum {

#ifdef MAGNUM_BUILD_DEPRECATED
Int AbstractTexture::maxLayers() { return Shader::maxCombinedTextureImageUnits(); }
#endif

#ifndef MAGNUM_TARGET_GLES
Int AbstractTexture::maxColorSamples() {
    if(!Context::current()->isExtensionSupported<Extensions::GL::ARB::texture_multisample>())
        return 0;

    GLint& value = Context::current()->state().texture->maxColorSamples;

    /* Get the value, if not already cached */
    if(value == 0)
        glGetIntegerv(GL_MAX_COLOR_TEXTURE_SAMPLES, &value);

    return value;
}

Int AbstractTexture::maxDepthSamples() {
    if(!Context::current()->isExtensionSupported<Extensions::GL::ARB::texture_multisample>())
        return 0;

    GLint& value = Context::current()->state().texture->maxDepthSamples;

    /* Get the value, if not already cached */
    if(value == 0)
        glGetIntegerv(GL_MAX_DEPTH_TEXTURE_SAMPLES, &value);

    return value;
}

Int AbstractTexture::maxIntegerSamples() {
    if(!Context::current()->isExtensionSupported<Extensions::GL::ARB::texture_multisample>())
        return 0;

    GLint& value = Context::current()->state().texture->maxIntegerSamples;

    /* Get the value, if not already cached */
    if(value == 0)
        glGetIntegerv(GL_MAX_INTEGER_SAMPLES, &value);

    return value;
}
#endif

void AbstractTexture::unbind(const Int textureUnit) {
    Implementation::TextureState* const textureState = Context::current()->state().texture;

    /* If given texture unit is already unbound, nothing to do */
    if(textureState->bindings[textureUnit].second == 0) return;

    /* Unbind the texture, reset state tracker */
    Context::current()->state().texture->unbindImplementation(textureUnit);
    textureState->bindings[textureUnit] = {};
}

void AbstractTexture::unbindImplementationDefault(const GLint textureUnit) {
    Implementation::TextureState* const textureState = Context::current()->state().texture;

    /* Activate given texture unit if not already active, update state tracker */
    if(textureState->currentTextureUnit != textureUnit)
        glActiveTexture(GL_TEXTURE0 + (textureState->currentTextureUnit = textureUnit));

    CORRADE_INTERNAL_ASSERT(textureState->bindings[textureUnit].first != 0);
    glBindTexture(textureState->bindings[textureUnit].first, 0);
}

#ifndef MAGNUM_TARGET_GLES
void AbstractTexture::unbindImplementationMulti(const GLint textureUnit) {
    constexpr static GLuint zero = 0;
    glBindTextures(textureUnit, 1, &zero);
}

void AbstractTexture::unbindImplementationDSA(const GLint textureUnit) {
    Implementation::TextureState* const textureState = Context::current()->state().texture;

    CORRADE_INTERNAL_ASSERT(textureState->bindings[textureUnit].first != 0);
    glBindMultiTextureEXT(GL_TEXTURE0 + textureUnit, textureState->bindings[textureUnit].first, 0);
}
#endif

void AbstractTexture::bind(const Int firstTextureUnit, std::initializer_list<AbstractTexture*> textures) {
    /* State tracker is updated in the implementations */
    Context::current()->state().texture->bindMultiImplementation(firstTextureUnit, textures);
}

void AbstractTexture::bindImplementationFallback(const GLint firstTextureUnit, std::initializer_list<AbstractTexture*> textures) {
    Int unit = firstTextureUnit;
    for(AbstractTexture* const texture: textures) {
        if(texture) texture->bind(unit);
        else unbind(unit);
        ++unit;
    }
}

#ifndef MAGNUM_TARGET_GLES
void AbstractTexture::bindImplementationMulti(const GLint firstTextureUnit, std::initializer_list<AbstractTexture*> textures) {
    Implementation::TextureState* const textureState = Context::current()->state().texture;

    /* Create array of IDs and also update bindings in state tracker */
    Containers::Array<GLuint> ids{textures.size()};
    Int i{};
    for(const AbstractTexture* const texture: textures) {
        textureState->bindings[firstTextureUnit + i].second = ids[i] = texture ? texture->id() : 0;
        ++i;
    }

    glBindTextures(firstTextureUnit, ids.size(), ids);
}
#endif

AbstractTexture::AbstractTexture(GLenum target): _target(target) {
    glGenTextures(1, &_id);
}

AbstractTexture::~AbstractTexture() {
    /* Moved out, nothing to do */
    if(!_id) return;

    /* Remove all bindings */
<<<<<<< HEAD
    std::vector<GLuint>& bindings = Context::current()->state().texture->bindings;
    for(auto it = bindings.begin(); it != bindings.end(); ++it)
        if(*it == _id) *it = 0;
=======
    for(auto& binding: Context::current()->state().texture->bindings)
        if(binding.second == _id) binding = {};
>>>>>>> 6c560124

    glDeleteTextures(1, &_id);
}

std::string AbstractTexture::label() const {
    return Context::current()->state().debug->getLabelImplementation(GL_TEXTURE, _id);
}

AbstractTexture& AbstractTexture::setLabel(const std::string& label) {
    Context::current()->state().debug->labelImplementation(GL_TEXTURE, _id, label);
    return *this;
}

void AbstractTexture::bind(Int textureUnit) {
    Implementation::TextureState* const textureState = Context::current()->state().texture;

    /* If already bound in given texture unit, nothing to do */
    if(textureState->bindings[textureUnit].second == _id) return;

    /* Update state tracker, bind the texture to the unit */
    textureState->bindings[textureUnit] = {_target, _id};
    (this->*Context::current()->state().texture->bindImplementation)(textureUnit);
}

void AbstractTexture::bindImplementationDefault(GLint textureUnit) {
    Implementation::TextureState* const textureState = Context::current()->state().texture;

    /* Activate given texture unit if not already active, update state tracker */
    if(textureState->currentTextureUnit != textureUnit)
        glActiveTexture(GL_TEXTURE0 + (textureState->currentTextureUnit = textureUnit));

    glBindTexture(_target, _id);
}

#ifndef MAGNUM_TARGET_GLES
void AbstractTexture::bindImplementationMulti(GLint textureUnit) {
    glBindTextures(textureUnit, 1, &_id);
}

void AbstractTexture::bindImplementationDSA(GLint textureUnit) {
    glBindMultiTextureEXT(GL_TEXTURE0 + textureUnit, _target, _id);
}
#endif

#ifndef MAGNUM_TARGET_GLES2
void AbstractTexture::setBaseLevel(Int level) {
    (this->*Context::current()->state().texture->parameteriImplementation)(GL_TEXTURE_BASE_LEVEL, level);
}
#endif

void AbstractTexture::setMaxLevel(Int level) {
    (this->*Context::current()->state().texture->parameteriImplementation)(
        #ifndef MAGNUM_TARGET_GLES2
        GL_TEXTURE_MAX_LEVEL
        #else
        GL_TEXTURE_MAX_LEVEL_APPLE
        #endif
    , level);
}

void AbstractTexture::setMinificationFilter(Sampler::Filter filter, Sampler::Mipmap mipmap) {
    (this->*Context::current()->state().texture->parameteriImplementation)(GL_TEXTURE_MIN_FILTER, GLint(filter)|GLint(mipmap));
}

void AbstractTexture::setMagnificationFilter(const Sampler::Filter filter) {
    (this->*Context::current()->state().texture->parameteriImplementation)(GL_TEXTURE_MAG_FILTER, GLint(filter));
}

void AbstractTexture::setBorderColor(const Color4& color) {
    #ifndef MAGNUM_TARGET_GLES
    (this->*Context::current()->state().texture->parameterfvImplementation)(GL_TEXTURE_BORDER_COLOR, color.data());
    #else
    (this->*Context::current()->state().texture->parameterfvImplementation)(GL_TEXTURE_BORDER_COLOR_NV, color.data());
    #endif
}

#ifndef MAGNUM_TARGET_GLES
void AbstractTexture::setBorderColor(const Vector4ui& color) {
    (this->*Context::current()->state().texture->parameterIuivImplementation)(GL_TEXTURE_BORDER_COLOR, color.data());
}

void AbstractTexture::setBorderColor(const Vector4i& color) {
    (this->*Context::current()->state().texture->parameterIivImplementation)(GL_TEXTURE_BORDER_COLOR, color.data());
}
#endif

void AbstractTexture::setMaxAnisotropy(const Float anisotropy) {
    (this->*Context::current()->state().texture->setMaxAnisotropyImplementation)(anisotropy);
}

void AbstractTexture::invalidateImage(const Int level) {
    (this->*Context::current()->state().texture->invalidateImageImplementation)(level);
}

void AbstractTexture::generateMipmap() {
    (this->*Context::current()->state().texture->mipmapImplementation)();
}

void AbstractTexture::mipmapImplementationDefault() {
    bindInternal();
    glGenerateMipmap(_target);
}

#ifndef MAGNUM_TARGET_GLES
void AbstractTexture::mipmapImplementationDSA() {
    glGenerateTextureMipmapEXT(_id, _target);
}
#endif

void AbstractTexture::bindInternal() {
    /* Using glBindTextures() here is meaningless, because the non-DSA
       functions need to have the texture bound in *currently active* unit,
       so we would need to call glActiveTexture() afterwards anyway. */

    Implementation::TextureState* const textureState = Context::current()->state().texture;

    /* If the texture is already bound in current unit, nothing to do */
    if(textureState->bindings[textureState->currentTextureUnit].second == _id)
        return;

    /* Set internal unit as active if not already, update state tracker */
    CORRADE_INTERNAL_ASSERT(textureState->maxTextureUnits > 1);
    const GLint internalTextureUnit = textureState->maxTextureUnits-1;
    if(textureState->currentTextureUnit != internalTextureUnit)
        glActiveTexture(GL_TEXTURE0 + (textureState->currentTextureUnit = internalTextureUnit));

    /* Bind the texture to internal unit if not already, update state tracker */
    if(textureState->bindings[internalTextureUnit].second == _id) return;
    textureState->bindings[internalTextureUnit] = {_target, _id};
    glBindTexture(_target, _id);
}

ColorFormat AbstractTexture::imageFormatForInternalFormat(const TextureFormat internalFormat) {
    switch(internalFormat) {
        case TextureFormat::Red:
        #ifndef MAGNUM_TARGET_GLES2
        case TextureFormat::R8:
        case TextureFormat::R8Snorm:
        #endif
        #ifndef MAGNUM_TARGET_GLES
        case TextureFormat::R16:
        case TextureFormat::R16Snorm:
        #endif
        #ifndef MAGNUM_TARGET_GLES2
        case TextureFormat::R16F:
        case TextureFormat::R32F:
        #endif
        #ifndef MAGNUM_TARGET_GLES
        case TextureFormat::CompressedRed:
        case TextureFormat::CompressedRedRtgc1:
        case TextureFormat::CompressedSignedRedRgtc1:
        #endif
            return ColorFormat::Red;

        #ifndef MAGNUM_TARGET_GLES2
        case TextureFormat::R8UI:
        case TextureFormat::R8I:
        case TextureFormat::R16UI:
        case TextureFormat::R16I:
        case TextureFormat::R32UI:
        case TextureFormat::R32I:
            return ColorFormat::RedInteger;
        #endif

        case TextureFormat::RG:
        #ifndef MAGNUM_TARGET_GLES2
        case TextureFormat::RG8:
        case TextureFormat::RG8Snorm:
        #endif
        #ifndef MAGNUM_TARGET_GLES
        case TextureFormat::RG16:
        case TextureFormat::RG16Snorm:
        #endif
        #ifndef MAGNUM_TARGET_GLES2
        case TextureFormat::RG16F:
        case TextureFormat::RG32F:
        #endif
        #ifndef MAGNUM_TARGET_GLES
        case TextureFormat::CompressedRG:
        case TextureFormat::CompressedRGRgtc2:
        case TextureFormat::CompressedSignedRGRgtc2:
        #endif
            return ColorFormat::RG;

        #ifndef MAGNUM_TARGET_GLES2
        case TextureFormat::RG8UI:
        case TextureFormat::RG8I:
        case TextureFormat::RG16UI:
        case TextureFormat::RG16I:
        case TextureFormat::RG32UI:
        case TextureFormat::RG32I:
            return ColorFormat::RGInteger;
        #endif

        case TextureFormat::RGB:
        case TextureFormat::RGB8:
        #ifndef MAGNUM_TARGET_GLES2
        case TextureFormat::RGB8Snorm:
        #endif
        #ifndef MAGNUM_TARGET_GLES
        case TextureFormat::RGB16:
        case TextureFormat::RGB16Snorm:
        #endif
        #ifndef MAGNUM_TARGET_GLES2
        case TextureFormat::RGB16F:
        case TextureFormat::RGB32F:
        #endif
        #ifndef MAGNUM_TARGET_GLES
        case TextureFormat::R3B3G2:
        case TextureFormat::RGB4:
        case TextureFormat::RGB5:
        #endif
        case TextureFormat::RGB565:
        case TextureFormat::RGB10:
        #ifndef MAGNUM_TARGET_GLES
        case TextureFormat::RGB12:
        #endif
        #ifndef MAGNUM_TARGET_GLES2
        case TextureFormat::R11FG11FB10F:
        case TextureFormat::RGB9E5:
        #endif
        case TextureFormat::SRGB:
        #ifndef MAGNUM_TARGET_GLES2
        case TextureFormat::SRGB8:
        #endif
        #ifndef MAGNUM_TARGET_GLES
        case TextureFormat::CompressedRGB:
        case TextureFormat::CompressedRGBBptcUnsignedFloat:
        case TextureFormat::CompressedRGBBptcSignedFloat:
        #endif
            return ColorFormat::RGB;

        #ifndef MAGNUM_TARGET_GLES2
        case TextureFormat::RGB8UI:
        case TextureFormat::RGB8I:
        case TextureFormat::RGB16UI:
        case TextureFormat::RGB16I:
        case TextureFormat::RGB32UI:
        case TextureFormat::RGB32I:
            return ColorFormat::RGBInteger;
        #endif

        case TextureFormat::RGBA:
        case TextureFormat::RGBA8:
        #ifndef MAGNUM_TARGET_GLES2
        case TextureFormat::RGBA8Snorm:
        #endif
        #ifndef MAGNUM_TARGET_GLES
        case TextureFormat::RGBA16:
        case TextureFormat::RGBA16Snorm:
        #endif
        #ifndef MAGNUM_TARGET_GLES2
        case TextureFormat::RGBA16F:
        case TextureFormat::RGBA32F:
        #endif
        #ifndef MAGNUM_TARGET_GLES
        case TextureFormat::RGBA2:
        #endif
        case TextureFormat::RGBA4:
        case TextureFormat::RGB5A1:
        case TextureFormat::RGB10A2:
        #ifndef MAGNUM_TARGET_GLES
        case TextureFormat::RGBA12:
        #endif
        case TextureFormat::SRGBAlpha:
        #ifndef MAGNUM_TARGET_GLES2
        case TextureFormat::SRGB8Alpha8:
        #endif
        #ifndef MAGNUM_TARGET_GLES
        case TextureFormat::CompressedRGBA:
        case TextureFormat::CompressedRGBABptcUnorm:
        case TextureFormat::CompressedSRGBAlphaBptcUnorm:
        #endif
            return ColorFormat::RGBA;

        #ifndef MAGNUM_TARGET_GLES2
        case TextureFormat::RGBA8UI:
        case TextureFormat::RGBA8I:
        case TextureFormat::RGBA16UI:
        case TextureFormat::RGBA16I:
        case TextureFormat::RGBA32UI:
        case TextureFormat::RGBA32I:
        case TextureFormat::RGB10A2UI:
            return ColorFormat::RGBAInteger;
        #endif

        #ifdef MAGNUM_TARGET_GLES2
        case TextureFormat::Luminance:
            return ColorFormat::Luminance;
        case TextureFormat::LuminanceAlpha:
            return ColorFormat::LuminanceAlpha;
        #endif

        case TextureFormat::DepthComponent:
        case TextureFormat::DepthComponent16:
        case TextureFormat::DepthComponent24:
        case TextureFormat::DepthComponent32:
        #ifndef MAGNUM_TARGET_GLES2
        case TextureFormat::DepthComponent32F:
        #endif
            return ColorFormat::DepthComponent;

        #ifndef MAGNUM_TARGET_GLES
        case TextureFormat::StencilIndex8:
            return ColorFormat::StencilIndex;
        #endif

        case TextureFormat::DepthStencil:
        case TextureFormat::Depth24Stencil8:
        #ifndef MAGNUM_TARGET_GLES2
        case TextureFormat::Depth32FStencil8:
        #endif
            return ColorFormat::DepthStencil;
    }

    CORRADE_ASSERT_UNREACHABLE();
}

ColorType AbstractTexture::imageTypeForInternalFormat(const TextureFormat internalFormat) {
    switch(internalFormat) {
        case TextureFormat::Red:
        case TextureFormat::RG:
        case TextureFormat::RGB:
        case TextureFormat::RGBA:
        #ifndef MAGNUM_TARGET_GLES2
        case TextureFormat::R8:
        case TextureFormat::RG8:
        #endif
        case TextureFormat::RGB8:
        case TextureFormat::RGBA8:
        #ifndef MAGNUM_TARGET_GLES2
        case TextureFormat::R8UI:
        case TextureFormat::RG8UI:
        case TextureFormat::RGB8UI:
        case TextureFormat::RGBA8UI:
        #endif
        #ifdef MAGNUM_TARGET_GLES2
        case TextureFormat::Luminance:
        case TextureFormat::LuminanceAlpha:
        #endif
        case TextureFormat::SRGB:
        case TextureFormat::SRGBAlpha:
        #ifndef MAGNUM_TARGET_GLES2
        case TextureFormat::SRGB8:
        case TextureFormat::SRGB8Alpha8:
        #endif
        #ifndef MAGNUM_TARGET_GLES
        case TextureFormat::RGBA2: /**< @todo really? */
        case TextureFormat::CompressedRed:
        case TextureFormat::CompressedRG:
        case TextureFormat::CompressedRGB:
        case TextureFormat::CompressedRGBA:
        case TextureFormat::CompressedRedRtgc1:
        case TextureFormat::CompressedRGRgtc2:
        case TextureFormat::CompressedRGBABptcUnorm:
        case TextureFormat::CompressedSRGBAlphaBptcUnorm:
        #endif
            return ColorType::UnsignedByte;

        #ifndef MAGNUM_TARGET_GLES2
        case TextureFormat::R8Snorm:
        case TextureFormat::RG8Snorm:
        case TextureFormat::RGB8Snorm:
        case TextureFormat::RGBA8Snorm:
        case TextureFormat::R8I:
        case TextureFormat::RG8I:
        case TextureFormat::RGB8I:
        case TextureFormat::RGBA8I:
        #ifndef MAGNUM_TARGET_GLES
        case TextureFormat::CompressedSignedRedRgtc1:
        case TextureFormat::CompressedSignedRGRgtc2:
        #endif
            return ColorType::Byte;
        #endif

        #ifndef MAGNUM_TARGET_GLES
        case TextureFormat::R16:
        case TextureFormat::RG16:
        case TextureFormat::RGB16:
        case TextureFormat::RGBA16:
        #endif
        #ifndef MAGNUM_TARGET_GLES2
        case TextureFormat::R16UI:
        case TextureFormat::RG16UI:
        case TextureFormat::RGB16UI:
        case TextureFormat::RGBA16UI:
        #endif
        #ifndef MAGNUM_TARGET_GLES
        case TextureFormat::RGB12: /**< @todo really? */
        #endif
        case TextureFormat::RGBA4: /**< @todo really? */
        #ifndef MAGNUM_TARGET_GLES
        case TextureFormat::RGBA12: /**< @todo really? */
        #endif
            return ColorType::UnsignedShort;

        #ifndef MAGNUM_TARGET_GLES2
        #ifndef MAGNUM_TARGET_GLES
        case TextureFormat::R16Snorm:
        case TextureFormat::RG16Snorm:
        case TextureFormat::RGB16Snorm:
        case TextureFormat::RGBA16Snorm:
        #endif
        case TextureFormat::R16I:
        case TextureFormat::RG16I:
        case TextureFormat::RGB16I:
        case TextureFormat::RGBA16I:
            return ColorType::Short;
        #endif

        #ifndef MAGNUM_TARGET_GLES2
        case TextureFormat::R16F:
        case TextureFormat::RG16F:
        case TextureFormat::RGB16F:
        case TextureFormat::RGBA16F:
            return ColorType::HalfFloat;

        case TextureFormat::R32UI:
        case TextureFormat::RG32UI:
        case TextureFormat::RGB32UI:
        case TextureFormat::RGBA32UI:
            return ColorType::UnsignedInt;

        case TextureFormat::R32I:
        case TextureFormat::RG32I:
        case TextureFormat::RGB32I:
        case TextureFormat::RGBA32I:
            return ColorType::Int;

        case TextureFormat::R32F:
        case TextureFormat::RG32F:
        case TextureFormat::RGB32F:
        case TextureFormat::RGBA32F:
        #ifndef MAGNUM_TARGET_GLES
        case TextureFormat::CompressedRGBBptcUnsignedFloat:
        case TextureFormat::CompressedRGBBptcSignedFloat:
        #endif
            return ColorType::Float;
        #endif

        #ifndef MAGNUM_TARGET_GLES
        case TextureFormat::R3B3G2:
            return ColorType::UnsignedByte332;
        case TextureFormat::RGB4:
            return ColorType::UnsignedShort4444;
        #endif

        #ifndef MAGNUM_TARGET_GLES
        case TextureFormat::RGB5:
        #endif
        case TextureFormat::RGB5A1:
            return ColorType::UnsignedShort5551;

        case TextureFormat::RGB565:
            return ColorType::UnsignedShort565;

        case TextureFormat::RGB10:
        case TextureFormat::RGB10A2:
        #ifndef MAGNUM_TARGET_GLES2
        case TextureFormat::RGB10A2UI:
        #endif
            return ColorType::UnsignedInt2101010Rev; /**< @todo Rev for all? */

        #ifndef MAGNUM_TARGET_GLES2
        case TextureFormat::R11FG11FB10F:
            return ColorType::UnsignedInt10F11F11FRev;
        case TextureFormat::RGB9E5:
            return ColorType::UnsignedInt5999Rev;
        #endif

        case TextureFormat::DepthComponent16:
            return ColorType::UnsignedShort;

        case TextureFormat::DepthComponent:
        case TextureFormat::DepthComponent24:
        case TextureFormat::DepthComponent32:
            return ColorType::UnsignedInt;

        #ifndef MAGNUM_TARGET_GLES2
        case TextureFormat::DepthComponent32F:
            return ColorType::Float;
        #endif

        #ifndef MAGNUM_TARGET_GLES
        case TextureFormat::StencilIndex8:
            return ColorType::UnsignedByte;
        #endif

        case TextureFormat::DepthStencil:
        case TextureFormat::Depth24Stencil8:
            return ColorType::UnsignedInt248;

        #ifndef MAGNUM_TARGET_GLES2
        case TextureFormat::Depth32FStencil8:
            return ColorType::Float32UnsignedInt248Rev;
        #endif
    }

    CORRADE_ASSERT_UNREACHABLE();
}

void AbstractTexture::parameterImplementationDefault(GLenum parameter, GLint value) {
    bindInternal();
    glTexParameteri(_target, parameter, value);
}

#ifndef MAGNUM_TARGET_GLES
void AbstractTexture::parameterImplementationDSA(GLenum parameter, GLint value) {
    glTextureParameteriEXT(_id, _target, parameter, value);
}
#endif

void AbstractTexture::parameterImplementationDefault(GLenum parameter, GLfloat value) {
    bindInternal();
    glTexParameterf(_target, parameter, value);
}

#ifndef MAGNUM_TARGET_GLES
void AbstractTexture::parameterImplementationDSA(GLenum parameter, GLfloat value) {
    glTextureParameterfEXT(_id, _target, parameter, value);
}
#endif

void AbstractTexture::parameterImplementationDefault(GLenum parameter, const GLfloat* values) {
    bindInternal();
    glTexParameterfv(_target, parameter, values);
}

#ifndef MAGNUM_TARGET_GLES
void AbstractTexture::parameterImplementationDSA(GLenum parameter, const GLfloat* values) {
    glTextureParameterfvEXT(_id, _target, parameter, values);
}
#endif

#ifndef MAGNUM_TARGET_GLES
void AbstractTexture::parameterImplementationDefault(GLenum parameter, const GLuint* values) {
    bindInternal();
    glTexParameterIuiv(_target, parameter, values);
}

void AbstractTexture::parameterImplementationDSA(GLenum parameter, const GLuint* values) {
    glTextureParameterIuivEXT(_id, _target, parameter, values);
}

void AbstractTexture::parameterImplementationDefault(GLenum parameter, const GLint* values) {
    bindInternal();
    glTexParameterIiv(_target, parameter, values);
}

void AbstractTexture::parameterImplementationDSA(GLenum parameter, const GLint* values) {
    glTextureParameterIivEXT(_id, _target, parameter, values);
}
#endif

void AbstractTexture::setMaxAnisotropyImplementationNoOp(GLfloat) {}

void AbstractTexture::setMaxAnisotropyImplementationExt(GLfloat anisotropy) {
    (this->*Context::current()->state().texture->parameterfImplementation)(GL_TEXTURE_MAX_ANISOTROPY_EXT, anisotropy);
}

#ifndef MAGNUM_TARGET_GLES
void AbstractTexture::getLevelParameterImplementationDefault(GLenum target, GLint level, GLenum parameter, GLint* values) {
    bindInternal();
    glGetTexLevelParameteriv(target, level, parameter, values);
}

void AbstractTexture::getLevelParameterImplementationDSA(GLenum target, GLint level, GLenum parameter, GLint* values) {
    glGetTextureLevelParameterivEXT(_id, target, level, parameter, values);
}
#endif

#ifndef MAGNUM_TARGET_GLES
void AbstractTexture::storageImplementationFallback(const GLenum target, const GLsizei levels, const TextureFormat internalFormat, const Math::Vector<1, GLsizei>& size) {
    CORRADE_INTERNAL_ASSERT(target == GL_TEXTURE_1D);

    const ColorFormat format = imageFormatForInternalFormat(internalFormat);
    const ColorType type = imageTypeForInternalFormat(internalFormat);

    for(GLsizei level = 0; level != levels; ++level) {
        (this->*Context::current()->state().texture->image1DImplementation)(target, level, internalFormat, Math::max(Math::Vector<1, GLsizei>(1), size >> level), format, type, nullptr);
    }
}

void AbstractTexture::storageImplementationDefault(GLenum target, GLsizei levels, TextureFormat internalFormat, const Math::Vector<1, GLsizei>& size) {
    bindInternal();
    /** @todo Re-enable when extension loader is available for ES */
    #ifndef MAGNUM_TARGET_GLES2
    glTexStorage1D(target, levels, GLenum(internalFormat), size[0]);
    #else
    static_cast<void>(target);
    static_cast<void>(levels);
    static_cast<void>(internalFormat);
    static_cast<void>(size);
    CORRADE_INTERNAL_ASSERT(false);
    //glTexStorage2DEXT(target, levels, GLenum(internalFormat), size.x(), size.y());
    #endif
}

void AbstractTexture::storageImplementationDSA(GLenum target, GLsizei levels, TextureFormat internalFormat, const Math::Vector<1, GLsizei>& size) {
    glTextureStorage1DEXT(_id, target, levels, GLenum(internalFormat), size[0]);
}
#endif

void AbstractTexture::storageImplementationFallback(const GLenum target, const GLsizei levels, const TextureFormat internalFormat, const Vector2i& size) {
    const ColorFormat format = imageFormatForInternalFormat(internalFormat);
    const ColorType type = imageTypeForInternalFormat(internalFormat);

    /* Common code for classic types */
    #ifndef MAGNUM_TARGET_GLES
    if(target == GL_TEXTURE_2D || target == GL_TEXTURE_RECTANGLE)
    #else
    if(target == GL_TEXTURE_2D)
    #endif
    {
        for(GLsizei level = 0; level != levels; ++level) {
            (this->*Context::current()->state().texture->image2DImplementation)(target, level, internalFormat, Math::max(Vector2i(1), size >> level), format, type, nullptr);
        }

    /* Cube map additionally needs to specify all faces */
    } else if(target == GL_TEXTURE_CUBE_MAP) {
        for(GLsizei level = 0; level != levels; ++level) {
            const std::initializer_list<GLenum> faces = {
                GL_TEXTURE_CUBE_MAP_POSITIVE_X,
                GL_TEXTURE_CUBE_MAP_NEGATIVE_X,
                GL_TEXTURE_CUBE_MAP_POSITIVE_Y,
                GL_TEXTURE_CUBE_MAP_NEGATIVE_Y,
                GL_TEXTURE_CUBE_MAP_POSITIVE_Z,
                GL_TEXTURE_CUBE_MAP_NEGATIVE_Z
            };
            for(auto it = faces.begin(); it != faces.end(); ++it)
                (this->*Context::current()->state().texture->image2DImplementation)(*it, level, internalFormat, Math::max(Vector2i(1), size >> level), format, type, nullptr);
        }

    #ifndef MAGNUM_TARGET_GLES
    /* Array texture is not scaled in "layer" dimension */
    } else if(target == GL_TEXTURE_1D_ARRAY) {
        for(GLsizei level = 0; level != levels; ++level) {
            (this->*Context::current()->state().texture->image2DImplementation)(target, level, internalFormat, Math::max(Vector2i(1), size >> level), format, type, nullptr);
        }
    #endif

    /* No other targets are available */
    } else CORRADE_ASSERT_UNREACHABLE();
}

void AbstractTexture::storageImplementationDefault(GLenum target, GLsizei levels, TextureFormat internalFormat, const Vector2i& size) {
    bindInternal();
    /** @todo Re-enable when extension loader is available for ES */
    #ifndef MAGNUM_TARGET_GLES2
    glTexStorage2D(target, levels, GLenum(internalFormat), size.x(), size.y());
    #else
    static_cast<void>(target);
    static_cast<void>(levels);
    static_cast<void>(internalFormat);
    static_cast<void>(size);
    CORRADE_INTERNAL_ASSERT(false);
    //glTexStorage2DEXT(target, levels, GLenum(internalFormat), size.x(), size.y());
    #endif
}

#ifndef MAGNUM_TARGET_GLES
void AbstractTexture::storageImplementationDSA(GLenum target, GLsizei levels, TextureFormat internalFormat, const Vector2i& size) {
    glTextureStorage2DEXT(_id, target, levels, GLenum(internalFormat), size.x(), size.y());
}
#endif

void AbstractTexture::storageImplementationFallback(GLenum target, GLsizei levels, TextureFormat internalFormat, const Vector3i& size) {
    const ColorFormat format = imageFormatForInternalFormat(internalFormat);
    const ColorType type = imageTypeForInternalFormat(internalFormat);

    /* Common code for classic type */
    #ifndef MAGNUM_TARGET_GLES2
    if(target == GL_TEXTURE_3D)
    #else
    if(target == GL_TEXTURE_3D_OES)
    #endif
    {
        for(GLsizei level = 0; level != levels; ++level) {
            (this->*Context::current()->state().texture->image3DImplementation)(target, level, internalFormat, Math::max(Vector3i(1), size >> level), format, type, nullptr);
        }

    #ifndef MAGNUM_TARGET_GLES2
    /* Array texture is not scaled in "layer" dimension */
    }
    #ifndef MAGNUM_TARGET_GLES
    else if(target == GL_TEXTURE_2D_ARRAY || target == GL_TEXTURE_CUBE_MAP_ARRAY)
    #else
    else if(target == GL_TEXTURE_2D_ARRAY)
    #endif
    {
        for(GLsizei level = 0; level != levels; ++level) {
            (this->*Context::current()->state().texture->image3DImplementation)(target, level, internalFormat, Math::max(Vector3i(1), size >> level), format, type, nullptr);
        }
    #endif

    /* No other targets are available */
    } else CORRADE_ASSERT_UNREACHABLE();
}

void AbstractTexture::storageImplementationDefault(GLenum target, GLsizei levels, TextureFormat internalFormat, const Vector3i& size) {
    bindInternal();
    /** @todo Re-enable when extension loader is available for ES */
    #ifndef MAGNUM_TARGET_GLES2
    glTexStorage3D(target, levels, GLenum(internalFormat), size.x(), size.y(), size.z());
    #else
    static_cast<void>(target);
    static_cast<void>(levels);
    static_cast<void>(internalFormat);
    static_cast<void>(size);
    CORRADE_INTERNAL_ASSERT(false);
    //glTexStorage3DEXT(target, levels, GLenum(internalFormat), size.x(), size.y(), size.z());
    #endif
}

#ifndef MAGNUM_TARGET_GLES
void AbstractTexture::storageImplementationDSA(GLenum target, GLsizei levels, TextureFormat internalFormat, const Vector3i& size) {
    glTextureStorage3DEXT(_id, target, levels, GLenum(internalFormat), size.x(), size.y(), size.z());
}
#endif

#ifndef MAGNUM_TARGET_GLES
void AbstractTexture::storageMultisampleImplementationFallback(const GLenum target, const GLsizei samples, const TextureFormat internalFormat, const Vector2i& size, const GLboolean fixedSampleLocations) {
    bindInternal();
    glTexImage2DMultisample(target, samples, GLenum(internalFormat), size.x(), size.y(), fixedSampleLocations);
}

void AbstractTexture::storageMultisampleImplementationDefault(const GLenum target, const GLsizei samples, const TextureFormat internalFormat, const Vector2i& size, const GLboolean fixedSampleLocations) {
    bindInternal();
    glTexStorage2DMultisample(target, samples, GLenum(internalFormat), size.x(), size.y(), fixedSampleLocations);
}

void AbstractTexture::storageMultisampleImplementationDSA(const GLenum target, const GLsizei samples, const TextureFormat internalFormat, const Vector2i& size, const GLboolean fixedSampleLocations) {
    glTextureStorage2DMultisampleEXT(_id, target, samples, GLenum(internalFormat), size.x(), size.y(), fixedSampleLocations);
}

void AbstractTexture::storageMultisampleImplementationFallback(const GLenum target, const GLsizei samples, const TextureFormat internalFormat, const Vector3i& size, const GLboolean fixedSampleLocations) {
    bindInternal();
    glTexImage3DMultisample(target, samples, GLenum(internalFormat), size.x(), size.y(), size.z(), fixedSampleLocations);
}

void AbstractTexture::storageMultisampleImplementationDefault(const GLenum target, const GLsizei samples, const TextureFormat internalFormat, const Vector3i& size, const GLboolean fixedSampleLocations) {
    bindInternal();
    glTexStorage3DMultisample(target, samples, GLenum(internalFormat), size.x(), size.y(), size.z(), fixedSampleLocations);
}

void AbstractTexture::storageMultisampleImplementationDSA(const GLenum target, const GLsizei samples, const TextureFormat internalFormat, const Vector3i& size, const GLboolean fixedSampleLocations) {
    glTextureStorage3DMultisampleEXT(_id, target, samples, GLenum(internalFormat), size.x(), size.y(), size.z(), fixedSampleLocations);
}
#endif

#ifndef MAGNUM_TARGET_GLES
void AbstractTexture::getImageImplementationDefault(const GLenum target, const GLint level, const ColorFormat format, const ColorType type, const std::size_t, GLvoid* const data) {
    bindInternal();
    glGetTexImage(target, level, GLenum(format), GLenum(type), data);
}

void AbstractTexture::getImageImplementationDSA(const GLenum target, const GLint level, const ColorFormat format, const ColorType type, const std::size_t, GLvoid* const data) {
    glGetTextureImageEXT(_id, target, level, GLenum(format), GLenum(type), data);
}

void AbstractTexture::getImageImplementationRobustness(const GLenum target, const GLint level, const ColorFormat format, const ColorType type, const std::size_t dataSize, GLvoid* const data) {
    /** @todo Re-enable when extension loader is available for ES */
    #ifndef MAGNUM_TARGET_GLES
    bindInternal();
    glGetnTexImageARB(target, level, GLenum(format), GLenum(type), dataSize, data);
    #else
    static_cast<void>(target);
    static_cast<void>(level);
    static_cast<void>(format);
    static_cast<void>(type);
    static_cast<void>(dataSize);
    static_cast<void>(data);
    CORRADE_INTERNAL_ASSERT(false);
    #endif
}
#endif

#ifndef MAGNUM_TARGET_GLES
void AbstractTexture::imageImplementationDefault(GLenum target, GLint level, TextureFormat internalFormat, const Math::Vector<1, GLsizei>& size, ColorFormat format, ColorType type, const GLvoid* data) {
    bindInternal();
    glTexImage1D(target, level, GLint(internalFormat), size[0], 0, GLenum(format), GLenum(type), data);
}

void AbstractTexture::imageImplementationDSA(GLenum target, GLint level, TextureFormat internalFormat, const Math::Vector<1, GLsizei>& size, ColorFormat format, ColorType type, const GLvoid* data) {
    glTextureImage1DEXT(_id, target, level, GLint(internalFormat), size[0], 0, GLenum(format), GLenum(type), data);
}
#endif

void AbstractTexture::imageImplementationDefault(GLenum target, GLint level, TextureFormat internalFormat, const Vector2i& size, ColorFormat format, ColorType type, const GLvoid* data) {
    bindInternal();
    glTexImage2D(target, level, GLint(internalFormat), size.x(), size.y(), 0, GLenum(format), GLenum(type), data);
}

#ifndef MAGNUM_TARGET_GLES
void AbstractTexture::imageImplementationDSA(GLenum target, GLint level, TextureFormat internalFormat, const Vector2i& size, ColorFormat format, ColorType type, const GLvoid* data) {
    glTextureImage2DEXT(_id, target, level, GLint(internalFormat), size.x(), size.y(), 0, GLenum(format), GLenum(type), data);
}
#endif

void AbstractTexture::imageImplementationDefault(GLenum target, GLint level, TextureFormat internalFormat, const Vector3i& size, ColorFormat format, ColorType type, const GLvoid* data) {
    bindInternal();
    /** @todo Re-enable when extension loader is available for ES */
    #ifndef MAGNUM_TARGET_GLES2
    glTexImage3D(target, level, GLint(internalFormat), size.x(), size.y(), size.z(), 0, GLenum(format), GLenum(type), data);
    #else
    static_cast<void>(target);
    static_cast<void>(level);
    static_cast<void>(internalFormat);
    static_cast<void>(size);
    static_cast<void>(format);
    static_cast<void>(type);
    static_cast<void>(data);
    CORRADE_INTERNAL_ASSERT(false);
    //glTexImage3DOES(target, level, GLint(internalFormat), size.x(), size.y(), size.z(), 0, GLenum(format), GLenum(type), data);
    #endif
}

#ifndef MAGNUM_TARGET_GLES
void AbstractTexture::imageImplementationDSA(GLenum target, GLint level, TextureFormat internalFormat, const Vector3i& size, ColorFormat format, ColorType type, const GLvoid* data) {
    glTextureImage3DEXT(_id, target, level, GLint(internalFormat), size.x(), size.y(), size.z(), 0, GLenum(format), GLenum(type), data);
}
#endif

#ifndef MAGNUM_TARGET_GLES
void AbstractTexture::subImageImplementationDefault(GLenum target, GLint level, const Math::Vector<1, GLint>& offset, const Math::Vector<1, GLsizei>& size, ColorFormat format, ColorType type, const GLvoid* data) {
    bindInternal();
    glTexSubImage1D(target, level, offset[0], size[0], GLenum(format), GLenum(type), data);
}

void AbstractTexture::subImageImplementationDSA(GLenum target, GLint level, const Math::Vector<1, GLint>& offset, const Math::Vector<1, GLsizei>& size, ColorFormat format, ColorType type, const GLvoid* data) {
    glTextureSubImage1DEXT(_id, target, level, offset[0], size[0], GLenum(format), GLenum(type), data);
}
#endif

void AbstractTexture::subImageImplementationDefault(GLenum target, GLint level, const Vector2i& offset, const Vector2i& size, ColorFormat format, ColorType type, const GLvoid* data) {
    bindInternal();
    glTexSubImage2D(target, level, offset.x(), offset.y(), size.x(), size.y(), GLenum(format), GLenum(type), data);
}

#ifndef MAGNUM_TARGET_GLES
void AbstractTexture::subImageImplementationDSA(GLenum target, GLint level, const Vector2i& offset, const Vector2i& size, ColorFormat format, ColorType type, const GLvoid* data) {
    glTextureSubImage2DEXT(_id, target, level, offset.x(), offset.y(), size.x(), size.y(), GLenum(format), GLenum(type), data);
}
#endif

void AbstractTexture::subImageImplementationDefault(GLenum target, GLint level, const Vector3i& offset, const Vector3i& size, ColorFormat format, ColorType type, const GLvoid* data) {
    bindInternal();
    /** @todo Re-enable when extension loader is available for ES */
    #ifndef MAGNUM_TARGET_GLES2
    glTexSubImage3D(target, level, offset.x(), offset.y(), offset.z(), size.x(), size.y(), size.z(), GLenum(format), GLenum(type), data);
    #else
    static_cast<void>(target);
    static_cast<void>(level);
    static_cast<void>(offset);
    static_cast<void>(size);
    static_cast<void>(format);
    static_cast<void>(type);
    static_cast<void>(data);
    CORRADE_INTERNAL_ASSERT(false);
    //glTexSubImage3DOES(target, level, offset.x(), offset.y(), offset.z(), size.x(), size.y(), size.z(), GLenum(format), GLenum(type), data);
    #endif
}

#ifndef MAGNUM_TARGET_GLES
void AbstractTexture::subImageImplementationDSA(GLenum target, GLint level, const Vector3i& offset, const Vector3i& size, ColorFormat format, ColorType type, const GLvoid* data) {
    glTextureSubImage3DEXT(_id, target, level, offset.x(), offset.y(), offset.z(), size.x(), size.y(), size.z(), GLenum(format), GLenum(type), data);
}
#endif

void AbstractTexture::invalidateImageImplementationNoOp(GLint) {}

#ifndef MAGNUM_TARGET_GLES
void AbstractTexture::invalidateImageImplementationARB(GLint level) {
    glInvalidateTexImage(_id, level);
}
#endif

void AbstractTexture::invalidateSubImageImplementationNoOp(GLint, const Vector3i&, const Vector3i&) {}

#ifndef MAGNUM_TARGET_GLES
void AbstractTexture::invalidateSubImageImplementationARB(GLint level, const Vector3i& offset, const Vector3i& size) {
    glInvalidateTexSubImage(_id, level, offset.x(), offset.y(), offset.z(), size.x(), size.y(), size.z());
}
#endif

#ifndef DOXYGEN_GENERATING_OUTPUT
#ifndef MAGNUM_TARGET_GLES
template<UnsignedInt dimensions> void AbstractTexture::image(GLenum target, GLint level, Image<dimensions>& image) {
    const Math::Vector<dimensions, Int> size = DataHelper<dimensions>::imageSize(*this, target, level);
    const std::size_t dataSize = image.dataSize(size);
    char* data = new char[dataSize];
    (this->*Context::current()->state().texture->getImageImplementation)(target, level, image.format(), image.type(), dataSize, data);
    image.setData(image.format(), image.type(), size, data);
}

template void MAGNUM_EXPORT AbstractTexture::image<1>(GLenum, GLint, Image<1>&);
template void MAGNUM_EXPORT AbstractTexture::image<2>(GLenum, GLint, Image<2>&);
template void MAGNUM_EXPORT AbstractTexture::image<3>(GLenum, GLint, Image<3>&);

template<UnsignedInt dimensions> void AbstractTexture::image(GLenum target, GLint level, BufferImage<dimensions>& image, BufferUsage usage) {
    const Math::Vector<dimensions, Int> size = DataHelper<dimensions>::imageSize(*this, target, level);
    const std::size_t dataSize = image.dataSize(size);
    if(image.size() != size)
        image.setData(image.format(), image.type(), size, nullptr, usage);

    image.buffer().bind(Buffer::Target::PixelPack);
    (this->*Context::current()->state().texture->getImageImplementation)(target, level, image.format(), image.type(), dataSize, nullptr);
}

template void MAGNUM_EXPORT AbstractTexture::image<1>(GLenum, GLint, BufferImage<1>&, BufferUsage);
template void MAGNUM_EXPORT AbstractTexture::image<2>(GLenum, GLint, BufferImage<2>&, BufferUsage);
template void MAGNUM_EXPORT AbstractTexture::image<3>(GLenum, GLint, BufferImage<3>&, BufferUsage);
#endif
#endif

#ifndef DOXYGEN_GENERATING_OUTPUT
#ifndef MAGNUM_TARGET_GLES
Math::Vector<1, GLint> AbstractTexture::DataHelper<1>::imageSize(AbstractTexture& texture, const GLenum target, const GLint level) {
    Math::Vector<1, GLint> value;
    (texture.*Context::current()->state().texture->getLevelParameterivImplementation)(target, level, GL_TEXTURE_WIDTH, &value[0]);
    return value;
}

Vector2i AbstractTexture::DataHelper<2>::imageSize(AbstractTexture& texture, const GLenum target, const GLint level) {
    const Implementation::TextureState& state = *Context::current()->state().texture;

    Vector2i value;
    (texture.*state.getLevelParameterivImplementation)(target, level, GL_TEXTURE_WIDTH, &value[0]);
    (texture.*state.getLevelParameterivImplementation)(target, level, GL_TEXTURE_HEIGHT, &value[1]);
    return value;
}

Vector3i AbstractTexture::DataHelper<3>::imageSize(AbstractTexture& texture, const GLenum target, const GLint level) {
    const Implementation::TextureState& state = *Context::current()->state().texture;

    Vector3i value;
    (texture.*state.getLevelParameterivImplementation)(target, level, GL_TEXTURE_WIDTH, &value[0]);
    (texture.*state.getLevelParameterivImplementation)(target, level, GL_TEXTURE_HEIGHT, &value[1]);
    (texture.*state.getLevelParameterivImplementation)(target, level, GL_TEXTURE_DEPTH, &value[2]);
    return value;
}
#endif

#ifndef MAGNUM_TARGET_GLES
void AbstractTexture::DataHelper<1>::setStorage(AbstractTexture& texture, const GLenum target, const GLsizei levels, const TextureFormat internalFormat, const Math::Vector< 1, GLsizei >& size) {
    (texture.*Context::current()->state().texture->storage1DImplementation)(target, levels, internalFormat, size);
}
#endif

void AbstractTexture::DataHelper<2>::setStorage(AbstractTexture& texture, const GLenum target, const GLsizei levels, const TextureFormat internalFormat, const Vector2i& size) {
    (texture.*Context::current()->state().texture->storage2DImplementation)(target, levels, internalFormat, size);
}

void AbstractTexture::DataHelper<3>::setStorage(AbstractTexture& texture, const GLenum target, const GLsizei levels, const TextureFormat internalFormat, const Vector3i& size) {
    (texture.*Context::current()->state().texture->storage3DImplementation)(target, levels, internalFormat, size);
}

#ifndef MAGNUM_TARGET_GLES
void AbstractTexture::DataHelper<2>::setStorageMultisample(AbstractTexture& texture, const GLenum target, const GLsizei samples, const TextureFormat internalFormat, const Vector2i& size, const GLboolean fixedSampleLocations) {
    (texture.*Context::current()->state().texture->storage2DMultisampleImplementation)(target, samples, internalFormat, size, fixedSampleLocations);
}

void AbstractTexture::DataHelper<3>::setStorageMultisample(AbstractTexture& texture, const GLenum target, const GLsizei samples, const TextureFormat internalFormat, const Vector3i& size, const GLboolean fixedSampleLocations) {
    (texture.*Context::current()->state().texture->storage3DMultisampleImplementation)(target, samples, internalFormat, size, fixedSampleLocations);
}
#endif

#ifndef MAGNUM_TARGET_GLES
void AbstractTexture::DataHelper<1>::setImage(AbstractTexture& texture, const GLenum target, const GLint level, const TextureFormat internalFormat, const ImageReference1D& image) {
    Buffer::unbind(Buffer::Target::PixelUnpack);
    (texture.*Context::current()->state().texture->image1DImplementation)(target, level, internalFormat, image.size(), image.format(), image.type(), image.data());
}

void AbstractTexture::DataHelper<1>::setImage(AbstractTexture& texture, const GLenum target, const GLint level, const TextureFormat internalFormat, BufferImage1D& image) {
    image.buffer().bind(Buffer::Target::PixelUnpack);
    (texture.*Context::current()->state().texture->image1DImplementation)(target, level, internalFormat, image.size(), image.format(), image.type(), nullptr);
}

void AbstractTexture::DataHelper<1>::setSubImage(AbstractTexture& texture, const GLenum target, const GLint level, const Math::Vector<1, GLint>& offset, const ImageReference1D& image) {
    Buffer::unbind(Buffer::Target::PixelUnpack);
    (texture.*Context::current()->state().texture->subImage1DImplementation)(target, level, offset, image.size(), image.format(), image.type(), image.data());
}

void AbstractTexture::DataHelper<1>::setSubImage(AbstractTexture& texture, const GLenum target, const GLint level, const Math::Vector<1, GLint>& offset, BufferImage1D& image) {
    image.buffer().bind(Buffer::Target::PixelUnpack);
    (texture.*Context::current()->state().texture->subImage1DImplementation)(target, level, offset, image.size(), image.format(), image.type(), nullptr);
}
#endif

void AbstractTexture::DataHelper<2>::setImage(AbstractTexture& texture, const GLenum target, const GLint level, const TextureFormat internalFormat, const ImageReference2D& image) {
    #ifndef MAGNUM_TARGET_GLES2
    Buffer::unbind(Buffer::Target::PixelUnpack);
    #endif
    (texture.*Context::current()->state().texture->image2DImplementation)(target, level, internalFormat, image.size(), image.format(), image.type(), image.data());
}

#ifndef MAGNUM_TARGET_GLES2
void AbstractTexture::DataHelper<2>::setImage(AbstractTexture& texture, const GLenum target, const GLint level, const TextureFormat internalFormat, BufferImage2D& image) {
    image.buffer().bind(Buffer::Target::PixelUnpack);
    (texture.*Context::current()->state().texture->image2DImplementation)(target, level, internalFormat, image.size(), image.format(), image.type(), nullptr);
}
#endif

void AbstractTexture::DataHelper<2>::setSubImage(AbstractTexture& texture, const GLenum target, const GLint level, const Vector2i& offset, const ImageReference2D& image) {
    #ifndef MAGNUM_TARGET_GLES2
    Buffer::unbind(Buffer::Target::PixelUnpack);
    #endif
    (texture.*Context::current()->state().texture->subImage2DImplementation)(target, level, offset, image.size(), image.format(), image.type(), image.data());
}

#ifndef MAGNUM_TARGET_GLES2
void AbstractTexture::DataHelper<2>::setSubImage(AbstractTexture& texture, const GLenum target, const GLint level, const Vector2i& offset, BufferImage2D& image) {
    image.buffer().bind(Buffer::Target::PixelUnpack);
    (texture.*Context::current()->state().texture->subImage2DImplementation)(target, level, offset, image.size(), image.format(), image.type(), nullptr);
}
#endif

void AbstractTexture::DataHelper<3>::setImage(AbstractTexture& texture, const GLenum target, const GLint level, const TextureFormat internalFormat, const ImageReference3D& image) {
    #ifndef MAGNUM_TARGET_GLES2
    Buffer::unbind(Buffer::Target::PixelUnpack);
    #endif
    (texture.*Context::current()->state().texture->image3DImplementation)(target, level, internalFormat, image.size(), image.format(), image.type(), image.data());
}

#ifndef MAGNUM_TARGET_GLES2
void AbstractTexture::DataHelper<3>::setImage(AbstractTexture& texture, const GLenum target, const GLint level, const TextureFormat internalFormat, BufferImage3D& image) {
    image.buffer().bind(Buffer::Target::PixelUnpack);
    (texture.*Context::current()->state().texture->image3DImplementation)(target, level, internalFormat, image.size(), image.format(), image.type(), nullptr);
}
#endif

void AbstractTexture::DataHelper<3>::setSubImage(AbstractTexture& texture, const GLenum target, const GLint level, const Vector3i& offset, const ImageReference3D& image) {
    #ifndef MAGNUM_TARGET_GLES2
    Buffer::unbind(Buffer::Target::PixelUnpack);
    #endif
    (texture.*Context::current()->state().texture->subImage3DImplementation)(target, level, offset, image.size(), image.format(), image.type(), image.data());
}

#ifndef MAGNUM_TARGET_GLES2
void AbstractTexture::DataHelper<3>::setSubImage(AbstractTexture& texture, const GLenum target, const GLint level, const Vector3i& offset, BufferImage3D& image) {
    image.buffer().bind(Buffer::Target::PixelUnpack);
    (texture.*Context::current()->state().texture->subImage3DImplementation)(target, level, offset, image.size(), image.format(), image.type(), nullptr);
}
#endif

#ifndef MAGNUM_TARGET_GLES
void AbstractTexture::DataHelper<1>::invalidateSubImage(AbstractTexture& texture, const GLint level, const Math::Vector<1, GLint>& offset, const Math::Vector<1, GLint>& size) {
    (texture.*Context::current()->state().texture->invalidateSubImageImplementation)(level, {offset[0], 0, 0}, {size[0], 1, 1});
}
#endif

void AbstractTexture::DataHelper<2>::invalidateSubImage(AbstractTexture& texture, const GLint level, const Vector2i& offset, const Vector2i& size) {
    (texture.*Context::current()->state().texture->invalidateSubImageImplementation)(level, {offset, 0}, {size, 1});
}

void AbstractTexture::DataHelper<3>::invalidateSubImage(AbstractTexture& texture, const GLint level, const Vector3i& offset, const Vector3i& size) {
    (texture.*Context::current()->state().texture->invalidateSubImageImplementation)(level, offset, size);
}

#ifndef MAGNUM_TARGET_GLES
void AbstractTexture::DataHelper<1>::setWrapping(AbstractTexture& texture, const Array1D<Sampler::Wrapping>& wrapping) {
    (texture.*Context::current()->state().texture->parameteriImplementation)(GL_TEXTURE_WRAP_S, GLint(wrapping.x()));
}
#endif

void AbstractTexture::DataHelper<2>::setWrapping(AbstractTexture& texture, const Array2D<Sampler::Wrapping>& wrapping) {
    #ifndef MAGNUM_TARGET_GLES
    CORRADE_ASSERT(texture._target != GL_TEXTURE_RECTANGLE || ((wrapping.x() == Sampler::Wrapping::ClampToEdge || wrapping.x() == Sampler::Wrapping::ClampToBorder) && (wrapping.y() == Sampler::Wrapping::ClampToEdge || wrapping.y() == Sampler::Wrapping::ClampToBorder)), "Texture2D::setWrapping(): rectangle texture must be clamped to border or to edge", );
    #endif

    const Implementation::TextureState& state = *Context::current()->state().texture;

    (texture.*state.parameteriImplementation)(GL_TEXTURE_WRAP_S, GLint(wrapping.x()));
    (texture.*state.parameteriImplementation)(GL_TEXTURE_WRAP_T, GLint(wrapping.y()));
}

void AbstractTexture::DataHelper<3>::setWrapping(AbstractTexture& texture, const Array3D<Sampler::Wrapping>& wrapping) {
    const Implementation::TextureState& state = *Context::current()->state().texture;

    (texture.*state.parameteriImplementation)(GL_TEXTURE_WRAP_S, GLint(wrapping.x()));
    (texture.*state.parameteriImplementation)(GL_TEXTURE_WRAP_T, GLint(wrapping.y()));
    #ifndef MAGNUM_TARGET_GLES
    (texture.*state.parameteriImplementation)(GL_TEXTURE_WRAP_R, GLint(wrapping.z()));
    #endif
}
#endif

}<|MERGE_RESOLUTION|>--- conflicted
+++ resolved
@@ -166,14 +166,9 @@
     if(!_id) return;
 
     /* Remove all bindings */
-<<<<<<< HEAD
-    std::vector<GLuint>& bindings = Context::current()->state().texture->bindings;
+    std::vector<std::pair<GLenum, GLuint>>& bindings = Context::current()->state().texture->bindings;
     for(auto it = bindings.begin(); it != bindings.end(); ++it)
-        if(*it == _id) *it = 0;
-=======
-    for(auto& binding: Context::current()->state().texture->bindings)
-        if(binding.second == _id) binding = {};
->>>>>>> 6c560124
+        if(it->second == _id) *it = {};
 
     glDeleteTextures(1, &_id);
 }
