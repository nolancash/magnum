--- conflicted
+++ resolved
@@ -1130,615 +1130,6 @@
         GLuint _id;
 };
 
-<<<<<<< HEAD
-/**
-@brief Base struct for attribute location and type
-
-Template parameter @p location is vertex attribute location, number between `0`
-and @ref maxVertexAttributes(). To ensure compatibility, you should always have
-vertex attribute with location `0`.
-
-Template parameter @p T is the type which is used for shader attribute, e.g.
-@ref Vector4i for `ivec4`. DataType is type of passed data when adding vertex
-buffers to mesh. By default it is the same as type used in shader (e.g.
-@ref DataType::Int for @ref Vector4i). It's also possible to pass integer data
-to floating-point shader inputs. In this case you may want to normalize the
-values (e.g. color components from 0-255 to 0.0f - 1.0f) -- see @ref DataOption::Normalized.
-
-Only some types are allowed as attribute types, see @ref AbstractShaderProgram-types
-for more information.
-
-See @ref AbstractShaderProgram-subclassing for example usage in shaders and
-@ref Mesh-configuration for example usage when adding vertex buffers to mesh.
-*/
-template<UnsignedInt location, class T> class AbstractShaderProgram::Attribute {
-    public:
-        enum: UnsignedInt {
-            Location = location, /**< Location to which the attribute is bound */
-
-            /**
-             * Count of vectors in this type
-             *
-             * @see @ref vectorSize()
-             */
-            VectorCount = Implementation::Attribute<T>::VectorCount
-        };
-
-        /**
-         * @brief Type
-         *
-         * Type used in shader code.
-         * @see @ref ScalarType, @ref DataType
-         */
-        typedef T Type;
-
-        /**
-         * @brief Scalar type
-         *
-         * The underlying scalar type of the attribute.
-         * @see @ref Type, @ref DataType
-         */
-        typedef typename Implementation::Attribute<T>::ScalarType ScalarType;
-
-        /**
-         * @brief Component count
-         *
-         * Count of components passed to the shader. If passing smaller count
-         * of components than corresponding type has, unspecified components
-         * are set to default values (second and third to `0`, fourth to `1`).
-         */
-        #ifdef DOXYGEN_GENERATING_OUTPUT
-        enum class Components: GLint {
-            /**
-             * Only first component is specified. Second, third and fourth
-             * component are set to `0`, `0`, `1`, respectively. Only for
-             * scalar and vector types, not matrices.
-             */
-            One = 1,
-
-            /**
-             * First two components are specified. Third and fourth component
-             * are set to `0`, `1`, respectively. Only for two, three and
-             * four-component vector types and 2x2, 3x2 and 4x2 matrix types.
-             */
-            Two = 2,
-
-            /**
-             * First three components are specified. Fourth component is set to
-             * `1`. Only for three and four-component vector types, 2x3, 3x3
-             * and 4x3 matrix types.
-             */
-            Three = 3,
-
-            /**
-             * All four components are specified. Only for four-component
-             * vector types and 2x4, 3x4 and 4x4 matrix types.
-             */
-            Four = 4,
-
-            #ifndef MAGNUM_TARGET_GLES
-            /**
-             * Four components with BGRA ordering. Only for four-component
-             * float vector type. Must be used along with @ref DataType::UnsignedByte
-             * and @ref DataOption::Normalized.
-             * @requires_gl32 %Extension @extension{ARB,vertex_array_bgra}
-             * @requires_gl Only RGBA component ordering is supported in OpenGL
-             *      ES.
-             */
-            BGRA = GL_BGRA
-            #endif
-        };
-        #else
-        typedef typename Implementation::Attribute<T>::Components Components;
-        #endif
-
-        /**
-         * @brief Data type
-         *
-         * Type of data passed to shader.
-         * @see @ref Type, @ref DataOptions, @ref Attribute()
-         */
-        #ifdef DOXYGEN_GENERATING_OUTPUT
-        enum class DataType: GLenum {
-            UnsignedByte = GL_UNSIGNED_BYTE,    /**< Unsigned byte */
-            Byte = GL_BYTE,                     /**< Byte */
-            UnsignedShort = GL_UNSIGNED_SHORT,  /**< Unsigned short */
-            Short = GL_SHORT,                   /**< Short */
-            UnsignedInt = GL_UNSIGNED_INT,      /**< Unsigned int */
-            Int = GL_INT,                       /**< Int */
-
-            /**
-             * Half float. Only for float attribute types.
-             * @requires_gl30 %Extension @extension{ARB,half_float_vertex}
-             * @requires_gles30 %Extension @es_extension{OES,vertex_half_float}
-             *      in OpenGL ES 2.0
-             */
-            HalfFloat = GL_HALF_FLOAT,
-
-            /** Float. Only for float attribute types. */
-            Float = GL_FLOAT,
-
-            #ifndef MAGNUM_TARGET_GLES
-            /**
-             * Double. Only for float and double attribute types.
-             * @requires_gl Only floats are available in OpenGL ES.
-             */
-            Double = GL_DOUBLE,
-
-            /**
-             * Unsigned 10.11.11 packed float. Only for three-component float
-             * vector attribute type.
-             * @requires_gl44 %Extension @extension{ARB,vertex_type_10f_11f_11f_rev}
-             * @requires_gl Packed float attributes are not available in OpenGL
-             *      ES.
-             */
-            UnsignedInt10f11f11fRev = GL_UNSIGNED_INT_10F_11F_11F_REV,
-            #endif
-
-            /* GL_FIXED not supported */
-
-            #ifndef MAGNUM_TARGET_GLES2
-            /**
-             * Unsigned 2.10.10.10 packed integer. Only for four-component
-             * float vector attribute type.
-             * @todo How about (incompatible) @es_extension{OES,vertex_type_10_10_10_2}?
-             * @requires_gl33 %Extension @extension{ARB,vertex_type_2_10_10_10_rev}
-             * @requires_gles30 Packed attributes are not available in OpenGL
-             *      ES 2.0
-             */
-            UnsignedInt2101010Rev = GL_UNSIGNED_INT_2_10_10_10_REV,
-
-            /**
-             * Signed 2.10.10.10 packed integer. Only for four-component float
-             * vector attribute type.
-             * @requires_gl33 %Extension @extension{ARB,vertex_type_2_10_10_10_rev}
-             * @requires_gles30 Packed attributes are not available in OpenGL
-             *      ES 2.0
-             */
-            Int2101010Rev = GL_INT_2_10_10_10_REV
-            #endif
-        };
-        #else
-        typedef typename Implementation::Attribute<T>::DataType DataType;
-        #endif
-
-        /**
-         * @brief Data option
-         * @see @ref DataOptions, @ref Attribute()
-         */
-        #ifdef DOXYGEN_GENERATING_OUTPUT
-        enum class DataOption: UnsignedByte {
-            /**
-             * Normalize integer components. Only for float attribute types.
-             * Default is to not normalize.
-             */
-            Normalized = 1 << 0
-        };
-        #else
-        typedef typename Implementation::Attribute<T>::DataOption DataOption;
-        #endif
-
-        /**
-         * @brief Data options
-         * @see @ref Attribute()
-         */
-        #ifdef DOXYGEN_GENERATING_OUTPUT
-        typedef typename Containers::EnumSet<DataOption, UnsignedByte> DataOptions;
-        #else
-        typedef typename Implementation::Attribute<T>::DataOptions DataOptions;
-        #endif
-
-        /**
-         * @brief Constructor
-         * @param components    Component count
-         * @param dataType      Type of passed data. Default is the same as
-         *      type used in shader (e.g. @ref DataType::Int for @ref Vector4i).
-         * @param dataOptions   Data options. Default is no options.
-         */
-        constexpr Attribute(Components components, DataType dataType = Implementation::Attribute<T>::DefaultDataType, DataOptions dataOptions = DataOptions()): _components(components), _dataType(dataType), _dataOptions(dataOptions) {}
-
-        /**
-         * @brief Constructor
-         * @param dataType      Type of passed data. Default is the same as
-         *      type used in shader (e.g. @ref DataType::Int for @ref Vector4i).
-         * @param dataOptions   Data options. Default is no options.
-         *
-         * Component count is set to the same value as in type used in shader
-         * (e.g. @ref Components::Three for @ref Vector3).
-         */
-        constexpr Attribute(DataType dataType = Implementation::Attribute<T>::DefaultDataType, DataOptions dataOptions = DataOptions()): _components(Implementation::Attribute<T>::DefaultComponents), _dataType(dataType), _dataOptions(dataOptions) {}
-
-        /** @brief Component count of passed data */
-        constexpr Components components() const { return _components; }
-
-        /** @brief Type of passed data */
-        constexpr DataType dataType() const { return _dataType; }
-
-        /**
-         * @brief Size of each vector in passed data
-         *
-         * @see @ref VectorCount
-         */
-        UnsignedInt vectorSize() const {
-            return Implementation::Attribute<T>::size(GLint(_components), _dataType);
-        }
-
-        /** @brief Data options */
-        constexpr DataOptions dataOptions() const { return _dataOptions; }
-
-    private:
-        Components _components;
-        DataType _dataType;
-        DataOptions _dataOptions;
-};
-
-#ifdef DOXYGEN_GENERATING_OUTPUT
-/** @debugoperatorclassenum{Magnum::AbstractShaderProgram::Attribute,Magnum::AbstractShaderProgram::Attribute::Components} */
-template<class T> Debug operator<<(Debug debug, AbstractShaderProgram::Attribute<T>::Components);
-
-/** @debugoperatorclassenum{Magnum::AbstractShaderProgram::Attribute,Magnum::AbstractShaderProgram::Attribute::DataType} */
-template<class T> Debug operator<<(Debug debug, AbstractShaderProgram::Attribute<T>::DataType);
-#endif
-
-namespace Implementation {
-
-/* Base for sized attributes */
-template<std::size_t cols, std::size_t rows> struct SizedAttribute;
-
-/* Vector attribute sizes */
-template<std::size_t cols> struct SizedVectorAttribute {
-    enum: UnsignedInt { VectorCount = UnsignedInt(cols) };
-};
-template<> struct SizedAttribute<1, 1>: SizedVectorAttribute<1> {
-    enum class Components: GLint { One = 1 };
-    #if !defined(CORRADE_GCC45_COMPATIBILITY) && !defined(CORRADE_MSVC2013_COMPATIBILITY)
-    constexpr static
-    #else
-    static const
-    #endif
-    Components DefaultComponents = Components::One;
-};
-template<> struct SizedAttribute<1, 2>: SizedVectorAttribute<1> {
-    enum class Components: GLint { One = 1, Two = 2 };
-    #if !defined(CORRADE_GCC45_COMPATIBILITY) && !defined(CORRADE_MSVC2013_COMPATIBILITY)
-    constexpr static
-    #else
-    static const
-    #endif
-    Components DefaultComponents = Components::Two;
-};
-template<> struct SizedAttribute<1, 3>: SizedVectorAttribute<1> {
-    enum class Components: GLint { One = 1, Two = 2, Three = 3 };
-    #if !defined(CORRADE_GCC45_COMPATIBILITY) && !defined(CORRADE_MSVC2013_COMPATIBILITY)
-    constexpr static
-    #else
-    static const
-    #endif
-    Components DefaultComponents = Components::Three;
-};
-template<> struct SizedAttribute<1, 4>: SizedVectorAttribute<1> {
-    enum class Components: GLint { One = 1, Two = 2, Three = 3, Four = 4 };
-    #if !defined(CORRADE_GCC45_COMPATIBILITY) && !defined(CORRADE_MSVC2013_COMPATIBILITY)
-    constexpr static
-    #else
-    static const
-    #endif
-    Components DefaultComponents = Components::Four;
-};
-Debug MAGNUM_EXPORT operator<<(Debug debug, SizedAttribute<1, 1>::Components value);
-Debug MAGNUM_EXPORT operator<<(Debug debug, SizedAttribute<1, 2>::Components value);
-Debug MAGNUM_EXPORT operator<<(Debug debug, SizedAttribute<1, 3>::Components value);
-Debug MAGNUM_EXPORT operator<<(Debug debug, SizedAttribute<1, 4>::Components value);
-
-/* Matrix attribute sizes */
-template<std::size_t rows> struct SizedMatrixAttribute;
-template<> struct SizedMatrixAttribute<2> {
-    enum class Components: GLint { Two   = 2 };
-    #if !defined(CORRADE_GCC45_COMPATIBILITY) && !defined(CORRADE_MSVC2013_COMPATIBILITY)
-    constexpr static
-    #else
-    static const
-    #endif
-    Components DefaultComponents = Components::Two;
-};
-template<> struct SizedMatrixAttribute<3> {
-    enum class Components: GLint { Three = 3 };
-    #if !defined(CORRADE_GCC45_COMPATIBILITY) && !defined(CORRADE_MSVC2013_COMPATIBILITY)
-    constexpr static
-    #else
-    static const
-    #endif
-    Components DefaultComponents = Components::Three;
-};
-template<> struct SizedMatrixAttribute<4> {
-    enum class Components: GLint { Four  = 4 };
-    #if !defined(CORRADE_GCC45_COMPATIBILITY) && !defined(CORRADE_MSVC2013_COMPATIBILITY)
-    constexpr static
-    #else
-    static const
-    #endif
-    Components DefaultComponents = Components::Four;
-};
-Debug MAGNUM_EXPORT operator<<(Debug debug, SizedMatrixAttribute<2>::Components value);
-Debug MAGNUM_EXPORT operator<<(Debug debug, SizedMatrixAttribute<3>::Components value);
-Debug MAGNUM_EXPORT operator<<(Debug debug, SizedMatrixAttribute<4>::Components value);
-template<> struct SizedAttribute<2, 2>: SizedVectorAttribute<2>, SizedMatrixAttribute<2> {};
-template<> struct SizedAttribute<3, 3>: SizedVectorAttribute<3>, SizedMatrixAttribute<3> {};
-template<> struct SizedAttribute<4, 4>: SizedVectorAttribute<4>, SizedMatrixAttribute<4> {};
-#ifndef MAGNUM_TARGET_GLES2
-template<> struct SizedAttribute<2, 3>: SizedVectorAttribute<2>, SizedMatrixAttribute<3> {};
-template<> struct SizedAttribute<3, 2>: SizedVectorAttribute<3>, SizedMatrixAttribute<2> {};
-template<> struct SizedAttribute<2, 4>: SizedVectorAttribute<2>, SizedMatrixAttribute<4> {};
-template<> struct SizedAttribute<4, 2>: SizedVectorAttribute<4>, SizedMatrixAttribute<2> {};
-template<> struct SizedAttribute<3, 4>: SizedVectorAttribute<3>, SizedMatrixAttribute<4> {};
-template<> struct SizedAttribute<4, 3>: SizedVectorAttribute<4>, SizedMatrixAttribute<3> {};
-#endif
-
-/* Base for attributes */
-template<class> struct Attribute;
-
-/* Base for float attributes */
-struct FloatAttribute {
-    typedef Float ScalarType;
-
-    enum class DataType: GLenum {
-        UnsignedByte = GL_UNSIGNED_BYTE,
-        Byte = GL_BYTE,
-        UnsignedShort = GL_UNSIGNED_SHORT,
-        Short = GL_SHORT,
-        UnsignedInt = GL_UNSIGNED_INT,
-        Int = GL_INT,
-        #ifndef MAGNUM_TARGET_GLES2
-        HalfFloat = GL_HALF_FLOAT,
-        #else
-        HalfFloat = GL_HALF_FLOAT_OES,
-        #endif
-        Float = GL_FLOAT
-
-        #ifndef MAGNUM_TARGET_GLES
-        ,
-        Double = GL_DOUBLE
-        #endif
-    };
-    #if !defined(CORRADE_GCC45_COMPATIBILITY) && !defined(CORRADE_MSVC2013_COMPATIBILITY)
-    constexpr static
-    #else
-    static const
-    #endif
-    DataType DefaultDataType = DataType::Float;
-
-    enum class DataOption: UnsignedByte {
-        Normalized = 1 << 0
-    };
-    typedef Containers::EnumSet<DataOption, UnsignedByte> DataOptions;
-
-    static UnsignedInt MAGNUM_EXPORT size(GLint components, DataType dataType);
-};
-
-CORRADE_ENUMSET_OPERATORS(FloatAttribute::DataOptions)
-
-Debug MAGNUM_EXPORT operator<<(Debug debug, FloatAttribute::DataType value);
-
-#ifndef MAGNUM_TARGET_GLES2
-/* Base for int attributes */
-struct IntAttribute {
-    typedef Int ScalarType;
-
-    enum class DataType: GLenum {
-        UnsignedByte = GL_UNSIGNED_BYTE,
-        Byte = GL_BYTE,
-        UnsignedShort = GL_UNSIGNED_SHORT,
-        Short = GL_SHORT,
-        UnsignedInt = GL_UNSIGNED_INT,
-        Int = GL_INT
-    };
-    #if !defined(CORRADE_GCC45_COMPATIBILITY) && !defined(CORRADE_MSVC2013_COMPATIBILITY)
-    constexpr static
-    #else
-    static const
-    #endif
-    DataType DefaultDataType = DataType::Int;
-
-    enum class DataOption: UnsignedByte {};
-    typedef Containers::EnumSet<DataOption, UnsignedByte> DataOptions;
-
-    static UnsignedInt MAGNUM_EXPORT size(GLint components, DataType dataType);
-};
-
-CORRADE_ENUMSET_OPERATORS(IntAttribute::DataOptions)
-
-Debug MAGNUM_EXPORT operator<<(Debug debug, IntAttribute::DataType value);
-
-/* Base for unsigned int attributes */
-struct UnsignedIntAttribute {
-    typedef UnsignedInt ScalarType;
-
-    typedef IntAttribute::DataType DataType;
-    #if !defined(CORRADE_GCC45_COMPATIBILITY) && !defined(CORRADE_MSVC2013_COMPATIBILITY)
-    constexpr static
-    #else
-    static const
-    #endif
-    DataType DefaultDataType = DataType::UnsignedInt;
-
-    typedef IntAttribute::DataOption DataOption;
-    typedef IntAttribute::DataOptions DataOptions;
-
-    static UnsignedInt size(GLint components, DataType dataType) {
-        return IntAttribute::size(components, dataType);
-    }
-};
-#endif
-
-#ifndef MAGNUM_TARGET_GLES
-/* Base for double attributes */
-struct DoubleAttribute {
-    typedef Double ScalarType;
-
-    enum class DataType: GLenum {
-        Double = GL_DOUBLE
-    };
-    #if !defined(CORRADE_GCC45_COMPATIBILITY) && !defined(CORRADE_MSVC2013_COMPATIBILITY)
-    constexpr static
-    #else
-    static const
-    #endif
-    DataType DefaultDataType = DataType::Double;
-
-    typedef IntAttribute::DataOption DataOption;
-    typedef IntAttribute::DataOptions DataOptions;
-
-    static UnsignedInt MAGNUM_EXPORT size(GLint components, DataType dataType);
-};
-
-Debug MAGNUM_EXPORT operator<<(Debug debug, DoubleAttribute::DataType value);
-#endif
-
-/* Floating-point three-component vector has additional data type compared to
-   classic floats */
-template<> struct Attribute<Math::Vector<3, Float>>: SizedAttribute<1, 3> {
-    typedef Float ScalarType;
-
-    enum class DataType: GLenum {
-        UnsignedByte = GL_UNSIGNED_BYTE,
-        Byte = GL_BYTE,
-        UnsignedShort = GL_UNSIGNED_SHORT,
-        Short = GL_SHORT,
-        UnsignedInt = GL_UNSIGNED_INT,
-        Int = GL_INT,
-        #ifndef MAGNUM_TARGET_GLES2
-        HalfFloat = GL_HALF_FLOAT,
-        #else
-        HalfFloat = GL_HALF_FLOAT_OES,
-        #endif
-        Float = GL_FLOAT
-
-        #ifndef MAGNUM_TARGET_GLES
-        ,
-        Double = GL_DOUBLE,
-        UnsignedInt10f11f11fRev = GL_UNSIGNED_INT_10F_11F_11F_REV
-        #endif
-    };
-    #if !defined(CORRADE_GCC45_COMPATIBILITY) && !defined(CORRADE_MSVC2013_COMPATIBILITY)
-    constexpr static
-    #else
-    static const
-    #endif
-    DataType DefaultDataType = DataType::Float;
-
-    typedef FloatAttribute::DataOption DataOption;
-    typedef FloatAttribute::DataOptions DataOptions;
-
-    static UnsignedInt MAGNUM_EXPORT size(GLint components, DataType dataType);
-};
-
-Debug MAGNUM_EXPORT operator<<(Debug debug, Attribute<Math::Vector<3, Float>>::DataType value);
-
-/* Floating-point four-component vector is absolutely special case */
-template<> struct Attribute<Math::Vector<4, Float>> {
-    typedef Float ScalarType;
-
-    enum class Components: GLint {
-        One = 1,
-        Two = 2,
-        Three = 3,
-        Four = 4
-        #ifndef MAGNUM_TARGET_GLES
-        ,
-        BGRA = GL_BGRA
-        #endif
-    };
-    #if !defined(CORRADE_GCC45_COMPATIBILITY) && !defined(CORRADE_MSVC2013_COMPATIBILITY)
-    constexpr static
-    #else
-    static const
-    #endif
-    Components DefaultComponents = Components::Four;
-
-    enum class DataType: GLenum {
-        UnsignedByte = GL_UNSIGNED_BYTE,
-        Byte = GL_BYTE,
-        UnsignedShort = GL_UNSIGNED_SHORT,
-        Short = GL_SHORT,
-        UnsignedInt = GL_UNSIGNED_INT,
-        Int = GL_INT,
-        #ifndef MAGNUM_TARGET_GLES2
-        HalfFloat = GL_HALF_FLOAT,
-        #else
-        HalfFloat = GL_HALF_FLOAT_OES,
-        #endif
-        Float = GL_FLOAT
-        #ifndef MAGNUM_TARGET_GLES
-        ,
-        Double = GL_DOUBLE
-        #endif
-        #ifndef MAGNUM_TARGET_GLES2
-        ,
-        UnsignedInt2101010Rev = GL_UNSIGNED_INT_2_10_10_10_REV,
-        Int2101010Rev = GL_INT_2_10_10_10_REV
-        #endif
-    };
-    #if !defined(CORRADE_GCC45_COMPATIBILITY) && !defined(CORRADE_MSVC2013_COMPATIBILITY)
-    constexpr static
-    #else
-    static const
-    #endif
-    DataType DefaultDataType = DataType::Float;
-
-    typedef FloatAttribute::DataOption DataOption;
-    typedef FloatAttribute::DataOptions DataOptions;
-
-    enum: UnsignedInt { VectorCount = 1 };
-
-    static UnsignedInt MAGNUM_EXPORT size(GLint components, DataType dataType);
-};
-
-Debug MAGNUM_EXPORT operator<<(Debug debug, Attribute<Math::Vector<4, Float>>::Components value);
-Debug MAGNUM_EXPORT operator<<(Debug debug, Attribute<Math::Vector<4, Float>>::DataType value);
-
-/* Common float, int, unsigned int and double scalar attributes */
-template<> struct Attribute<Float>: FloatAttribute, SizedAttribute<1, 1> {};
-#ifndef MAGNUM_TARGET_GLES2
-template<> struct Attribute<Int>: IntAttribute, SizedAttribute<1, 1> {};
-template<> struct Attribute<UnsignedInt>: UnsignedIntAttribute, SizedAttribute<1, 1> {};
-#ifndef MAGNUM_TARGET_GLES
-template<> struct Attribute<Double>: DoubleAttribute, SizedAttribute<1, 1> {};
-#endif
-#endif
-
-/* Common float, int, unsigned int and double vector attributes */
-template<std::size_t size_> struct Attribute<Math::Vector<size_, Float>>: FloatAttribute, SizedAttribute<1, size_> {};
-#ifndef MAGNUM_TARGET_GLES2
-template<std::size_t size_> struct Attribute<Math::Vector<size_, Int>>: IntAttribute, SizedAttribute<1, size_> {};
-template<std::size_t size_> struct Attribute<Math::Vector<size_, UnsignedInt>>: UnsignedIntAttribute, SizedAttribute<1, size_> {};
-#ifndef MAGNUM_TARGET_GLES
-template<std::size_t size_> struct Attribute<Math::Vector<size_, Double>>: DoubleAttribute, SizedAttribute<1, size_> {};
-#endif
-#endif
-template<class T> struct Attribute<Math::Vector2<T>>: Attribute<Math::Vector<2, T>> {};
-template<class T> struct Attribute<Math::Vector3<T>>: Attribute<Math::Vector<3, T>> {};
-template<class T> struct Attribute<Math::Vector4<T>>: Attribute<Math::Vector<4, T>> {};
-template<class T> struct Attribute<BasicColor3<T>>: Attribute<Math::Vector3<T>> {};
-template<class T> struct Attribute<BasicColor4<T>>: Attribute<Math::Vector4<T>> {};
-
-/* Common float and double rectangular matrix attributes */
-template<std::size_t cols, std::size_t rows> struct Attribute<Math::RectangularMatrix<cols, rows, Float>>: FloatAttribute, SizedAttribute<cols, rows> {};
-#ifndef MAGNUM_TARGET_GLES
-template<std::size_t cols, std::size_t rows> struct Attribute<Math::RectangularMatrix<cols, rows, Double>>: DoubleAttribute, SizedAttribute<cols, rows> {};
-#endif
-
-/* Common float and double square matrix attributes */
-template<std::size_t size_> struct Attribute<Math::Matrix<size_, Float>>: Attribute<Math::RectangularMatrix<size_, size_, Float>> {};
-#ifndef MAGNUM_TARGET_GLES
-template<std::size_t size_> struct Attribute<Math::Matrix<size_, Double>>: Attribute<Math::RectangularMatrix<size_, size_, Double>> {};
-#endif
-template<class T> struct Attribute<Math::Matrix3<T>>: Attribute<Math::Matrix<3, T>> {};
-template<class T> struct Attribute<Math::Matrix4<T>>: Attribute<Math::Matrix<4, T>> {};
-
 }
 
-=======
->>>>>>> 7d6de4ad
-}
-
 #endif