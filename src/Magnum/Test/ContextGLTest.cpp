/*
    This file is part of Magnum.

    Copyright © 2010, 2011, 2012, 2013, 2014, 2015
              Vladimír Vondruš <mosra@centrum.cz>

    Permission is hereby granted, free of charge, to any person obtaining a
    copy of this software and associated documentation files (the "Software"),
    to deal in the Software without restriction, including without limitation
    the rights to use, copy, modify, merge, publish, distribute, sublicense,
    and/or sell copies of the Software, and to permit persons to whom the
    Software is furnished to do so, subject to the following conditions:

    The above copyright notice and this permission notice shall be included
    in all copies or substantial portions of the Software.

    THE SOFTWARE IS PROVIDED "AS IS", WITHOUT WARRANTY OF ANY KIND, EXPRESS OR
    IMPLIED, INCLUDING BUT NOT LIMITED TO THE WARRANTIES OF MERCHANTABILITY,
    FITNESS FOR A PARTICULAR PURPOSE AND NONINFRINGEMENT. IN NO EVENT SHALL
    THE AUTHORS OR COPYRIGHT HOLDERS BE LIABLE FOR ANY CLAIM, DAMAGES OR OTHER
    LIABILITY, WHETHER IN AN ACTION OF CONTRACT, TORT OR OTHERWISE, ARISING
    FROM, OUT OF OR IN CONNECTION WITH THE SOFTWARE OR THE USE OR OTHER
    DEALINGS IN THE SOFTWARE.
*/

#include "Magnum/Context.h"
#include "Magnum/Extensions.h"
#include "Magnum/Test/AbstractOpenGLTester.h"

namespace Magnum { namespace Test {

struct ContextGLTest: AbstractOpenGLTester {
    explicit ContextGLTest();

    void constructCopyMove();

    void isVersionSupported();
    void supportedVersion();
    void isExtensionSupported();
    void isExtensionDisabled();
};

ContextGLTest::ContextGLTest() {
<<<<<<< HEAD
    addTests<ContextGLTest>({&ContextGLTest::isVersionSupported,
=======
    addTests({&ContextGLTest::constructCopyMove,

              &ContextGLTest::isVersionSupported,
>>>>>>> 41f5b95e
              &ContextGLTest::supportedVersion,
              &ContextGLTest::isExtensionSupported,
              &ContextGLTest::isExtensionDisabled});
}

void ContextGLTest::constructCopyMove() {
    /* Only move-construction allowed */
    CORRADE_VERIFY(!(std::is_constructible<Context, const Context&>{}));
    CORRADE_VERIFY((std::is_constructible<Context, Context&&>{}));
    CORRADE_VERIFY(!(std::is_assignable<Context, const Context&>{}));
    CORRADE_VERIFY(!(std::is_assignable<Context, Context&&>{}));
}

void ContextGLTest::isVersionSupported() {
    const Version v = Context::current()->version();
    CORRADE_VERIFY(Context::current()->isVersionSupported(v));
    CORRADE_VERIFY(Context::current()->isVersionSupported(Version(Int(v)-1)));
    CORRADE_VERIFY(!Context::current()->isVersionSupported(Version(Int(v)+1)));

    /* No assertions should be fired */
    MAGNUM_ASSERT_VERSION_SUPPORTED(v);
    MAGNUM_ASSERT_VERSION_SUPPORTED(Version(Int(v)-1));
}

void ContextGLTest::supportedVersion() {
    const Version v = Context::current()->version();

    /* Selects first supported version (thus not necessarily the highest) */
    CORRADE_VERIFY(Context::current()->supportedVersion({Version(Int(v)+1), v, Version(Int(v)-1)}) == v);
    CORRADE_VERIFY(Context::current()->supportedVersion({Version(Int(v)+1), Version(Int(v)-1), v}) == Version(Int(v)-1));
}

void ContextGLTest::isExtensionSupported() {
    #ifndef MAGNUM_TARGET_GLES
    if(Context::current()->isExtensionSupported<Extensions::GL::GREMEDY::string_marker>())
        CORRADE_SKIP(Extensions::GL::GREMEDY::string_marker::string() + std::string(" extension should not be supported, can't test"));

    if(!Context::current()->isExtensionSupported<Extensions::GL::EXT::texture_filter_anisotropic>())
        CORRADE_SKIP(Extensions::GL::EXT::texture_filter_anisotropic::string() + std::string(" extension should be supported, can't test"));

    if(!Context::current()->isExtensionSupported<Extensions::GL::ARB::explicit_attrib_location>())
        CORRADE_SKIP(Extensions::GL::ARB::explicit_attrib_location::string() + std::string(" extension should be supported, can't test"));

    /* Test that we have proper extension list parser */
    std::string extensions(reinterpret_cast<const char*>(glGetString(GL_EXTENSIONS)));
    CORRADE_VERIFY(extensions.find(Extensions::GL::EXT::texture_filter_anisotropic::string()) != std::string::npos);
    CORRADE_VERIFY(extensions.find(Extensions::GL::GREMEDY::string_marker::string()) == std::string::npos);

    /* This is disabled in GL < 3.2 to work around GLSL compiler bugs */
    CORRADE_VERIFY(!Context::current()->isExtensionSupported<Extensions::GL::ARB::explicit_attrib_location>(Version::GL310));
    CORRADE_VERIFY(Context::current()->isExtensionSupported<Extensions::GL::ARB::explicit_attrib_location>(Version::GL320));
    #else
    CORRADE_SKIP("No useful extensions to test on OpenGL ES");
    #endif
}

void ContextGLTest::isExtensionDisabled() {
    #ifndef MAGNUM_TARGET_GLES
    if(!Context::current()->isExtensionSupported<Extensions::GL::ARB::vertex_array_object>())
        CORRADE_SKIP(Extensions::GL::ARB::vertex_array_object::string() + std::string(" extension should be supported, can't test"));

    if(!Context::current()->isExtensionSupported<Extensions::GL::ARB::explicit_attrib_location>())
        CORRADE_SKIP(Extensions::GL::ARB::explicit_attrib_location::string() + std::string(" extension should be supported, can't test"));

    /* This is not disabled anywhere */
    CORRADE_VERIFY(!Context::current()->isExtensionDisabled<Extensions::GL::ARB::vertex_array_object>());

    /* This is disabled in GL < 3.2 to work around GLSL compiler bugs */
    CORRADE_VERIFY(Context::current()->isExtensionDisabled<Extensions::GL::ARB::explicit_attrib_location>(Version::GL310));
    CORRADE_VERIFY(!Context::current()->isExtensionDisabled<Extensions::GL::ARB::explicit_attrib_location>(Version::GL320));
    #else
    CORRADE_SKIP("No useful extensions to test on OpenGL ES");
    #endif
}

}}

MAGNUM_GL_TEST_MAIN(Magnum::Test::ContextGLTest)<|MERGE_RESOLUTION|>--- conflicted
+++ resolved
@@ -41,13 +41,9 @@
 };
 
 ContextGLTest::ContextGLTest() {
-<<<<<<< HEAD
-    addTests<ContextGLTest>({&ContextGLTest::isVersionSupported,
-=======
-    addTests({&ContextGLTest::constructCopyMove,
+    addTests<ContextGLTest>({&ContextGLTest::constructCopyMove,
 
               &ContextGLTest::isVersionSupported,
->>>>>>> 41f5b95e
               &ContextGLTest::supportedVersion,
               &ContextGLTest::isExtensionSupported,
               &ContextGLTest::isExtensionDisabled});
