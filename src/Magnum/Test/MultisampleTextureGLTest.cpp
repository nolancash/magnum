/*
    This file is part of Magnum.

    Copyright © 2010, 2011, 2012, 2013, 2014, 2015
              Vladimír Vondruš <mosra@centrum.cz>

    Permission is hereby granted, free of charge, to any person obtaining a
    copy of this software and associated documentation files (the "Software"),
    to deal in the Software without restriction, including without limitation
    the rights to use, copy, modify, merge, publish, distribute, sublicense,
    and/or sell copies of the Software, and to permit persons to whom the
    Software is furnished to do so, subject to the following conditions:

    The above copyright notice and this permission notice shall be included
    in all copies or substantial portions of the Software.

    THE SOFTWARE IS PROVIDED "AS IS", WITHOUT WARRANTY OF ANY KIND, EXPRESS OR
    IMPLIED, INCLUDING BUT NOT LIMITED TO THE WARRANTIES OF MERCHANTABILITY,
    FITNESS FOR A PARTICULAR PURPOSE AND NONINFRINGEMENT. IN NO EVENT SHALL
    THE AUTHORS OR COPYRIGHT HOLDERS BE LIABLE FOR ANY CLAIM, DAMAGES OR OTHER
    LIABILITY, WHETHER IN AN ACTION OF CONTRACT, TORT OR OTHERWISE, ARISING
    FROM, OUT OF OR IN CONNECTION WITH THE SOFTWARE OR THE USE OR OTHER
    DEALINGS IN THE SOFTWARE.
*/

#include <Corrade/TestSuite/Compare/Container.h>

#include "Magnum/MultisampleTexture.h"
#include "Magnum/TextureFormat.h"
#include "Magnum/Math/Vector3.h"
#include "Magnum/Test/AbstractOpenGLTester.h"

namespace Magnum { namespace Test {

struct MultisampleTextureGLTest: AbstractOpenGLTester {
    explicit MultisampleTextureGLTest();

    void construct2D();
    void construct2DArray();

    void construct2DNoCreate();
    void construct2DArrayNoCreate();

    void wrap2D();
    void wrap2DArray();

    void bind2D();
    void bind2DArray();

    void storage2D();
    void storage2DArray();

    void invalidateImage2D();
    void invalidateImage2DArray();

    void invalidateSubImage2D();
    void invalidateSubImage2DArray();
};

MultisampleTextureGLTest::MultisampleTextureGLTest() {
<<<<<<< HEAD
    addTests<MultisampleTextureGLTest>({&MultisampleTextureGLTest::construct2D,
              #ifndef MAGNUM_TARGET_GLES
=======
    addTests({&MultisampleTextureGLTest::construct2D,
>>>>>>> 41f5b95e
              &MultisampleTextureGLTest::construct2DArray,

              &MultisampleTextureGLTest::construct2DNoCreate,
              &MultisampleTextureGLTest::construct2DArrayNoCreate,

              &MultisampleTextureGLTest::wrap2D,
              &MultisampleTextureGLTest::wrap2DArray,

              &MultisampleTextureGLTest::bind2D,
              &MultisampleTextureGLTest::bind2DArray,

              &MultisampleTextureGLTest::storage2D,
              &MultisampleTextureGLTest::storage2DArray,

              &MultisampleTextureGLTest::invalidateImage2D,
              &MultisampleTextureGLTest::invalidateImage2DArray,

              &MultisampleTextureGLTest::invalidateSubImage2D,
              &MultisampleTextureGLTest::invalidateSubImage2DArray});
}

void MultisampleTextureGLTest::construct2D() {
    #ifndef MAGNUM_TARGET_GLES
    if(!Context::current()->isExtensionSupported<Extensions::GL::ARB::texture_multisample>())
        CORRADE_SKIP(Extensions::GL::ARB::texture_multisample::string() + std::string(" is not supported."));
    #else
    if(!Context::current()->isVersionSupported(Version::GLES310))
        CORRADE_SKIP("OpenGL ES 3.1 is not supported.");
    #endif

    {
        MultisampleTexture2D texture;

        MAGNUM_VERIFY_NO_ERROR();
        CORRADE_VERIFY(texture.id() > 0);
    }

    MAGNUM_VERIFY_NO_ERROR();
}

void MultisampleTextureGLTest::construct2DNoCreate() {
    {
        MultisampleTexture2D texture{NoCreate};

        MAGNUM_VERIFY_NO_ERROR();
        CORRADE_COMPARE(texture.id(), 0);
    }

    MAGNUM_VERIFY_NO_ERROR();
}

void MultisampleTextureGLTest::construct2DArray() {
    #ifndef MAGNUM_TARGET_GLES
    if(!Context::current()->isExtensionSupported<Extensions::GL::ARB::texture_multisample>())
        CORRADE_SKIP(Extensions::GL::ARB::texture_multisample::string() + std::string(" is not supported."));
    #else
    if(!Context::current()->isExtensionSupported<Extensions::GL::OES::texture_storage_multisample_2d_array>())
        CORRADE_SKIP(Extensions::GL::OES::texture_storage_multisample_2d_array::string() + std::string(" is not supported."));
    #endif

    {
        MultisampleTexture2DArray texture;

        MAGNUM_VERIFY_NO_ERROR();
        CORRADE_VERIFY(texture.id() > 0);
    }

    MAGNUM_VERIFY_NO_ERROR();
}

void MultisampleTextureGLTest::construct2DArrayNoCreate() {
    {
        MultisampleTexture2DArray texture{NoCreate};

        MAGNUM_VERIFY_NO_ERROR();
        CORRADE_COMPARE(texture.id(), 0);
    }

    MAGNUM_VERIFY_NO_ERROR();
}

void MultisampleTextureGLTest::wrap2D() {
    #ifndef MAGNUM_TARGET_GLES
    if(!Context::current()->isExtensionSupported<Extensions::GL::ARB::texture_multisample>())
        CORRADE_SKIP(Extensions::GL::ARB::texture_multisample::string() + std::string{" is not supported."});
    #else
    if(!Context::current()->isVersionSupported(Version::GLES310))
        CORRADE_SKIP("OpenGL ES 3.1 is not supported.");
    #endif

    GLuint id;
    glGenTextures(1, &id);

    /* Releasing won't delete anything */
    {
        auto texture = MultisampleTexture2D::wrap(id, ObjectFlag::DeleteOnDestruction);
        CORRADE_COMPARE(texture.release(), id);
    }

    /* ...so we can wrap it again */
    MultisampleTexture2D::wrap(id);
    glDeleteTextures(1, &id);
}

void MultisampleTextureGLTest::wrap2DArray() {
    #ifndef MAGNUM_TARGET_GLES
    if(!Context::current()->isExtensionSupported<Extensions::GL::ARB::texture_multisample>())
        CORRADE_SKIP(Extensions::GL::ARB::texture_multisample::string() + std::string(" is not supported."));
    #else
    if(!Context::current()->isExtensionSupported<Extensions::GL::OES::texture_storage_multisample_2d_array>())
        CORRADE_SKIP(Extensions::GL::OES::texture_storage_multisample_2d_array::string() + std::string(" is not supported."));
    #endif

    GLuint id;
    glGenTextures(1, &id);

    /* Releasing won't delete anything */
    {
        auto texture = MultisampleTexture2DArray::wrap(id, ObjectFlag::DeleteOnDestruction);
        CORRADE_COMPARE(texture.release(), id);
    }

    /* ...so we can wrap it again */
    MultisampleTexture2DArray::wrap(id);
    glDeleteTextures(1, &id);
}

void MultisampleTextureGLTest::bind2D() {
    #ifndef MAGNUM_TARGET_GLES
    if(!Context::current()->isExtensionSupported<Extensions::GL::ARB::texture_multisample>())
        CORRADE_SKIP(Extensions::GL::ARB::texture_multisample::string() + std::string(" is not supported."));
    #else
    if(!Context::current()->isVersionSupported(Version::GLES310))
        CORRADE_SKIP("OpenGL ES 3.1 is not supported.");
    #endif

    MultisampleTexture2D texture;
    texture.bind(15);

    MAGNUM_VERIFY_NO_ERROR();

    AbstractTexture::unbind(15);

    MAGNUM_VERIFY_NO_ERROR();

    AbstractTexture::bind(7, {&texture, nullptr, &texture});

    MAGNUM_VERIFY_NO_ERROR();

    AbstractTexture::unbind(7, 3);

    MAGNUM_VERIFY_NO_ERROR();
}

void MultisampleTextureGLTest::bind2DArray() {
    #ifndef MAGNUM_TARGET_GLES
    if(!Context::current()->isExtensionSupported<Extensions::GL::ARB::texture_multisample>())
        CORRADE_SKIP(Extensions::GL::ARB::texture_multisample::string() + std::string(" is not supported."));
    #else
    if(!Context::current()->isExtensionSupported<Extensions::GL::OES::texture_storage_multisample_2d_array>())
        CORRADE_SKIP(Extensions::GL::OES::texture_storage_multisample_2d_array::string() + std::string(" is not supported."));
    #endif

    MultisampleTexture2DArray texture;
    texture.bind(15);

    MAGNUM_VERIFY_NO_ERROR();

    AbstractTexture::unbind(15);

    MAGNUM_VERIFY_NO_ERROR();

    AbstractTexture::bind(7, {&texture, nullptr, &texture});

    MAGNUM_VERIFY_NO_ERROR();

    AbstractTexture::unbind(7, 3);

    MAGNUM_VERIFY_NO_ERROR();
}

void MultisampleTextureGLTest::storage2D() {
    #ifndef MAGNUM_TARGET_GLES
    if(!Context::current()->isExtensionSupported<Extensions::GL::ARB::texture_multisample>())
        CORRADE_SKIP(Extensions::GL::ARB::texture_multisample::string() + std::string(" is not supported."));
    #else
    if(!Context::current()->isVersionSupported(Version::GLES310))
        CORRADE_SKIP("OpenGL ES 3.1 is not supported.");
    #endif

    MultisampleTexture2D texture;
    texture.setStorage(4, TextureFormat::RGBA8, {16, 16});

    MAGNUM_VERIFY_NO_ERROR();

    CORRADE_COMPARE(texture.imageSize(), Vector2i(16, 16));

    MAGNUM_VERIFY_NO_ERROR();
}

void MultisampleTextureGLTest::storage2DArray() {
    #ifndef MAGNUM_TARGET_GLES
    if(!Context::current()->isExtensionSupported<Extensions::GL::ARB::texture_multisample>())
        CORRADE_SKIP(Extensions::GL::ARB::texture_multisample::string() + std::string(" is not supported."));
    #else
    if(!Context::current()->isExtensionSupported<Extensions::GL::OES::texture_storage_multisample_2d_array>())
        CORRADE_SKIP(Extensions::GL::OES::texture_storage_multisample_2d_array::string() + std::string(" is not supported."));
    #endif

    MultisampleTexture2DArray texture;
    texture.setStorage(4, TextureFormat::RGBA8, {16, 16, 5});

    MAGNUM_VERIFY_NO_ERROR();

    CORRADE_COMPARE(texture.imageSize(), Vector3i(16, 16, 5));

    MAGNUM_VERIFY_NO_ERROR();
}

void MultisampleTextureGLTest::invalidateImage2D() {
    #ifndef MAGNUM_TARGET_GLES
    if(!Context::current()->isExtensionSupported<Extensions::GL::ARB::texture_multisample>())
        CORRADE_SKIP(Extensions::GL::ARB::texture_multisample::string() + std::string(" is not supported."));
    #else
    if(!Context::current()->isVersionSupported(Version::GLES310))
        CORRADE_SKIP("OpenGL ES 3.1 is not supported.");
    #endif

    MultisampleTexture2D texture;
    texture.setStorage(4, TextureFormat::RGBA8, {16, 16});
    texture.invalidateImage();

    MAGNUM_VERIFY_NO_ERROR();
}

void MultisampleTextureGLTest::invalidateImage2DArray() {
    #ifndef MAGNUM_TARGET_GLES
    if(!Context::current()->isExtensionSupported<Extensions::GL::ARB::texture_multisample>())
        CORRADE_SKIP(Extensions::GL::ARB::texture_multisample::string() + std::string(" is not supported."));
    #else
    if(!Context::current()->isExtensionSupported<Extensions::GL::OES::texture_storage_multisample_2d_array>())
        CORRADE_SKIP(Extensions::GL::OES::texture_storage_multisample_2d_array::string() + std::string(" is not supported."));
    #endif

    MultisampleTexture2DArray texture;
    texture.setStorage(4, TextureFormat::RGBA8, {16, 16, 5});
    texture.invalidateImage();

    MAGNUM_VERIFY_NO_ERROR();
}

void MultisampleTextureGLTest::invalidateSubImage2D() {
    #ifndef MAGNUM_TARGET_GLES
    if(!Context::current()->isExtensionSupported<Extensions::GL::ARB::texture_multisample>())
        CORRADE_SKIP(Extensions::GL::ARB::texture_multisample::string() + std::string(" is not supported."));
    #else
    if(!Context::current()->isVersionSupported(Version::GLES310))
        CORRADE_SKIP("OpenGL ES 3.1 is not supported.");
    #endif

    MultisampleTexture2D texture;
    texture.setStorage(4, TextureFormat::RGBA8, {16, 16});
    texture.invalidateSubImage({3, 4}, {5, 6});

    MAGNUM_VERIFY_NO_ERROR();
}

void MultisampleTextureGLTest::invalidateSubImage2DArray() {
    #ifndef MAGNUM_TARGET_GLES
    if(!Context::current()->isExtensionSupported<Extensions::GL::ARB::texture_multisample>())
        CORRADE_SKIP(Extensions::GL::ARB::texture_multisample::string() + std::string(" is not supported."));
    #else
    if(!Context::current()->isExtensionSupported<Extensions::GL::OES::texture_storage_multisample_2d_array>())
        CORRADE_SKIP(Extensions::GL::OES::texture_storage_multisample_2d_array::string() + std::string(" is not supported."));
    #endif

    MultisampleTexture2DArray texture;
    texture.setStorage(4, TextureFormat::RGBA8, {16, 16, 5});
    texture.invalidateSubImage({3, 4, 1}, {5, 6, 3});

    MAGNUM_VERIFY_NO_ERROR();
}

}}

MAGNUM_GL_TEST_MAIN(Magnum::Test::MultisampleTextureGLTest)<|MERGE_RESOLUTION|>--- conflicted
+++ resolved
@@ -58,12 +58,7 @@
 };
 
 MultisampleTextureGLTest::MultisampleTextureGLTest() {
-<<<<<<< HEAD
     addTests<MultisampleTextureGLTest>({&MultisampleTextureGLTest::construct2D,
-              #ifndef MAGNUM_TARGET_GLES
-=======
-    addTests({&MultisampleTextureGLTest::construct2D,
->>>>>>> 41f5b95e
               &MultisampleTextureGLTest::construct2DArray,
 
               &MultisampleTextureGLTest::construct2DNoCreate,
