--- conflicted
+++ resolved
@@ -50,12 +50,8 @@
 };
 
 PrimitiveQueryGLTest::PrimitiveQueryGLTest() {
-<<<<<<< HEAD
-    addTests<PrimitiveQueryGLTest>({&PrimitiveQueryGLTest::wrap,
-=======
-    addTests({&PrimitiveQueryGLTest::constructNoCreate,
+    addTests<PrimitiveQueryGLTest>({&PrimitiveQueryGLTest::constructNoCreate,
               &PrimitiveQueryGLTest::wrap,
->>>>>>> 41f5b95e
 
               #ifndef MAGNUM_TARGET_GLES
               &PrimitiveQueryGLTest::primitivesGenerated,
