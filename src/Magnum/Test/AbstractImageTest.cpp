/*
    This file is part of Magnum.

    Copyright © 2010, 2011, 2012, 2013, 2014, 2015
              Vladimír Vondruš <mosra@centrum.cz>

    Permission is hereby granted, free of charge, to any person obtaining a
    copy of this software and associated documentation files (the "Software"),
    to deal in the Software without restriction, including without limitation
    the rights to use, copy, modify, merge, publish, distribute, sublicense,
    and/or sell copies of the Software, and to permit persons to whom the
    Software is furnished to do so, subject to the following conditions:

    The above copyright notice and this permission notice shall be included
    in all copies or substantial portions of the Software.

    THE SOFTWARE IS PROVIDED "AS IS", WITHOUT WARRANTY OF ANY KIND, EXPRESS OR
    IMPLIED, INCLUDING BUT NOT LIMITED TO THE WARRANTIES OF MERCHANTABILITY,
    FITNESS FOR A PARTICULAR PURPOSE AND NONINFRINGEMENT. IN NO EVENT SHALL
    THE AUTHORS OR COPYRIGHT HOLDERS BE LIABLE FOR ANY CLAIM, DAMAGES OR OTHER
    LIABILITY, WHETHER IN AN ACTION OF CONTRACT, TORT OR OTHERWISE, ARISING
    FROM, OUT OF OR IN CONNECTION WITH THE SOFTWARE OR THE USE OR OTHER
    DEALINGS IN THE SOFTWARE.
*/

#include <Corrade/TestSuite/Tester.h>

#include "Magnum/AbstractImage.h"
#include "Magnum/Image.h"
#include "Magnum/ColorFormat.h"

namespace Magnum { namespace Test {

struct AbstractImageTest: TestSuite::Tester {
    explicit AbstractImageTest();

    void pixelSize();
    void dataSize();
};

AbstractImageTest::AbstractImageTest() {
<<<<<<< HEAD
    addTests<AbstractImageTest>({&AbstractImageTest::pixelSize,
              &AbstractImageTest::dataSize,

              &AbstractImageTest::debugFormat,
              &AbstractImageTest::debugType});
=======
    addTests({&AbstractImageTest::pixelSize,
              &AbstractImageTest::dataSize});
>>>>>>> a87aa431
}

void AbstractImageTest::pixelSize() {
    CORRADE_COMPARE(Implementation::imagePixelSize(ColorFormat::RGBA, ColorType::UnsignedInt), 4*4);
    CORRADE_COMPARE(Implementation::imagePixelSize(ColorFormat::DepthComponent, ColorType::UnsignedShort), 2);
    CORRADE_COMPARE(Implementation::imagePixelSize(ColorFormat::StencilIndex, ColorType::UnsignedByte), 1);
    CORRADE_COMPARE(Implementation::imagePixelSize(ColorFormat::DepthStencil, ColorType::UnsignedInt248), 4);
}

void AbstractImageTest::dataSize() {
    /* Verify that row size is properly rounded */
    CORRADE_COMPARE(Image2D(ColorFormat::RGBA, ColorType::UnsignedByte).dataSize({}), 0);
    CORRADE_COMPARE(Image2D(ColorFormat::Red, ColorType::UnsignedByte).dataSize({4, 2}), 8);
    CORRADE_COMPARE(Image2D(ColorFormat::Red, ColorType::UnsignedByte).dataSize({2, 4}), 16);
    CORRADE_COMPARE(Image2D(ColorFormat::RGBA, ColorType::UnsignedByte).dataSize(Vector2i(1)), 4);

    CORRADE_COMPARE(Image2D(ColorFormat::RGBA, ColorType::UnsignedShort).dataSize({16, 8}),
                    4*2*16*8);
}

}}

CORRADE_TEST_MAIN(Magnum::Test::AbstractImageTest)<|MERGE_RESOLUTION|>--- conflicted
+++ resolved
@@ -39,16 +39,8 @@
 };
 
 AbstractImageTest::AbstractImageTest() {
-<<<<<<< HEAD
     addTests<AbstractImageTest>({&AbstractImageTest::pixelSize,
-              &AbstractImageTest::dataSize,
-
-              &AbstractImageTest::debugFormat,
-              &AbstractImageTest::debugType});
-=======
-    addTests({&AbstractImageTest::pixelSize,
               &AbstractImageTest::dataSize});
->>>>>>> a87aa431
 }
 
 void AbstractImageTest::pixelSize() {
