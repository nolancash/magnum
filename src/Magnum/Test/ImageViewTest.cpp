--- conflicted
+++ resolved
@@ -42,12 +42,8 @@
 };
 
 ImageViewTest::ImageViewTest() {
-<<<<<<< HEAD
     addTests<ImageViewTest>({&ImageViewTest::construct,
-=======
-    addTests({&ImageViewTest::construct,
               &ImageViewTest::constructNullptr,
->>>>>>> 03c8272a
               &ImageViewTest::constructCompressed,
 
               &ImageViewTest::setData,
