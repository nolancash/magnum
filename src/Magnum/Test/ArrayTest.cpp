--- conflicted
+++ resolved
@@ -51,19 +51,12 @@
     constexpr Array<3, Int> a = {5, 6, 7};
     CORRADE_COMPARE(a, (Array<3, Int>(5, 6, 7)));
 
-<<<<<<< HEAD
-    #ifndef CORRADE_GCC46_COMPATIBILITY
-    constexpr Array<3, Int> a2 = 5;
-    #else
-    Array<3, Int> a2 = 5; /* Not constexpr under GCC < 4.7 */
-    #endif
-=======
-    #ifndef CORRADE_MSVC2015_COMPATIBILITY
+    #if !defined(CORRADE_MSVC2015_COMPATIBILITY) && !defined(CORRADE_GCC46_COMPATIBILITY)
     /* Can't use delegating constructors with constexpr -- https://connect.microsoft.com/VisualStudio/feedback/details/1579279/c-constexpr-does-not-work-with-delegating-constructors */
+    /* Not constexpr under GCC < 4.7 */
     constexpr
     #endif
     Array<3, Int> a2 = 5;
->>>>>>> 03c8272a
     CORRADE_COMPARE(a2, (Array<3, Int>(5, 5, 5)));
 
     constexpr Array1D b = 5;
