/*
    This file is part of Magnum.

    Copyright © 2010, 2011, 2012, 2013, 2014, 2015
              Vladimír Vondruš <mosra@centrum.cz>

    Permission is hereby granted, free of charge, to any person obtaining a
    copy of this software and associated documentation files (the "Software"),
    to deal in the Software without restriction, including without limitation
    the rights to use, copy, modify, merge, publish, distribute, sublicense,
    and/or sell copies of the Software, and to permit persons to whom the
    Software is furnished to do so, subject to the following conditions:

    The above copyright notice and this permission notice shall be included
    in all copies or substantial portions of the Software.

    THE SOFTWARE IS PROVIDED "AS IS", WITHOUT WARRANTY OF ANY KIND, EXPRESS OR
    IMPLIED, INCLUDING BUT NOT LIMITED TO THE WARRANTIES OF MERCHANTABILITY,
    FITNESS FOR A PARTICULAR PURPOSE AND NONINFRINGEMENT. IN NO EVENT SHALL
    THE AUTHORS OR COPYRIGHT HOLDERS BE LIABLE FOR ANY CLAIM, DAMAGES OR OTHER
    LIABILITY, WHETHER IN AN ACTION OF CONTRACT, TORT OR OTHERWISE, ARISING
    FROM, OUT OF OR IN CONNECTION WITH THE SOFTWARE OR THE USE OR OTHER
    DEALINGS IN THE SOFTWARE.
*/

#include <Corrade/Containers/Array.h>
#include <Corrade/TestSuite/Compare/Container.h>

#include "Magnum/configure.h"
#include "Magnum/BufferImage.h"
#include "Magnum/Color.h"
#include "Magnum/ColorFormat.h"
#include "Magnum/Image.h"
#include "Magnum/RectangleTexture.h"
#include "Magnum/TextureFormat.h"
#include "Magnum/Math/Range.h"
#include "Magnum/Test/AbstractOpenGLTester.h"

namespace Magnum { namespace Test {

struct RectangleTextureGLTest: AbstractOpenGLTester {
    explicit RectangleTextureGLTest();

    void construct();
    void constructNoCreate();
    void wrap();

    void bind();

    void sampling();
    void samplingSRGBDecode();
    void samplingBorderInteger();
    void samplingSwizzle();
    void samplingDepthStencilMode();

    void storage();

    void image();
    void imageBuffer();
    void subImage();
    void subImageBuffer();
    void subImageQuery();
    void subImageQueryBuffer();

    void invalidateImage();
    void invalidateSubImage();
};

RectangleTextureGLTest::RectangleTextureGLTest() {
<<<<<<< HEAD
    addTests<RectangleTextureGLTest>({&RectangleTextureGLTest::construct,
=======
    addTests({&RectangleTextureGLTest::construct,
              &RectangleTextureGLTest::constructNoCreate,
>>>>>>> 41f5b95e
              &RectangleTextureGLTest::wrap,

              &RectangleTextureGLTest::bind,

              &RectangleTextureGLTest::sampling,
              &RectangleTextureGLTest::samplingSRGBDecode,
              &RectangleTextureGLTest::samplingBorderInteger,
              &RectangleTextureGLTest::samplingSwizzle,
              &RectangleTextureGLTest::samplingDepthStencilMode,

              &RectangleTextureGLTest::storage,

              &RectangleTextureGLTest::image,
              &RectangleTextureGLTest::imageBuffer,

              &RectangleTextureGLTest::subImage,
              &RectangleTextureGLTest::subImageBuffer,
              &RectangleTextureGLTest::subImageQuery,
              &RectangleTextureGLTest::subImageQueryBuffer,

              &RectangleTextureGLTest::invalidateImage,
              &RectangleTextureGLTest::invalidateSubImage});
}

void RectangleTextureGLTest::construct() {
    if(!Context::current()->isExtensionSupported<Extensions::GL::ARB::texture_rectangle>())
        CORRADE_SKIP(Extensions::GL::ARB::texture_rectangle::string() + std::string(" is not supported."));

    {
        RectangleTexture texture;

        MAGNUM_VERIFY_NO_ERROR();
        CORRADE_VERIFY(texture.id() > 0);
    }

    MAGNUM_VERIFY_NO_ERROR();
}

void RectangleTextureGLTest::constructNoCreate() {
    {
        RectangleTexture texture{NoCreate};

        MAGNUM_VERIFY_NO_ERROR();
        CORRADE_COMPARE(texture.id(), 0);
    }

    MAGNUM_VERIFY_NO_ERROR();
}

void RectangleTextureGLTest::wrap() {
    if(!Context::current()->isExtensionSupported<Extensions::GL::ARB::texture_rectangle>())
        CORRADE_SKIP(Extensions::GL::ARB::texture_rectangle::string() + std::string(" is not supported."));

    GLuint id;
    glGenTextures(1, &id);

    /* Releasing won't delete anything */
    {
        auto texture = RectangleTexture::wrap(id, ObjectFlag::DeleteOnDestruction);
        CORRADE_COMPARE(texture.release(), id);
    }

    /* ...so we can wrap it again */
    RectangleTexture::wrap(id);
    glDeleteTextures(1, &id);
}

void RectangleTextureGLTest::bind() {
    if(!Context::current()->isExtensionSupported<Extensions::GL::ARB::texture_rectangle>())
        CORRADE_SKIP(Extensions::GL::ARB::texture_rectangle::string() + std::string(" is not supported."));

    RectangleTexture texture;
    texture.bind(15);

    MAGNUM_VERIFY_NO_ERROR();

    AbstractTexture::unbind(15);

    MAGNUM_VERIFY_NO_ERROR();

    AbstractTexture::bind(7, {&texture, nullptr, &texture});

    MAGNUM_VERIFY_NO_ERROR();

    AbstractTexture::unbind(7, 3);

    MAGNUM_VERIFY_NO_ERROR();
}

void RectangleTextureGLTest::sampling() {
    if(!Context::current()->isExtensionSupported<Extensions::GL::ARB::texture_rectangle>())
        CORRADE_SKIP(Extensions::GL::ARB::texture_rectangle::string() + std::string(" is not supported."));

    RectangleTexture texture;
    texture.setMinificationFilter(Sampler::Filter::Linear)
           .setMagnificationFilter(Sampler::Filter::Linear)
           .setWrapping(Sampler::Wrapping::ClampToBorder)
           .setBorderColor(Color3(0.5f))
           .setMaxAnisotropy(Sampler::maxMaxAnisotropy())
           .setCompareMode(Sampler::CompareMode::CompareRefToTexture)
           .setCompareFunction(Sampler::CompareFunction::GreaterOrEqual);

    MAGNUM_VERIFY_NO_ERROR();
}

void RectangleTextureGLTest::samplingSRGBDecode() {
    if(!Context::current()->isExtensionSupported<Extensions::GL::ARB::texture_rectangle>())
        CORRADE_SKIP(Extensions::GL::ARB::texture_rectangle::string() + std::string(" is not supported."));
    if(!Context::current()->isExtensionSupported<Extensions::GL::EXT::texture_sRGB_decode>())
        CORRADE_SKIP(Extensions::GL::EXT::texture_sRGB_decode::string() + std::string(" is not supported."));

    RectangleTexture texture;
    texture.setSRGBDecode(false);

    MAGNUM_VERIFY_NO_ERROR();
}

void RectangleTextureGLTest::samplingBorderInteger() {
    if(!Context::current()->isExtensionSupported<Extensions::GL::ARB::texture_rectangle>())
        CORRADE_SKIP(Extensions::GL::ARB::texture_rectangle::string() + std::string(" is not supported."));
    if(!Context::current()->isExtensionSupported<Extensions::GL::EXT::texture_integer>())
        CORRADE_SKIP(Extensions::GL::EXT::texture_integer::string() + std::string(" is not supported."));

    RectangleTexture a;
    a.setWrapping(Sampler::Wrapping::ClampToBorder)
     .setBorderColor(Vector4i(1, 56, 78, -2));
    RectangleTexture b;
    b.setWrapping(Sampler::Wrapping::ClampToBorder)
     .setBorderColor(Vector4ui(35, 56, 78, 15));

    MAGNUM_VERIFY_NO_ERROR();
}

void RectangleTextureGLTest::samplingSwizzle() {
    if(!Context::current()->isExtensionSupported<Extensions::GL::ARB::texture_rectangle>())
        CORRADE_SKIP(Extensions::GL::ARB::texture_rectangle::string() + std::string(" is not supported."));
    if(!Context::current()->isExtensionSupported<Extensions::GL::ARB::texture_swizzle>())
        CORRADE_SKIP(Extensions::GL::ARB::texture_swizzle::string() + std::string(" is not supported."));

    RectangleTexture texture;
    texture.setSwizzle<'b', 'g', 'r', '0'>();

    MAGNUM_VERIFY_NO_ERROR();
}

void RectangleTextureGLTest::samplingDepthStencilMode() {
    if(!Context::current()->isExtensionSupported<Extensions::GL::ARB::texture_rectangle>())
        CORRADE_SKIP(Extensions::GL::ARB::texture_rectangle::string() + std::string(" is not supported."));
    if(!Context::current()->isExtensionSupported<Extensions::GL::ARB::stencil_texturing>())
        CORRADE_SKIP(Extensions::GL::ARB::stencil_texturing::string() + std::string(" is not supported."));

    RectangleTexture texture;
    texture.setDepthStencilMode(Sampler::DepthStencilMode::StencilIndex);

    MAGNUM_VERIFY_NO_ERROR();
}

void RectangleTextureGLTest::storage() {
    if(!Context::current()->isExtensionSupported<Extensions::GL::ARB::texture_rectangle>())
        CORRADE_SKIP(Extensions::GL::ARB::texture_rectangle::string() + std::string(" is not supported."));

    RectangleTexture texture;
    texture.setStorage(TextureFormat::RGBA8, Vector2i(32));

    MAGNUM_VERIFY_NO_ERROR();

    CORRADE_COMPARE(texture.imageSize(), Vector2i(32));

    MAGNUM_VERIFY_NO_ERROR();
}

namespace {
    constexpr UnsignedByte Data[] = { 0x00, 0x01, 0x02, 0x03,
                                      0x04, 0x05, 0x06, 0x07,
                                      0x08, 0x09, 0x0a, 0x0b,
                                      0x0c, 0x0d, 0x0e, 0x0f };
}

void RectangleTextureGLTest::image() {
    if(!Context::current()->isExtensionSupported<Extensions::GL::ARB::texture_rectangle>())
        CORRADE_SKIP(Extensions::GL::ARB::texture_rectangle::string() + std::string(" is not supported."));

    RectangleTexture texture;
    texture.setImage(TextureFormat::RGBA8,
        ImageReference2D(ColorFormat::RGBA, ColorType::UnsignedByte, Vector2i(2), Data));

    MAGNUM_VERIFY_NO_ERROR();

    Image2D image = texture.image({ColorFormat::RGBA, ColorType::UnsignedByte});

    MAGNUM_VERIFY_NO_ERROR();

    CORRADE_COMPARE(image.size(), Vector2i(2));
    CORRADE_COMPARE_AS(
        Containers::ArrayView<const UnsignedByte>(image.data<UnsignedByte>(), image.pixelSize()*image.size().product()),
        Containers::ArrayView<const UnsignedByte>{Data}, TestSuite::Compare::Container);
}

void RectangleTextureGLTest::imageBuffer() {
    if(!Context::current()->isExtensionSupported<Extensions::GL::ARB::texture_rectangle>())
        CORRADE_SKIP(Extensions::GL::ARB::texture_rectangle::string() + std::string(" is not supported."));

    RectangleTexture texture;
    texture.setImage(TextureFormat::RGBA8,
        BufferImage2D(ColorFormat::RGBA, ColorType::UnsignedByte, Vector2i(2), Data, BufferUsage::StaticDraw));

    MAGNUM_VERIFY_NO_ERROR();

    BufferImage2D image = texture.image({ColorFormat::RGBA, ColorType::UnsignedByte}, BufferUsage::StaticRead);
    const auto imageData = image.buffer().data<UnsignedByte>();

    MAGNUM_VERIFY_NO_ERROR();

    CORRADE_COMPARE(image.size(), Vector2i(2));
    CORRADE_COMPARE_AS(imageData, Containers::ArrayView<const UnsignedByte>{Data}, TestSuite::Compare::Container);
}

namespace {
    constexpr UnsignedByte Zero[4*4*4] = {};

    constexpr UnsignedByte SubDataComplete[] = {
        0, 0, 0, 0,    0,    0,    0,    0,    0,    0,    0,    0, 0, 0, 0, 0,
        0, 0, 0, 0, 0x00, 0x01, 0x02, 0x03, 0x04, 0x05, 0x06, 0x07, 0, 0, 0, 0,
        0, 0, 0, 0, 0x08, 0x09, 0x0a, 0x0b, 0x0c, 0x0d, 0x0e, 0x0f, 0, 0, 0, 0,
        0, 0, 0, 0,    0,    0,    0,    0,    0,    0,    0,    0, 0, 0, 0, 0
    };
}

void RectangleTextureGLTest::subImage() {
    if(!Context::current()->isExtensionSupported<Extensions::GL::ARB::texture_rectangle>())
        CORRADE_SKIP(Extensions::GL::ARB::texture_rectangle::string() + std::string(" is not supported."));

    RectangleTexture texture;
    texture.setImage(TextureFormat::RGBA8,
        ImageReference2D(ColorFormat::RGBA, ColorType::UnsignedByte, Vector2i(4), Zero));
    texture.setSubImage(Vector2i(1),
        ImageReference2D(ColorFormat::RGBA, ColorType::UnsignedByte, Vector2i(2), Data));

    MAGNUM_VERIFY_NO_ERROR();

    Image2D image = texture.image({ColorFormat::RGBA, ColorType::UnsignedByte});

    MAGNUM_VERIFY_NO_ERROR();

    CORRADE_COMPARE(image.size(), Vector2i(4));
    CORRADE_COMPARE_AS(
        Containers::ArrayView<const UnsignedByte>(image.data<UnsignedByte>(), image.pixelSize()*image.size().product()),
        Containers::ArrayView<const UnsignedByte>{SubDataComplete}, TestSuite::Compare::Container);
}

void RectangleTextureGLTest::subImageBuffer() {
    if(!Context::current()->isExtensionSupported<Extensions::GL::ARB::texture_rectangle>())
        CORRADE_SKIP(Extensions::GL::ARB::texture_rectangle::string() + std::string(" is not supported."));

    RectangleTexture texture;
    texture.setImage(TextureFormat::RGBA8,
        ImageReference2D(ColorFormat::RGBA, ColorType::UnsignedByte, Vector2i(4), Zero));
    texture.setSubImage(Vector2i(1),
        BufferImage2D(ColorFormat::RGBA, ColorType::UnsignedByte, Vector2i(2), Data, BufferUsage::StaticDraw));

    MAGNUM_VERIFY_NO_ERROR();

    BufferImage2D image = texture.image({ColorFormat::RGBA, ColorType::UnsignedByte}, BufferUsage::StaticRead);
    const auto imageData = image.buffer().data<UnsignedByte>();

    MAGNUM_VERIFY_NO_ERROR();

    CORRADE_COMPARE(image.size(), Vector2i(4));
    CORRADE_COMPARE_AS(imageData, Containers::ArrayView<const UnsignedByte>{SubDataComplete}, TestSuite::Compare::Container);
}

void RectangleTextureGLTest::subImageQuery() {
    if(!Context::current()->isExtensionSupported<Extensions::GL::ARB::texture_rectangle>())
        CORRADE_SKIP(Extensions::GL::ARB::texture_rectangle::string() + std::string(" is not supported."));
    if(!Context::current()->isExtensionSupported<Extensions::GL::ARB::get_texture_sub_image>())
        CORRADE_SKIP(Extensions::GL::ARB::get_texture_sub_image::string() + std::string(" is not supported."));

    RectangleTexture texture;
    texture.setStorage(TextureFormat::RGBA8, Vector2i{4})
           .setSubImage({}, ImageReference2D{ColorFormat::RGBA, ColorType::UnsignedByte, Vector2i{4}, SubDataComplete});

    MAGNUM_VERIFY_NO_ERROR();

    Image2D image = texture.subImage(Range2Di::fromSize(Vector2i{1}, Vector2i{2}), {ColorFormat::RGBA, ColorType::UnsignedByte});

    MAGNUM_VERIFY_NO_ERROR();

    CORRADE_COMPARE(image.size(), Vector2i{2});
    CORRADE_COMPARE_AS(
        Containers::ArrayView<const UnsignedByte>(image.data<UnsignedByte>(), image.pixelSize()*image.size().product()),
        Containers::ArrayView<const UnsignedByte>{Data}, TestSuite::Compare::Container);
}

void RectangleTextureGLTest::subImageQueryBuffer() {
    if(!Context::current()->isExtensionSupported<Extensions::GL::ARB::texture_rectangle>())
        CORRADE_SKIP(Extensions::GL::ARB::texture_rectangle::string() + std::string(" is not supported."));
    if(!Context::current()->isExtensionSupported<Extensions::GL::ARB::get_texture_sub_image>())
        CORRADE_SKIP(Extensions::GL::ARB::get_texture_sub_image::string() + std::string(" is not supported."));

    RectangleTexture texture;
    texture.setStorage(TextureFormat::RGBA8, Vector2i{4})
           .setSubImage({}, ImageReference2D{ColorFormat::RGBA, ColorType::UnsignedByte, Vector2i{4}, SubDataComplete});

    MAGNUM_VERIFY_NO_ERROR();

    BufferImage2D image = texture.subImage(Range2Di::fromSize(Vector2i{1}, Vector2i{2}), {ColorFormat::RGBA, ColorType::UnsignedByte}, BufferUsage::StaticRead);
    const auto imageData = image.buffer().data<UnsignedByte>();

    MAGNUM_VERIFY_NO_ERROR();

    CORRADE_COMPARE(image.size(), Vector2i{2});
    CORRADE_COMPARE_AS(imageData, Containers::ArrayView<const UnsignedByte>{Data}, TestSuite::Compare::Container);
}

void RectangleTextureGLTest::invalidateImage() {
    if(!Context::current()->isExtensionSupported<Extensions::GL::ARB::texture_rectangle>())
        CORRADE_SKIP(Extensions::GL::ARB::texture_rectangle::string() + std::string(" is not supported."));

    RectangleTexture texture;
    texture.setStorage(TextureFormat::RGBA8, Vector2i(32));
    texture.invalidateImage();

    MAGNUM_VERIFY_NO_ERROR();
}

void RectangleTextureGLTest::invalidateSubImage() {
    if(!Context::current()->isExtensionSupported<Extensions::GL::ARB::texture_rectangle>())
        CORRADE_SKIP(Extensions::GL::ARB::texture_rectangle::string() + std::string(" is not supported."));

    RectangleTexture texture;
    texture.setStorage(TextureFormat::RGBA8, Vector2i(32));
    texture.invalidateSubImage(Vector2i(4), Vector2i(16));

    MAGNUM_VERIFY_NO_ERROR();
}

}}

MAGNUM_GL_TEST_MAIN(Magnum::Test::RectangleTextureGLTest)<|MERGE_RESOLUTION|>--- conflicted
+++ resolved
@@ -67,12 +67,8 @@
 };
 
 RectangleTextureGLTest::RectangleTextureGLTest() {
-<<<<<<< HEAD
     addTests<RectangleTextureGLTest>({&RectangleTextureGLTest::construct,
-=======
-    addTests({&RectangleTextureGLTest::construct,
               &RectangleTextureGLTest::constructNoCreate,
->>>>>>> 41f5b95e
               &RectangleTextureGLTest::wrap,
 
               &RectangleTextureGLTest::bind,
