/*
    This file is part of Magnum.

    Copyright © 2010, 2011, 2012, 2013, 2014, 2015
              Vladimír Vondruš <mosra@centrum.cz>

    Permission is hereby granted, free of charge, to any person obtaining a
    copy of this software and associated documentation files (the "Software"),
    to deal in the Software without restriction, including without limitation
    the rights to use, copy, modify, merge, publish, distribute, sublicense,
    and/or sell copies of the Software, and to permit persons to whom the
    Software is furnished to do so, subject to the following conditions:

    The above copyright notice and this permission notice shall be included
    in all copies or substantial portions of the Software.

    THE SOFTWARE IS PROVIDED "AS IS", WITHOUT WARRANTY OF ANY KIND, EXPRESS OR
    IMPLIED, INCLUDING BUT NOT LIMITED TO THE WARRANTIES OF MERCHANTABILITY,
    FITNESS FOR A PARTICULAR PURPOSE AND NONINFRINGEMENT. IN NO EVENT SHALL
    THE AUTHORS OR COPYRIGHT HOLDERS BE LIABLE FOR ANY CLAIM, DAMAGES OR OTHER
    LIABILITY, WHETHER IN AN ACTION OF CONTRACT, TORT OR OTHERWISE, ARISING
    FROM, OUT OF OR IN CONNECTION WITH THE SOFTWARE OR THE USE OR OTHER
    DEALINGS IN THE SOFTWARE.
*/

#include "Magnum/AbstractShaderProgram.h"
#include "Magnum/Buffer.h"
#include "Magnum/Mesh.h"
#include "Magnum/Shader.h"
#include "Magnum/TransformFeedback.h"
#include "Magnum/Math/Vector2.h"
#include "Magnum/Test/AbstractOpenGLTester.h"

namespace Magnum { namespace Test {

struct TransformFeedbackGLTest: AbstractOpenGLTester {
    explicit TransformFeedbackGLTest();

    void construct();
    void constructCopy();
    void constructMove();
    void wrap();

    void label();

    void attachBase();
    void attachRange();
    void attachBases();
    void attachRanges();

    #ifndef MAGNUM_TARGET_GLES
    void interleaved();
    #endif
};

TransformFeedbackGLTest::TransformFeedbackGLTest() {
    addTests({&TransformFeedbackGLTest::construct,
              &TransformFeedbackGLTest::constructCopy,
              &TransformFeedbackGLTest::constructMove,
              &TransformFeedbackGLTest::wrap,

              &TransformFeedbackGLTest::label,

              &TransformFeedbackGLTest::attachBase,
              &TransformFeedbackGLTest::attachRange,
              &TransformFeedbackGLTest::attachBases,
              &TransformFeedbackGLTest::attachRanges,

              #ifndef MAGNUM_TARGET_GLES
              &TransformFeedbackGLTest::interleaved
              #endif
              });
}

void TransformFeedbackGLTest::construct() {
    #ifndef MAGNUM_TARGET_GLES
    if(!Context::current()->isExtensionSupported<Extensions::GL::ARB::transform_feedback2>())
        CORRADE_SKIP(Extensions::GL::ARB::transform_feedback2::string() + std::string(" is not supported."));
    #endif

    {
        TransformFeedback feedback;

        MAGNUM_VERIFY_NO_ERROR();
        CORRADE_VERIFY(feedback.id() > 0);
    }

    MAGNUM_VERIFY_NO_ERROR();
}

void TransformFeedbackGLTest::constructCopy() {
    #ifndef CORRADE_GCC44_COMPATIBILITY
    CORRADE_VERIFY(!(std::is_constructible<TransformFeedback, const TransformFeedback&>::value));
    /* GCC 4.6 doesn't have std::is_assignable */
    #ifndef CORRADE_GCC46_COMPATIBILITY
    CORRADE_VERIFY(!(std::is_assignable<TransformFeedback, const TransformFeedback&>{}));
    #endif
    #else
    CORRADE_SKIP("Type traits needed to test this are not available on GCC 4.4.");
    #endif
}

void TransformFeedbackGLTest::constructMove() {
    #ifndef MAGNUM_TARGET_GLES
    if(!Context::current()->isExtensionSupported<Extensions::GL::ARB::transform_feedback2>())
        CORRADE_SKIP(Extensions::GL::ARB::transform_feedback2::string() + std::string(" is not supported."));
    #endif

    TransformFeedback a;
    const Int id = a.id();

    MAGNUM_VERIFY_NO_ERROR();
    CORRADE_VERIFY(id > 0);

    TransformFeedback b{std::move(a)};

    CORRADE_COMPARE(a.id(), 0);
    CORRADE_COMPARE(b.id(), id);

    TransformFeedback c;
    const Int cId = c.id();
    c = std::move(b);

    MAGNUM_VERIFY_NO_ERROR();
    CORRADE_VERIFY(cId > 0);
    CORRADE_COMPARE(b.id(), cId);
    CORRADE_COMPARE(c.id(), id);
}

void TransformFeedbackGLTest::wrap() {
    #ifndef MAGNUM_TARGET_GLES
    if(!Context::current()->isExtensionSupported<Extensions::GL::ARB::transform_feedback2>())
        CORRADE_SKIP(Extensions::GL::ARB::transform_feedback2::string() + std::string(" is not supported."));
    #endif

    GLuint id;
    glGenTransformFeedbacks(1, &id);

    /* Releasing won't delete anything */
    {
        auto feedback = TransformFeedback::wrap(id, ObjectFlag::DeleteOnDestruction);
        CORRADE_COMPARE(feedback.release(), id);
    }

    /* ...so we can wrap it again */
    TransformFeedback::wrap(id);
    glDeleteTransformFeedbacks(1, &id);
}

void TransformFeedbackGLTest::label() {
    /* No-Op version is tested in AbstractObjectGLTest */
    #ifndef MAGNUM_TARGET_GLES
    if(!Context::current()->isExtensionSupported<Extensions::GL::ARB::transform_feedback2>())
        CORRADE_SKIP(Extensions::GL::ARB::transform_feedback2::string() + std::string(" is not supported."));
    #endif
    if(!Context::current()->isExtensionSupported<Extensions::GL::KHR::debug>() &&
       !Context::current()->isExtensionSupported<Extensions::GL::EXT::debug_label>())
        CORRADE_SKIP("Required extension is not available");

    TransformFeedback feedback;

    CORRADE_COMPARE(feedback.label(), "");
    MAGNUM_VERIFY_NO_ERROR();

    feedback.setLabel("MyXfb");
    MAGNUM_VERIFY_NO_ERROR();

    CORRADE_COMPARE(feedback.label(), "MyXfb");
}

namespace {

#ifndef CORRADE_GCC46_COMPATIBILITY
constexpr
#endif
const Vector2 inputData[] = {
    {0.0f, 0.0f},
    {-1.0f, 1.0f}
};

struct XfbShader: AbstractShaderProgram {
    typedef Attribute<0, Vector2> Input;

    explicit XfbShader();
};

XfbShader::XfbShader() {
    #ifndef MAGNUM_TARGET_GLES
    Shader vert(Version::GL300, Shader::Type::Vertex);
    #else
    Shader vert(Version::GLES300, Shader::Type::Vertex);
    Shader frag(Version::GLES300, Shader::Type::Fragment);
    #endif
    CORRADE_INTERNAL_ASSERT_OUTPUT(vert.addSource(
        "in mediump vec2 inputData;\n"
        "out mediump vec2 outputData;\n"
        "void main() {\n"
        "    outputData = inputData + vec2(1.0, -1.0);\n"
        "}\n").compile());
    #ifndef MAGNUM_TARGET_GLES
    attachShader(vert);
    #else
    /* ES for some reason needs both vertex and fragment shader */
    CORRADE_INTERNAL_ASSERT_OUTPUT(frag.addSource("void main() {}\n").compile());
    /* GCC 4.4 has explicit std::reference_wrapper constructor */
    attachShaders({std::ref(vert), std::ref(frag)});
    #endif
    bindAttributeLocation(Input::Location, "inputData");
    setTransformFeedbackOutputs({"outputData"}, TransformFeedbackBufferMode::SeparateAttributes);
    CORRADE_INTERNAL_ASSERT_OUTPUT(link());
}

}

void TransformFeedbackGLTest::attachBase() {
    #ifndef MAGNUM_TARGET_GLES
    if(!Context::current()->isExtensionSupported<Extensions::GL::ARB::transform_feedback2>())
        CORRADE_SKIP(Extensions::GL::ARB::transform_feedback2::string() + std::string(" is not supported."));
    #endif

    XfbShader shader;

    Buffer input;
    input.setData(inputData, BufferUsage::StaticDraw);
    Buffer output;
    output.setData({nullptr, 2*sizeof(Vector2)}, BufferUsage::StaticRead);

    Mesh mesh;
    mesh.setPrimitive(MeshPrimitive::Points)
        .addVertexBuffer(input, 0, XfbShader::Input{})
        .setCount(2);

    TransformFeedback feedback;
    feedback.attachBuffer(0, output);

    MAGNUM_VERIFY_NO_ERROR();

    Renderer::enable(Renderer::Feature::RasterizerDiscard);
    feedback.begin(shader, TransformFeedback::PrimitiveMode::Points);
    mesh.draw(shader);
    feedback.end();

    MAGNUM_VERIFY_NO_ERROR();

    Vector2* data = output.map<Vector2>(0, 2*sizeof(Vector2), Buffer::MapFlag::Read);
    CORRADE_COMPARE(data[0], Vector2(1.0f, -1.0f));
    CORRADE_COMPARE(data[1], Vector2(0.0f, 0.0f));
    output.unmap();
}

void TransformFeedbackGLTest::attachRange() {
    #ifndef MAGNUM_TARGET_GLES
    if(!Context::current()->isExtensionSupported<Extensions::GL::ARB::transform_feedback2>())
        CORRADE_SKIP(Extensions::GL::ARB::transform_feedback2::string() + std::string(" is not supported."));
    #endif

    XfbShader shader;

    Buffer input;
    input.setData(inputData, BufferUsage::StaticDraw);
    Buffer output;
    output.setData({nullptr, 512 + 2*sizeof(Vector2)}, BufferUsage::StaticRead);

    Mesh mesh;
    mesh.setPrimitive(MeshPrimitive::Points)
        .addVertexBuffer(input, 0, XfbShader::Input{})
        .setCount(2);

    TransformFeedback feedback;
    feedback.attachBuffer(0, output, 256, 2*sizeof(Vector2));

    MAGNUM_VERIFY_NO_ERROR();

    Renderer::enable(Renderer::Feature::RasterizerDiscard);
    feedback.begin(shader, TransformFeedback::PrimitiveMode::Points);
    mesh.draw(shader);
    feedback.end();

    MAGNUM_VERIFY_NO_ERROR();

    Vector2* data = output.map<Vector2>(256, 2*sizeof(Vector2), Buffer::MapFlag::Read);
    CORRADE_COMPARE(data[0], Vector2(1.0f, -1.0f));
    CORRADE_COMPARE(data[1], Vector2(0.0f, 0.0f));
    output.unmap();
}

namespace {

struct XfbMultiShader: AbstractShaderProgram {
    typedef Attribute<0, Vector2> Input;

    explicit XfbMultiShader();
};

XfbMultiShader::XfbMultiShader() {
    #ifndef MAGNUM_TARGET_GLES
    Shader vert(Version::GL300, Shader::Type::Vertex);
    #else
    Shader vert(Version::GLES300, Shader::Type::Vertex);
    Shader frag(Version::GLES300, Shader::Type::Fragment);
    #endif
    CORRADE_INTERNAL_ASSERT_OUTPUT(vert.addSource(
        "in mediump vec2 inputData;\n"
        "out mediump vec2 output1;\n"
        "out mediump float output2;\n"
        "void main() {\n"
        "    output1 = inputData + vec2(1.0, -1.0);\n"
        "    output2 = inputData.x - inputData.y;\n"
        "}\n").compile());
    #ifndef MAGNUM_TARGET_GLES
    attachShader(vert);
    #else
    /* ES for some reason needs both vertex and fragment shader */
    CORRADE_INTERNAL_ASSERT_OUTPUT(frag.addSource("void main() {}\n").compile());
    /* GCC 4.4 has explicit std::reference_wrapper constructor */
    attachShaders({std::ref(vert), std::ref(frag)});
    #endif
    bindAttributeLocation(Input::Location, "inputData");
    setTransformFeedbackOutputs({"output1", "output2"}, TransformFeedbackBufferMode::SeparateAttributes);
    CORRADE_INTERNAL_ASSERT_OUTPUT(link());
}

}

void TransformFeedbackGLTest::attachBases() {
    #ifndef MAGNUM_TARGET_GLES
    if(!Context::current()->isExtensionSupported<Extensions::GL::ARB::transform_feedback2>())
        CORRADE_SKIP(Extensions::GL::ARB::transform_feedback2::string() + std::string(" is not supported."));
    #endif

    XfbMultiShader shader;

    Buffer input;
    input.setData(inputData, BufferUsage::StaticDraw);
    Buffer output1, output2;
    output1.setData({nullptr, 2*sizeof(Vector2)}, BufferUsage::StaticRead);
    output2.setData({nullptr, 2*sizeof(Float)}, BufferUsage::StaticRead);

    Mesh mesh;
    mesh.setPrimitive(MeshPrimitive::Points)
        .addVertexBuffer(input, 0, XfbMultiShader::Input{})
        .setCount(2);

    TransformFeedback feedback;
    feedback.attachBuffers(0, {&output1, &output2});

    MAGNUM_VERIFY_NO_ERROR();

    Renderer::enable(Renderer::Feature::RasterizerDiscard);
    feedback.begin(shader, TransformFeedback::PrimitiveMode::Points);
    mesh.draw(shader);
    feedback.end();

    MAGNUM_VERIFY_NO_ERROR();

    Vector2* data1 = output1.map<Vector2>(0, 2*sizeof(Vector2), Buffer::MapFlag::Read);
    CORRADE_COMPARE(data1[0], Vector2(1.0f, -1.0f));
    CORRADE_COMPARE(data1[1], Vector2(0.0f, 0.0f));
    output1.unmap();

    Float* data2 = output2.map<Float>(0, 2*sizeof(Float), Buffer::MapFlag::Read);
    CORRADE_COMPARE(data2[0], 0.0f);
    CORRADE_COMPARE(data2[1], -2.0f);
    output2.unmap();
}

void TransformFeedbackGLTest::attachRanges() {
    #ifndef MAGNUM_TARGET_GLES
    if(!Context::current()->isExtensionSupported<Extensions::GL::ARB::transform_feedback2>())
        CORRADE_SKIP(Extensions::GL::ARB::transform_feedback2::string() + std::string(" is not supported."));
    #endif

    Buffer input;
    input.setData(inputData, BufferUsage::StaticDraw);
    Buffer output1, output2;
    output1.setData({nullptr, 512 + 2*sizeof(Vector2)}, BufferUsage::StaticRead);
    output2.setData({nullptr, 768 + 2*sizeof(Float)}, BufferUsage::StaticRead);

    XfbMultiShader shader;

    Mesh mesh;
    mesh.setPrimitive(MeshPrimitive::Points)
        .addVertexBuffer(input, 0, XfbMultiShader::Input{})
        .setCount(2);

    TransformFeedback feedback;
    feedback.attachBuffers(0, {
        #ifndef CORRADE_GCC44_COMPATIBILITY
        std::make_tuple(&output1, 256, 2*sizeof(Vector2)),
        std::make_tuple(&output2, 512, 2*sizeof(Float))
        #else
        std::tuple<Buffer*, GLintptr, GLsizeiptr>(&output1, 256, 2*sizeof(Vector2)),
        std::tuple<Buffer*, GLintptr, GLsizeiptr>(&output2, 512, 2*sizeof(Float))
        #endif
    });

    MAGNUM_VERIFY_NO_ERROR();

    Renderer::enable(Renderer::Feature::RasterizerDiscard);
    feedback.begin(shader, TransformFeedback::PrimitiveMode::Points);
    mesh.draw(shader);
    feedback.end();

    MAGNUM_VERIFY_NO_ERROR();

    Vector2* data1 = output1.map<Vector2>(256, 2*sizeof(Vector2), Buffer::MapFlag::Read);
    CORRADE_COMPARE(data1[0], Vector2(1.0f, -1.0f));
    CORRADE_COMPARE(data1[1], Vector2(0.0f, 0.0f));
    output1.unmap();

    Float* data2 = output2.map<Float>(512, 2*sizeof(Float), Buffer::MapFlag::Read);
    CORRADE_COMPARE(data2[0], 0.0f);
    CORRADE_COMPARE(data2[1], -2.0f);
    output2.unmap();
}

#ifndef MAGNUM_TARGET_GLES
void TransformFeedbackGLTest::interleaved() {
    /* ARB_transform_feedback3 needed for gl_SkipComponents1 */
    if(!Context::current()->isExtensionSupported<Extensions::GL::ARB::transform_feedback3>())
        CORRADE_SKIP(Extensions::GL::ARB::transform_feedback3::string() + std::string(" is not supported."));

    struct XfbInterleavedShader: AbstractShaderProgram {
        typedef Attribute<0, Vector2> Input;

        explicit XfbInterleavedShader() {
            Shader vert(Version::GL300, Shader::Type::Vertex);
            CORRADE_INTERNAL_ASSERT_OUTPUT(vert.addSource(
                "in mediump vec2 inputData;\n"
                "out mediump vec2 output1;\n"
                "out mediump float output2;\n"
                "void main() {\n"
                "    output1 = inputData + vec2(1.0, -1.0);\n"
                "    output2 = inputData.x - inputData.y + 5.0;\n"
                "}\n").compile());
            attachShader(vert);
<<<<<<< HEAD
            #else
            /* ES for some reason needs both vertex and fragment shader */
            CORRADE_INTERNAL_ASSERT_OUTPUT(frag.addSource("void main() {}\n").compile());
            /* GCC 4.4 has explicit std::reference_wrapper constructor */
            attachShaders({std::ref(vert), std::ref(frag)});
            #endif
=======
>>>>>>> 99ff54d3
            bindAttributeLocation(Input::Location, "inputData");
            setTransformFeedbackOutputs({"output1", "gl_SkipComponents1", "output2"}, TransformFeedbackBufferMode::InterleavedAttributes);
            CORRADE_INTERNAL_ASSERT_OUTPUT(link());
        }
    } shader;

    Buffer input;
    input.setData(inputData, BufferUsage::StaticDraw);
    Buffer output;
    output.setData({nullptr, 4*sizeof(Vector2)}, BufferUsage::StaticRead);

    Mesh mesh;
    mesh.setPrimitive(MeshPrimitive::Points)
        .addVertexBuffer(input, 0, XfbInterleavedShader::Input{})
        .setCount(2);

    TransformFeedback feedback;
    feedback.attachBuffer(0, output);

    MAGNUM_VERIFY_NO_ERROR();

    Renderer::enable(Renderer::Feature::RasterizerDiscard);
    feedback.begin(shader, TransformFeedback::PrimitiveMode::Points);
    mesh.draw(shader);
    feedback.end();

    MAGNUM_VERIFY_NO_ERROR();

    Vector2* data = output.map<Vector2>(0, 4*sizeof(Vector2), Buffer::MapFlag::Read);
    CORRADE_COMPARE(data[0], Vector2(1.0f, -1.0f));
    CORRADE_COMPARE(data[1].y(), 5.0f);
    CORRADE_COMPARE(data[2], Vector2(0.0f, 0.0f));
    CORRADE_COMPARE(data[3].y(), 3.0f);
    output.unmap();
}
#endif

}}

CORRADE_TEST_MAIN(Magnum::Test::TransformFeedbackGLTest)<|MERGE_RESOLUTION|>--- conflicted
+++ resolved
@@ -434,15 +434,6 @@
                 "    output2 = inputData.x - inputData.y + 5.0;\n"
                 "}\n").compile());
             attachShader(vert);
-<<<<<<< HEAD
-            #else
-            /* ES for some reason needs both vertex and fragment shader */
-            CORRADE_INTERNAL_ASSERT_OUTPUT(frag.addSource("void main() {}\n").compile());
-            /* GCC 4.4 has explicit std::reference_wrapper constructor */
-            attachShaders({std::ref(vert), std::ref(frag)});
-            #endif
-=======
->>>>>>> 99ff54d3
             bindAttributeLocation(Input::Location, "inputData");
             setTransformFeedbackOutputs({"output1", "gl_SkipComponents1", "output2"}, TransformFeedbackBufferMode::InterleavedAttributes);
             CORRADE_INTERNAL_ASSERT_OUTPUT(link());
