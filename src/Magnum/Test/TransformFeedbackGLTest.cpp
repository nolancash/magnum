/*
    This file is part of Magnum.

    Copyright © 2010, 2011, 2012, 2013, 2014, 2015
              Vladimír Vondruš <mosra@centrum.cz>

    Permission is hereby granted, free of charge, to any person obtaining a
    copy of this software and associated documentation files (the "Software"),
    to deal in the Software without restriction, including without limitation
    the rights to use, copy, modify, merge, publish, distribute, sublicense,
    and/or sell copies of the Software, and to permit persons to whom the
    Software is furnished to do so, subject to the following conditions:

    The above copyright notice and this permission notice shall be included
    in all copies or substantial portions of the Software.

    THE SOFTWARE IS PROVIDED "AS IS", WITHOUT WARRANTY OF ANY KIND, EXPRESS OR
    IMPLIED, INCLUDING BUT NOT LIMITED TO THE WARRANTIES OF MERCHANTABILITY,
    FITNESS FOR A PARTICULAR PURPOSE AND NONINFRINGEMENT. IN NO EVENT SHALL
    THE AUTHORS OR COPYRIGHT HOLDERS BE LIABLE FOR ANY CLAIM, DAMAGES OR OTHER
    LIABILITY, WHETHER IN AN ACTION OF CONTRACT, TORT OR OTHERWISE, ARISING
    FROM, OUT OF OR IN CONNECTION WITH THE SOFTWARE OR THE USE OR OTHER
    DEALINGS IN THE SOFTWARE.
*/

#include "Magnum/AbstractShaderProgram.h"
#include "Magnum/Buffer.h"
#include "Magnum/Mesh.h"
#include "Magnum/Shader.h"
#include "Magnum/TransformFeedback.h"
#include "Magnum/Math/Vector2.h"
#include "Magnum/Test/AbstractOpenGLTester.h"

namespace Magnum { namespace Test {

struct TransformFeedbackGLTest: AbstractOpenGLTester {
    explicit TransformFeedbackGLTest();

    void construct();
    void constructNoCreate();
    void constructCopy();
    void constructMove();
    void wrap();

    void label();

    void attachBase();
    void attachRange();
    void attachBases();
    void attachRanges();

    #ifndef MAGNUM_TARGET_GLES
    void interleaved();
    #endif
};

TransformFeedbackGLTest::TransformFeedbackGLTest() {
<<<<<<< HEAD
    addTests<TransformFeedbackGLTest>({&TransformFeedbackGLTest::construct,
=======
    addTests({&TransformFeedbackGLTest::construct,
              &TransformFeedbackGLTest::constructNoCreate,
>>>>>>> 41f5b95e
              &TransformFeedbackGLTest::constructCopy,
              &TransformFeedbackGLTest::constructMove,
              &TransformFeedbackGLTest::wrap,

              &TransformFeedbackGLTest::label,

              &TransformFeedbackGLTest::attachBase,
              &TransformFeedbackGLTest::attachRange,
              &TransformFeedbackGLTest::attachBases,
              &TransformFeedbackGLTest::attachRanges,

              #ifndef MAGNUM_TARGET_GLES
              &TransformFeedbackGLTest::interleaved
              #endif
              });
}

void TransformFeedbackGLTest::construct() {
    #ifndef MAGNUM_TARGET_GLES
    if(!Context::current()->isExtensionSupported<Extensions::GL::ARB::transform_feedback2>())
        CORRADE_SKIP(Extensions::GL::ARB::transform_feedback2::string() + std::string(" is not supported."));
    #endif

    {
        TransformFeedback feedback;

        MAGNUM_VERIFY_NO_ERROR();
        CORRADE_VERIFY(feedback.id() > 0);
    }

    MAGNUM_VERIFY_NO_ERROR();
}

void TransformFeedbackGLTest::constructNoCreate() {
    {
        TransformFeedback feedback{NoCreate};

        MAGNUM_VERIFY_NO_ERROR();
        CORRADE_COMPARE(feedback.id(), 0);
    }

    MAGNUM_VERIFY_NO_ERROR();
}

void TransformFeedbackGLTest::constructCopy() {
    #ifndef CORRADE_GCC44_COMPATIBILITY
    {
        #ifdef CORRADE_MSVC2013_COMPATIBILITY
        CORRADE_EXPECT_FAIL("std::is_constructible is buggy on MSVC 2013.");
        #endif
        CORRADE_VERIFY(!(std::is_constructible<TransformFeedback, const TransformFeedback&>::value));
    }
    /* GCC 4.6 doesn't have std::is_assignable */
    #ifndef CORRADE_GCC46_COMPATIBILITY
    {
        #ifdef CORRADE_MSVC2013_COMPATIBILITY
        CORRADE_EXPECT_FAIL("std::is_assignable is buggy on MSVC 2013.");
        #endif
        CORRADE_VERIFY(!(std::is_assignable<TransformFeedback, const TransformFeedback&>{}));
    }
    #endif
    #else
    CORRADE_SKIP("Type traits needed to test this are not available on GCC 4.4.");
    #endif
}

void TransformFeedbackGLTest::constructMove() {
    #ifndef MAGNUM_TARGET_GLES
    if(!Context::current()->isExtensionSupported<Extensions::GL::ARB::transform_feedback2>())
        CORRADE_SKIP(Extensions::GL::ARB::transform_feedback2::string() + std::string(" is not supported."));
    #endif

    TransformFeedback a;
    const Int id = a.id();

    MAGNUM_VERIFY_NO_ERROR();
    CORRADE_VERIFY(id > 0);

    TransformFeedback b{std::move(a)};

    CORRADE_COMPARE(a.id(), 0);
    CORRADE_COMPARE(b.id(), id);

    TransformFeedback c;
    const Int cId = c.id();
    c = std::move(b);

    MAGNUM_VERIFY_NO_ERROR();
    CORRADE_VERIFY(cId > 0);
    CORRADE_COMPARE(b.id(), cId);
    CORRADE_COMPARE(c.id(), id);
}

void TransformFeedbackGLTest::wrap() {
    #ifndef MAGNUM_TARGET_GLES
    if(!Context::current()->isExtensionSupported<Extensions::GL::ARB::transform_feedback2>())
        CORRADE_SKIP(Extensions::GL::ARB::transform_feedback2::string() + std::string(" is not supported."));
    #endif

    GLuint id;
    glGenTransformFeedbacks(1, &id);

    /* Releasing won't delete anything */
    {
        auto feedback = TransformFeedback::wrap(id, ObjectFlag::DeleteOnDestruction);
        CORRADE_COMPARE(feedback.release(), id);
    }

    /* ...so we can wrap it again */
    TransformFeedback::wrap(id);
    glDeleteTransformFeedbacks(1, &id);
}

void TransformFeedbackGLTest::label() {
    /* No-Op version is tested in AbstractObjectGLTest */
    #ifndef MAGNUM_TARGET_GLES
    if(!Context::current()->isExtensionSupported<Extensions::GL::ARB::transform_feedback2>())
        CORRADE_SKIP(Extensions::GL::ARB::transform_feedback2::string() + std::string(" is not supported."));
    #endif
    if(!Context::current()->isExtensionSupported<Extensions::GL::KHR::debug>() &&
       !Context::current()->isExtensionSupported<Extensions::GL::EXT::debug_label>())
        CORRADE_SKIP("Required extension is not available");

    TransformFeedback feedback;

    CORRADE_COMPARE(feedback.label(), "");
    MAGNUM_VERIFY_NO_ERROR();

    feedback.setLabel("MyXfb");
    MAGNUM_VERIFY_NO_ERROR();

    CORRADE_COMPARE(feedback.label(), "MyXfb");
}

namespace {

#ifndef CORRADE_GCC46_COMPATIBILITY
constexpr
#endif
const Vector2 inputData[] = {
    {0.0f, 0.0f},
    {-1.0f, 1.0f}
};

struct XfbShader: AbstractShaderProgram {
    typedef Attribute<0, Vector2> Input;

    explicit XfbShader();
};

XfbShader::XfbShader() {
    #ifndef MAGNUM_TARGET_GLES
    Shader vert(Version::GL300, Shader::Type::Vertex);
    #else
    Shader vert(Version::GLES300, Shader::Type::Vertex);
    Shader frag(Version::GLES300, Shader::Type::Fragment);
    #endif
    CORRADE_INTERNAL_ASSERT_OUTPUT(vert.addSource(
        "in mediump vec2 inputData;\n"
        "out mediump vec2 outputData;\n"
        "void main() {\n"
        "    outputData = inputData + vec2(1.0, -1.0);\n"
        "}\n").compile());
    #ifndef MAGNUM_TARGET_GLES
    attachShader(vert);
    #else
    /* ES for some reason needs both vertex and fragment shader */
    CORRADE_INTERNAL_ASSERT_OUTPUT(frag.addSource("void main() {}\n").compile());
    /* GCC 4.4 has explicit std::reference_wrapper constructor */
    attachShaders({std::ref(vert), std::ref(frag)});
    #endif
    bindAttributeLocation(Input::Location, "inputData");
    setTransformFeedbackOutputs({"outputData"}, TransformFeedbackBufferMode::SeparateAttributes);
    CORRADE_INTERNAL_ASSERT_OUTPUT(link());
}

}

void TransformFeedbackGLTest::attachBase() {
    #ifndef MAGNUM_TARGET_GLES
    if(!Context::current()->isExtensionSupported<Extensions::GL::ARB::transform_feedback2>())
        CORRADE_SKIP(Extensions::GL::ARB::transform_feedback2::string() + std::string(" is not supported."));
    #endif

    XfbShader shader;

    Buffer input;
    input.setData(inputData, BufferUsage::StaticDraw);
    Buffer output;
    output.setData({nullptr, 2*sizeof(Vector2)}, BufferUsage::StaticRead);

    Mesh mesh;
    mesh.setPrimitive(MeshPrimitive::Points)
        .addVertexBuffer(input, 0, XfbShader::Input{})
        .setCount(2);

    TransformFeedback feedback;
    feedback.attachBuffer(0, output);

    MAGNUM_VERIFY_NO_ERROR();

    Renderer::enable(Renderer::Feature::RasterizerDiscard);
    feedback.begin(shader, TransformFeedback::PrimitiveMode::Points);
    mesh.draw(shader);
    feedback.end();

    MAGNUM_VERIFY_NO_ERROR();

    Vector2* data = output.map<Vector2>(0, 2*sizeof(Vector2), Buffer::MapFlag::Read);
    CORRADE_COMPARE(data[0], Vector2(1.0f, -1.0f));
    CORRADE_COMPARE(data[1], Vector2(0.0f, 0.0f));
    output.unmap();
}

void TransformFeedbackGLTest::attachRange() {
    #ifndef MAGNUM_TARGET_GLES
    if(!Context::current()->isExtensionSupported<Extensions::GL::ARB::transform_feedback2>())
        CORRADE_SKIP(Extensions::GL::ARB::transform_feedback2::string() + std::string(" is not supported."));
    #endif

    XfbShader shader;

    Buffer input;
    input.setData(inputData, BufferUsage::StaticDraw);
    Buffer output;
    output.setData({nullptr, 512 + 2*sizeof(Vector2)}, BufferUsage::StaticRead);

    Mesh mesh;
    mesh.setPrimitive(MeshPrimitive::Points)
        .addVertexBuffer(input, 0, XfbShader::Input{})
        .setCount(2);

    TransformFeedback feedback;
    feedback.attachBuffer(0, output, 256, 2*sizeof(Vector2));

    MAGNUM_VERIFY_NO_ERROR();

    Renderer::enable(Renderer::Feature::RasterizerDiscard);
    feedback.begin(shader, TransformFeedback::PrimitiveMode::Points);
    mesh.draw(shader);
    feedback.end();

    MAGNUM_VERIFY_NO_ERROR();

    Vector2* data = output.map<Vector2>(256, 2*sizeof(Vector2), Buffer::MapFlag::Read);
    CORRADE_COMPARE(data[0], Vector2(1.0f, -1.0f));
    CORRADE_COMPARE(data[1], Vector2(0.0f, 0.0f));
    output.unmap();
}

namespace {

struct XfbMultiShader: AbstractShaderProgram {
    typedef Attribute<0, Vector2> Input;

    explicit XfbMultiShader();
};

XfbMultiShader::XfbMultiShader() {
    #ifndef MAGNUM_TARGET_GLES
    Shader vert(Version::GL300, Shader::Type::Vertex);
    #else
    Shader vert(Version::GLES300, Shader::Type::Vertex);
    Shader frag(Version::GLES300, Shader::Type::Fragment);
    #endif
    CORRADE_INTERNAL_ASSERT_OUTPUT(vert.addSource(
        "in mediump vec2 inputData;\n"
        "out mediump vec2 output1;\n"
        "out mediump float output2;\n"
        "void main() {\n"
        "    output1 = inputData + vec2(1.0, -1.0);\n"
        "    output2 = inputData.x - inputData.y;\n"
        "}\n").compile());
    #ifndef MAGNUM_TARGET_GLES
    attachShader(vert);
    #else
    /* ES for some reason needs both vertex and fragment shader */
    CORRADE_INTERNAL_ASSERT_OUTPUT(frag.addSource("void main() {}\n").compile());
    /* GCC 4.4 has explicit std::reference_wrapper constructor */
    attachShaders({std::ref(vert), std::ref(frag)});
    #endif
    bindAttributeLocation(Input::Location, "inputData");
    setTransformFeedbackOutputs({"output1", "output2"}, TransformFeedbackBufferMode::SeparateAttributes);
    CORRADE_INTERNAL_ASSERT_OUTPUT(link());
}

}

void TransformFeedbackGLTest::attachBases() {
    #ifndef MAGNUM_TARGET_GLES
    if(!Context::current()->isExtensionSupported<Extensions::GL::ARB::transform_feedback2>())
        CORRADE_SKIP(Extensions::GL::ARB::transform_feedback2::string() + std::string(" is not supported."));
    #endif

    XfbMultiShader shader;

    Buffer input;
    input.setData(inputData, BufferUsage::StaticDraw);
    Buffer output1, output2;
    output1.setData({nullptr, 2*sizeof(Vector2)}, BufferUsage::StaticRead);
    output2.setData({nullptr, 2*sizeof(Float)}, BufferUsage::StaticRead);

    Mesh mesh;
    mesh.setPrimitive(MeshPrimitive::Points)
        .addVertexBuffer(input, 0, XfbMultiShader::Input{})
        .setCount(2);

    TransformFeedback feedback;
    feedback.attachBuffers(0, {&output1, &output2});

    MAGNUM_VERIFY_NO_ERROR();

    Renderer::enable(Renderer::Feature::RasterizerDiscard);
    feedback.begin(shader, TransformFeedback::PrimitiveMode::Points);
    mesh.draw(shader);
    feedback.end();

    MAGNUM_VERIFY_NO_ERROR();

    Vector2* data1 = output1.map<Vector2>(0, 2*sizeof(Vector2), Buffer::MapFlag::Read);
    CORRADE_COMPARE(data1[0], Vector2(1.0f, -1.0f));
    CORRADE_COMPARE(data1[1], Vector2(0.0f, 0.0f));
    output1.unmap();

    Float* data2 = output2.map<Float>(0, 2*sizeof(Float), Buffer::MapFlag::Read);
    CORRADE_COMPARE(data2[0], 0.0f);
    CORRADE_COMPARE(data2[1], -2.0f);
    output2.unmap();
}

void TransformFeedbackGLTest::attachRanges() {
    #ifndef MAGNUM_TARGET_GLES
    if(!Context::current()->isExtensionSupported<Extensions::GL::ARB::transform_feedback2>())
        CORRADE_SKIP(Extensions::GL::ARB::transform_feedback2::string() + std::string(" is not supported."));
    #endif

    Buffer input;
    input.setData(inputData, BufferUsage::StaticDraw);
    Buffer output1, output2;
    output1.setData({nullptr, 512 + 2*sizeof(Vector2)}, BufferUsage::StaticRead);
    output2.setData({nullptr, 768 + 2*sizeof(Float)}, BufferUsage::StaticRead);

    XfbMultiShader shader;

    Mesh mesh;
    mesh.setPrimitive(MeshPrimitive::Points)
        .addVertexBuffer(input, 0, XfbMultiShader::Input{})
        .setCount(2);

    TransformFeedback feedback;
    feedback.attachBuffers(0, {
        #ifndef CORRADE_GCC44_COMPATIBILITY
        std::make_tuple(&output1, 256, 2*sizeof(Vector2)),
        std::make_tuple(&output2, 512, 2*sizeof(Float))
        #else
        std::tuple<Buffer*, GLintptr, GLsizeiptr>(&output1, 256, 2*sizeof(Vector2)),
        std::tuple<Buffer*, GLintptr, GLsizeiptr>(&output2, 512, 2*sizeof(Float))
        #endif
    });

    MAGNUM_VERIFY_NO_ERROR();

    Renderer::enable(Renderer::Feature::RasterizerDiscard);
    feedback.begin(shader, TransformFeedback::PrimitiveMode::Points);
    mesh.draw(shader);
    feedback.end();

    MAGNUM_VERIFY_NO_ERROR();

    Vector2* data1 = output1.map<Vector2>(256, 2*sizeof(Vector2), Buffer::MapFlag::Read);
    CORRADE_COMPARE(data1[0], Vector2(1.0f, -1.0f));
    CORRADE_COMPARE(data1[1], Vector2(0.0f, 0.0f));
    output1.unmap();

    Float* data2 = output2.map<Float>(512, 2*sizeof(Float), Buffer::MapFlag::Read);
    CORRADE_COMPARE(data2[0], 0.0f);
    CORRADE_COMPARE(data2[1], -2.0f);
    output2.unmap();
}

#ifndef MAGNUM_TARGET_GLES
void TransformFeedbackGLTest::interleaved() {
    /* ARB_transform_feedback3 needed for gl_SkipComponents1 */
    if(!Context::current()->isExtensionSupported<Extensions::GL::ARB::transform_feedback3>())
        CORRADE_SKIP(Extensions::GL::ARB::transform_feedback3::string() + std::string(" is not supported."));

    struct XfbInterleavedShader: AbstractShaderProgram {
        typedef Attribute<0, Vector2> Input;

        explicit XfbInterleavedShader() {
            Shader vert(Version::GL300, Shader::Type::Vertex);
            CORRADE_INTERNAL_ASSERT_OUTPUT(vert.addSource(
                "in mediump vec2 inputData;\n"
                "out mediump vec2 output1;\n"
                "out mediump float output2;\n"
                "void main() {\n"
                "    output1 = inputData + vec2(1.0, -1.0);\n"
                "    output2 = inputData.x - inputData.y + 5.0;\n"
                "}\n").compile());
            attachShader(vert);
            bindAttributeLocation(Input::Location, "inputData");
            setTransformFeedbackOutputs({"output1", "gl_SkipComponents1", "output2"}, TransformFeedbackBufferMode::InterleavedAttributes);
            CORRADE_INTERNAL_ASSERT_OUTPUT(link());
        }
    } shader;

    Buffer input;
    input.setData(inputData, BufferUsage::StaticDraw);
    Buffer output;
    output.setData({nullptr, 4*sizeof(Vector2)}, BufferUsage::StaticRead);

    Mesh mesh;
    mesh.setPrimitive(MeshPrimitive::Points)
        .addVertexBuffer(input, 0, XfbInterleavedShader::Input{})
        .setCount(2);

    TransformFeedback feedback;
    feedback.attachBuffer(0, output);

    MAGNUM_VERIFY_NO_ERROR();

    Renderer::enable(Renderer::Feature::RasterizerDiscard);
    feedback.begin(shader, TransformFeedback::PrimitiveMode::Points);
    mesh.draw(shader);
    feedback.end();

    MAGNUM_VERIFY_NO_ERROR();

    Vector2* data = output.map<Vector2>(0, 4*sizeof(Vector2), Buffer::MapFlag::Read);
    CORRADE_COMPARE(data[0], Vector2(1.0f, -1.0f));
    CORRADE_COMPARE(data[1].y(), 5.0f);
    CORRADE_COMPARE(data[2], Vector2(0.0f, 0.0f));
    CORRADE_COMPARE(data[3].y(), 3.0f);
    output.unmap();
}
#endif

}}

MAGNUM_GL_TEST_MAIN(Magnum::Test::TransformFeedbackGLTest)<|MERGE_RESOLUTION|>--- conflicted
+++ resolved
@@ -55,12 +55,8 @@
 };
 
 TransformFeedbackGLTest::TransformFeedbackGLTest() {
-<<<<<<< HEAD
     addTests<TransformFeedbackGLTest>({&TransformFeedbackGLTest::construct,
-=======
-    addTests({&TransformFeedbackGLTest::construct,
               &TransformFeedbackGLTest::constructNoCreate,
->>>>>>> 41f5b95e
               &TransformFeedbackGLTest::constructCopy,
               &TransformFeedbackGLTest::constructMove,
               &TransformFeedbackGLTest::wrap,
