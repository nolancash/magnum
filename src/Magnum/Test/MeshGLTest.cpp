--- conflicted
+++ resolved
@@ -526,17 +526,12 @@
         .draw(shader);
 }
 
-<<<<<<< HEAD
-template<class T> T Checker::get(ColorFormat format, ColorType type) {
+template<class T> T Checker::get(PixelFormat format, PixelType type) {
     /* GCC 4.5 needs explicit type here and also cannot handle && ref, also
        crashes when using {} */
     Image2D image{format, type};
     framebuffer.read(Range2Di({}, Vector2i{1}), image);
     return image.data<T>()[0];
-=======
-template<class T> T Checker::get(PixelFormat format, PixelType type) {
-    return framebuffer.read({{}, Vector2i{1}}, {format, type}).data<T>()[0];
->>>>>>> 03c8272a
 }
 #endif
 
@@ -1833,17 +1828,12 @@
     MeshView::draw(shader, {std::ref(a), std::ref(b)});
 }
 
-<<<<<<< HEAD
-template<class T> T MultiChecker::get(ColorFormat format, ColorType type) {
+template<class T> T MultiChecker::get(PixelFormat format, PixelType type) {
     /* GCC 4.5 needs explicit type here and also cannot handle &&, also crashes
        when using {} */
     Image2D image{format, type};
     framebuffer.read(Range2Di({}, Vector2i{1}), image);
     return image.data<T>()[0];
-=======
-template<class T> T MultiChecker::get(PixelFormat format, PixelType type) {
-    return framebuffer.read({{}, Vector2i{1}}, {format, type}).data<T>()[0];
->>>>>>> 03c8272a
 }
 #endif
 
