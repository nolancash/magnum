--- conflicted
+++ resolved
@@ -93,12 +93,8 @@
 };
 
 CubeMapTextureGLTest::CubeMapTextureGLTest() {
-<<<<<<< HEAD
     addTests<CubeMapTextureGLTest>({&CubeMapTextureGLTest::construct,
-=======
-    addTests({&CubeMapTextureGLTest::construct,
               &CubeMapTextureGLTest::constructNoCreate,
->>>>>>> 41f5b95e
               &CubeMapTextureGLTest::wrap,
 
               &CubeMapTextureGLTest::bind,
