--- conflicted
+++ resolved
@@ -39,12 +39,8 @@
 };
 
 TimeQueryGLTest::TimeQueryGLTest() {
-<<<<<<< HEAD
-    addTests<TimeQueryGLTest>({&TimeQueryGLTest::wrap,
-=======
-    addTests({&TimeQueryGLTest::constructNoCreate,
+    addTests<TimeQueryGLTest>({&TimeQueryGLTest::constructNoCreate,
               &TimeQueryGLTest::wrap,
->>>>>>> 0b7d62ff
 
               &TimeQueryGLTest::queryTime,
               &TimeQueryGLTest::queryTimestamp});
