/*
    This file is part of Magnum.

    Copyright © 2010, 2011, 2012, 2013, 2014, 2015
              Vladimír Vondruš <mosra@centrum.cz>

    Permission is hereby granted, free of charge, to any person obtaining a
    copy of this software and associated documentation files (the "Software"),
    to deal in the Software without restriction, including without limitation
    the rights to use, copy, modify, merge, publish, distribute, sublicense,
    and/or sell copies of the Software, and to permit persons to whom the
    Software is furnished to do so, subject to the following conditions:

    The above copyright notice and this permission notice shall be included
    in all copies or substantial portions of the Software.

    THE SOFTWARE IS PROVIDED "AS IS", WITHOUT WARRANTY OF ANY KIND, EXPRESS OR
    IMPLIED, INCLUDING BUT NOT LIMITED TO THE WARRANTIES OF MERCHANTABILITY,
    FITNESS FOR A PARTICULAR PURPOSE AND NONINFRINGEMENT. IN NO EVENT SHALL
    THE AUTHORS OR COPYRIGHT HOLDERS BE LIABLE FOR ANY CLAIM, DAMAGES OR OTHER
    LIABILITY, WHETHER IN AN ACTION OF CONTRACT, TORT OR OTHERWISE, ARISING
    FROM, OUT OF OR IN CONNECTION WITH THE SOFTWARE OR THE USE OR OTHER
    DEALINGS IN THE SOFTWARE.
*/

#include <Corrade/TestSuite/Compare/Container.h>

#include "Magnum/BufferImage.h"
#include "Magnum/Color.h"
#include "Magnum/ColorFormat.h"
#include "Magnum/CubeMapTextureArray.h"
#include "Magnum/Image.h"
#include "Magnum/TextureFormat.h"
#include "Magnum/Math/Range.h"
#include "Magnum/Test/AbstractOpenGLTester.h"

namespace Magnum { namespace Test {

struct CubeMapTextureArrayGLTest: AbstractOpenGLTester {
    explicit CubeMapTextureArrayGLTest();

    void construct();
    void constructNoCreate();
    void wrap();

    void bind();

    void sampling();
    void samplingSRGBDecode();
    void samplingBorderInteger();
    void samplingSwizzle();
    void samplingDepthStencilMode();
    #ifdef MAGNUM_TARGET_GLES
    void samplingBorder();
    #endif

    void storage();

    void image();
    void imageBuffer();
    void subImage();
    void subImageBuffer();
    #ifndef MAGNUM_TARGET_GLES
    void subImageQuery();
    void subImageQueryBuffer();
    #endif

    void generateMipmap();

    void invalidateImage();
    void invalidateSubImage();
};

CubeMapTextureArrayGLTest::CubeMapTextureArrayGLTest() {
<<<<<<< HEAD
    addTests<CubeMapTextureArrayGLTest>({&CubeMapTextureArrayGLTest::construct,
=======
    addTests({&CubeMapTextureArrayGLTest::construct,
              &CubeMapTextureArrayGLTest::constructNoCreate,
>>>>>>> 41f5b95e
              &CubeMapTextureArrayGLTest::wrap,

              &CubeMapTextureArrayGLTest::bind,

              &CubeMapTextureArrayGLTest::sampling,
              &CubeMapTextureArrayGLTest::samplingSRGBDecode,
              &CubeMapTextureArrayGLTest::samplingBorderInteger,
              &CubeMapTextureArrayGLTest::samplingSwizzle,
              &CubeMapTextureArrayGLTest::samplingDepthStencilMode,
              #ifdef MAGNUM_TARGET_GLES
              &CubeMapTextureArrayGLTest::samplingBorder,
              #endif

              &CubeMapTextureArrayGLTest::storage,

              &CubeMapTextureArrayGLTest::image,
              &CubeMapTextureArrayGLTest::imageBuffer,
              &CubeMapTextureArrayGLTest::subImage,
              &CubeMapTextureArrayGLTest::subImageBuffer,
              #ifndef MAGNUM_TARGET_GLES
              &CubeMapTextureArrayGLTest::subImageQuery,
              &CubeMapTextureArrayGLTest::subImageQueryBuffer,
              #endif

              &CubeMapTextureArrayGLTest::generateMipmap,

              &CubeMapTextureArrayGLTest::invalidateImage,
              &CubeMapTextureArrayGLTest::invalidateSubImage});
}

void CubeMapTextureArrayGLTest::construct() {
    #ifndef MAGNUM_TARGET_GLES
    if(!Context::current()->isExtensionSupported<Extensions::GL::ARB::texture_cube_map_array>())
        CORRADE_SKIP(Extensions::GL::ARB::texture_cube_map_array::string() + std::string(" is not supported."));
    #else
    if(!Context::current()->isExtensionSupported<Extensions::GL::EXT::texture_cube_map_array>())
        CORRADE_SKIP(Extensions::GL::EXT::texture_cube_map_array::string() + std::string(" is not supported."));
    #endif

    {
        CubeMapTextureArray texture;

        MAGNUM_VERIFY_NO_ERROR();
        CORRADE_VERIFY(texture.id() > 0);
    }

    MAGNUM_VERIFY_NO_ERROR();
}

void CubeMapTextureArrayGLTest::constructNoCreate() {
    {
        CubeMapTextureArray texture{NoCreate};

        MAGNUM_VERIFY_NO_ERROR();
        CORRADE_COMPARE(texture.id(), 0);
    }

    MAGNUM_VERIFY_NO_ERROR();
}

void CubeMapTextureArrayGLTest::wrap() {
    #ifndef MAGNUM_TARGET_GLES
    if(!Context::current()->isExtensionSupported<Extensions::GL::ARB::texture_cube_map_array>())
        CORRADE_SKIP(Extensions::GL::ARB::texture_cube_map_array::string() + std::string(" is not supported."));
    #else
    if(!Context::current()->isExtensionSupported<Extensions::GL::EXT::texture_cube_map_array>())
        CORRADE_SKIP(Extensions::GL::EXT::texture_cube_map_array::string() + std::string(" is not supported."));
    #endif

    GLuint id;
    glGenTextures(1, &id);

    /* Releasing won't delete anything */
    {
        auto texture = CubeMapTextureArray::wrap(id, ObjectFlag::DeleteOnDestruction);
        CORRADE_COMPARE(texture.release(), id);
    }

    /* ...so we can wrap it again */
    CubeMapTextureArray::wrap(id);
    glDeleteTextures(1, &id);
}

void CubeMapTextureArrayGLTest::bind() {
    #ifndef MAGNUM_TARGET_GLES
    if(!Context::current()->isExtensionSupported<Extensions::GL::ARB::texture_cube_map_array>())
        CORRADE_SKIP(Extensions::GL::ARB::texture_cube_map_array::string() + std::string(" is not supported."));
    #else
    if(!Context::current()->isExtensionSupported<Extensions::GL::EXT::texture_cube_map_array>())
        CORRADE_SKIP(Extensions::GL::EXT::texture_cube_map_array::string() + std::string(" is not supported."));
    #endif

    CubeMapTextureArray texture;
    texture.bind(15);

    MAGNUM_VERIFY_NO_ERROR();

    AbstractTexture::unbind(15);

    MAGNUM_VERIFY_NO_ERROR();

    AbstractTexture::bind(7, {&texture, nullptr, &texture});

    MAGNUM_VERIFY_NO_ERROR();

    AbstractTexture::unbind(7, 3);

    MAGNUM_VERIFY_NO_ERROR();
}

void CubeMapTextureArrayGLTest::sampling() {
    #ifndef MAGNUM_TARGET_GLES
    if(!Context::current()->isExtensionSupported<Extensions::GL::ARB::texture_cube_map_array>())
        CORRADE_SKIP(Extensions::GL::ARB::texture_cube_map_array::string() + std::string(" is not supported."));
    #else
    if(!Context::current()->isExtensionSupported<Extensions::GL::EXT::texture_cube_map_array>())
        CORRADE_SKIP(Extensions::GL::EXT::texture_cube_map_array::string() + std::string(" is not supported."));
    #endif

    CubeMapTextureArray texture;
    texture.setMinificationFilter(Sampler::Filter::Linear, Sampler::Mipmap::Linear)
           .setMagnificationFilter(Sampler::Filter::Linear)
           .setMinLod(-750.0f)
           .setMaxLod(750.0f)
            #ifndef MAGNUM_TARGET_GLES
           .setLodBias(0.5f)
           #endif
           .setBaseLevel(1)
           .setMaxLevel(750)
           #ifndef MAGNUM_TARGET_GLES
           .setWrapping(Sampler::Wrapping::ClampToBorder)
           .setBorderColor(Color3(0.5f))
           #else
           .setWrapping(Sampler::Wrapping::ClampToEdge)
           #endif
           .setMaxAnisotropy(Sampler::maxMaxAnisotropy())
           .setCompareMode(Sampler::CompareMode::CompareRefToTexture)
           .setCompareFunction(Sampler::CompareFunction::GreaterOrEqual);

   MAGNUM_VERIFY_NO_ERROR();
}

void CubeMapTextureArrayGLTest::samplingSRGBDecode() {
    #ifndef MAGNUM_TARGET_GLES
    if(!Context::current()->isExtensionSupported<Extensions::GL::ARB::texture_cube_map_array>())
        CORRADE_SKIP(Extensions::GL::ARB::texture_cube_map_array::string() + std::string(" is not supported."));
    #else
    if(!Context::current()->isExtensionSupported<Extensions::GL::EXT::texture_cube_map_array>())
        CORRADE_SKIP(Extensions::GL::EXT::texture_cube_map_array::string() + std::string(" is not supported."));
    #endif
    if(!Context::current()->isExtensionSupported<Extensions::GL::EXT::texture_sRGB_decode>())
        CORRADE_SKIP(Extensions::GL::EXT::texture_sRGB_decode::string() + std::string(" is not supported."));

    CubeMapTextureArray texture;
    texture.setSRGBDecode(false);

    MAGNUM_VERIFY_NO_ERROR();
}

void CubeMapTextureArrayGLTest::samplingBorderInteger() {
    #ifndef MAGNUM_TARGET_GLES
    if(!Context::current()->isExtensionSupported<Extensions::GL::ARB::texture_cube_map_array>())
        CORRADE_SKIP(Extensions::GL::ARB::texture_cube_map_array::string() + std::string(" is not supported."));
    if(!Context::current()->isExtensionSupported<Extensions::GL::EXT::texture_integer>())
        CORRADE_SKIP(Extensions::GL::EXT::texture_integer::string() + std::string(" is not supported."));
    #else
    if(!Context::current()->isExtensionSupported<Extensions::GL::EXT::texture_cube_map_array>())
        CORRADE_SKIP(Extensions::GL::EXT::texture_cube_map_array::string() + std::string(" is not supported."));
    if(!Context::current()->isExtensionSupported<Extensions::GL::EXT::texture_border_clamp>())
        CORRADE_SKIP(Extensions::GL::EXT::texture_border_clamp::string() + std::string(" is not supported."));
    #endif

    CubeMapTextureArray a;
    a.setWrapping(Sampler::Wrapping::ClampToBorder)
     .setBorderColor(Vector4i(1, 56, 78, -2));
    CubeMapTextureArray b;
    b.setWrapping(Sampler::Wrapping::ClampToBorder)
     .setBorderColor(Vector4ui(35, 56, 78, 15));

    MAGNUM_VERIFY_NO_ERROR();
}

void CubeMapTextureArrayGLTest::samplingSwizzle() {
    #ifndef MAGNUM_TARGET_GLES
    if(!Context::current()->isExtensionSupported<Extensions::GL::ARB::texture_cube_map_array>())
        CORRADE_SKIP(Extensions::GL::ARB::texture_cube_map_array::string() + std::string(" is not supported."));
    if(!Context::current()->isExtensionSupported<Extensions::GL::ARB::texture_swizzle>())
        CORRADE_SKIP(Extensions::GL::ARB::texture_swizzle::string() + std::string(" is not supported."));
    #else
    if(!Context::current()->isExtensionSupported<Extensions::GL::EXT::texture_cube_map_array>())
        CORRADE_SKIP(Extensions::GL::EXT::texture_cube_map_array::string() + std::string(" is not supported."));
    #endif

    CubeMapTextureArray texture;
    texture.setSwizzle<'b', 'g', 'r', '0'>();

    MAGNUM_VERIFY_NO_ERROR();
}

void CubeMapTextureArrayGLTest::samplingDepthStencilMode() {
    #ifndef MAGNUM_TARGET_GLES
    if(!Context::current()->isExtensionSupported<Extensions::GL::ARB::texture_cube_map_array>())
        CORRADE_SKIP(Extensions::GL::ARB::texture_cube_map_array::string() + std::string(" is not supported."));
    if(!Context::current()->isExtensionSupported<Extensions::GL::ARB::stencil_texturing>())
        CORRADE_SKIP(Extensions::GL::ARB::stencil_texturing::string() + std::string(" is not supported."));
    #else
    if(!Context::current()->isExtensionSupported<Extensions::GL::EXT::texture_cube_map_array>())
        CORRADE_SKIP(Extensions::GL::EXT::texture_cube_map_array::string() + std::string(" is not supported."));
    #endif

    CubeMapTextureArray texture;
    texture.setDepthStencilMode(Sampler::DepthStencilMode::StencilIndex);

    MAGNUM_VERIFY_NO_ERROR();
}

#ifdef MAGNUM_TARGET_GLES
void CubeMapTextureArrayGLTest::samplingBorder() {
    if(!Context::current()->isExtensionSupported<Extensions::GL::EXT::texture_cube_map_array>())
        CORRADE_SKIP(Extensions::GL::EXT::texture_cube_map_array::string() + std::string(" is not supported."));
    if(!Context::current()->isExtensionSupported<Extensions::GL::EXT::texture_border_clamp>())
        CORRADE_SKIP(Extensions::GL::EXT::texture_border_clamp::string() + std::string(" is not supported."));

    CubeMapTextureArray texture;
    texture.setWrapping(Sampler::Wrapping::ClampToBorder)
           .setBorderColor(Color3(0.5f));

    MAGNUM_VERIFY_NO_ERROR();
}
#endif

void CubeMapTextureArrayGLTest::storage() {
    #ifndef MAGNUM_TARGET_GLES
    if(!Context::current()->isExtensionSupported<Extensions::GL::ARB::texture_cube_map_array>())
        CORRADE_SKIP(Extensions::GL::ARB::texture_cube_map_array::string() + std::string(" is not supported."));
    #else
    if(!Context::current()->isExtensionSupported<Extensions::GL::EXT::texture_cube_map_array>())
        CORRADE_SKIP(Extensions::GL::EXT::texture_cube_map_array::string() + std::string(" is not supported."));
    #endif

    CubeMapTextureArray texture;
    texture.setStorage(5, TextureFormat::RGBA8, {32, 32, 24});

    MAGNUM_VERIFY_NO_ERROR();

    CORRADE_COMPARE(texture.imageSize(0), Vector3i(32, 32, 24));
    CORRADE_COMPARE(texture.imageSize(1), Vector3i(16, 16, 24));
    CORRADE_COMPARE(texture.imageSize(2), Vector3i( 8,  8, 24));
    CORRADE_COMPARE(texture.imageSize(3), Vector3i( 4,  4, 24));
    CORRADE_COMPARE(texture.imageSize(4), Vector3i( 2,  2, 24));
    CORRADE_COMPARE(texture.imageSize(5), Vector3i(0)); /* not available */

    MAGNUM_VERIFY_NO_ERROR();
}

namespace {
    constexpr UnsignedByte Data[] = {
        0x00, 0x01, 0x02, 0x03, 0x04, 0x05, 0x06, 0x07,
        0x08, 0x09, 0x0a, 0x0b, 0x0c, 0x0d, 0x0e, 0x0f,

        0x10, 0x11, 0x12, 0x13, 0x14, 0x15, 0x16, 0x17,
        0x18, 0x19, 0x1a, 0x1b, 0x1c, 0x1d, 0x1e, 0x1f,

        0x20, 0x21, 0x22, 0x23, 0x24, 0x25, 0x26, 0x27,
        0x28, 0x29, 0x2a, 0x2b, 0x2c, 0x2d, 0x2e, 0x2f,

        0x30, 0x31, 0x32, 0x33, 0x34, 0x35, 0x36, 0x37,
        0x38, 0x39, 0x3a, 0x3b, 0x3c, 0x3d, 0x3e, 0x3f,

        0x40, 0x41, 0x42, 0x43, 0x44, 0x45, 0x16, 0x47,
        0x48, 0x49, 0x4a, 0x4b, 0x4c, 0x4d, 0x1e, 0x4f,

        0x50, 0x51, 0x52, 0x53, 0x54, 0x55, 0x56, 0x57,
        0x58, 0x59, 0x5a, 0x5b, 0x5c, 0x5d, 0x5e, 0x5f
    };
}

void CubeMapTextureArrayGLTest::image() {
    #ifndef MAGNUM_TARGET_GLES
    if(!Context::current()->isExtensionSupported<Extensions::GL::ARB::texture_cube_map_array>())
        CORRADE_SKIP(Extensions::GL::ARB::texture_cube_map_array::string() + std::string(" is not supported."));
    #else
    if(!Context::current()->isExtensionSupported<Extensions::GL::EXT::texture_cube_map_array>())
        CORRADE_SKIP(Extensions::GL::EXT::texture_cube_map_array::string() + std::string(" is not supported."));
    #endif

    CubeMapTextureArray texture;
    texture.setImage(0, TextureFormat::RGBA8,
        ImageReference3D(ColorFormat::RGBA, ColorType::UnsignedByte, {2, 2, 6}, Data));

    MAGNUM_VERIFY_NO_ERROR();

    /** @todo How to test this on ES? */
    #ifndef MAGNUM_TARGET_GLES
    Image3D image = texture.image(0, {ColorFormat::RGBA, ColorType::UnsignedByte});

    MAGNUM_VERIFY_NO_ERROR();

    CORRADE_COMPARE(image.size(), Vector3i(2, 2, 6));
    CORRADE_COMPARE_AS(
        Containers::ArrayView<const UnsignedByte>(image.data<UnsignedByte>(), image.pixelSize()*image.size().product()),
        Containers::ArrayView<const UnsignedByte>{Data}, TestSuite::Compare::Container);
    #endif
}

void CubeMapTextureArrayGLTest::imageBuffer() {
    #ifndef MAGNUM_TARGET_GLES
    if(!Context::current()->isExtensionSupported<Extensions::GL::ARB::texture_cube_map_array>())
        CORRADE_SKIP(Extensions::GL::ARB::texture_cube_map_array::string() + std::string(" is not supported."));
    #else
    if(!Context::current()->isExtensionSupported<Extensions::GL::EXT::texture_cube_map_array>())
        CORRADE_SKIP(Extensions::GL::EXT::texture_cube_map_array::string() + std::string(" is not supported."));
    #endif

    CubeMapTextureArray texture;
    texture.setImage(0, TextureFormat::RGBA8,
        BufferImage3D(ColorFormat::RGBA, ColorType::UnsignedByte, {2, 2, 6}, Data, BufferUsage::StaticDraw));

    MAGNUM_VERIFY_NO_ERROR();

    /** @todo How to test this on ES? */
    #ifndef MAGNUM_TARGET_GLES
    BufferImage3D image = texture.image(0, {ColorFormat::RGBA, ColorType::UnsignedByte}, BufferUsage::StaticRead);
    const auto imageData = image.buffer().data<UnsignedByte>();

    MAGNUM_VERIFY_NO_ERROR();

    CORRADE_COMPARE(image.size(), Vector3i(2, 2, 6));
    CORRADE_COMPARE_AS(imageData, Containers::ArrayView<const UnsignedByte>{Data}, TestSuite::Compare::Container);
    #endif
}

namespace {
    constexpr UnsignedByte Zero[4*4*4*6] = {};

    constexpr UnsignedByte SubData[] = {
        0x00, 0x01, 0x02, 0x03, 0x04, 0x05, 0x06, 0x07,
        0x08, 0x09, 0x0a, 0x0b, 0x0c, 0x0d, 0x0e, 0x0f,

        0x10, 0x11, 0x12, 0x13, 0x14, 0x15, 0x16, 0x17,
        0x18, 0x19, 0x1a, 0x1b, 0x1c, 0x1d, 0x1e, 0x1f,

        0x20, 0x21, 0x22, 0x23, 0x24, 0x25, 0x26, 0x27,
        0x28, 0x29, 0x2a, 0x2b, 0x2c, 0x2d, 0x2e, 0x2f,

        0x30, 0x31, 0x32, 0x33, 0x34, 0x35, 0x36, 0x37,
        0x38, 0x39, 0x3a, 0x3b, 0x3c, 0x3d, 0x3e, 0x3f
    };

    constexpr UnsignedByte SubDataComplete[] = {
        0, 0, 0, 0,    0,    0,    0,    0,    0,    0,    0,    0, 0, 0, 0, 0,
        0, 0, 0, 0,    0,    0,    0,    0,    0,    0,    0,    0, 0, 0, 0, 0,
        0, 0, 0, 0,    0,    0,    0,    0,    0,    0,    0,    0, 0, 0, 0, 0,
        0, 0, 0, 0,    0,    0,    0,    0,    0,    0,    0,    0, 0, 0, 0, 0,

        0, 0, 0, 0,    0,    0,    0,    0,    0,    0,    0,    0, 0, 0, 0, 0,
        0, 0, 0, 0, 0x00, 0x01, 0x02, 0x03, 0x04, 0x05, 0x06, 0x07, 0, 0, 0, 0,
        0, 0, 0, 0, 0x08, 0x09, 0x0a, 0x0b, 0x0c, 0x0d, 0x0e, 0x0f, 0, 0, 0, 0,
        0, 0, 0, 0,    0,    0,    0,    0,    0,    0,    0,    0, 0, 0, 0, 0,

        0, 0, 0, 0,    0,    0,    0,    0,    0,    0,    0,    0, 0, 0, 0, 0,
        0, 0, 0, 0, 0x10, 0x11, 0x12, 0x13, 0x14, 0x15, 0x16, 0x17, 0, 0, 0, 0,
        0, 0, 0, 0, 0x18, 0x19, 0x1a, 0x1b, 0x1c, 0x1d, 0x1e, 0x1f, 0, 0, 0, 0,
        0, 0, 0, 0,    0,    0,    0,    0,    0,    0,    0,    0, 0, 0, 0, 0,

        0, 0, 0, 0,    0,    0,    0,    0,    0,    0,    0,    0, 0, 0, 0, 0,
        0, 0, 0, 0, 0x20, 0x21, 0x22, 0x23, 0x24, 0x25, 0x26, 0x27, 0, 0, 0, 0,
        0, 0, 0, 0, 0x28, 0x29, 0x2a, 0x2b, 0x2c, 0x2d, 0x2e, 0x2f, 0, 0, 0, 0,
        0, 0, 0, 0,    0,    0,    0,    0,    0,    0,    0,    0, 0, 0, 0, 0,

        0, 0, 0, 0,    0,    0,    0,    0,    0,    0,    0,    0, 0, 0, 0, 0,
        0, 0, 0, 0, 0x30, 0x31, 0x32, 0x33, 0x34, 0x35, 0x36, 0x37, 0, 0, 0, 0,
        0, 0, 0, 0, 0x38, 0x39, 0x3a, 0x3b, 0x3c, 0x3d, 0x3e, 0x3f, 0, 0, 0, 0,
        0, 0, 0, 0,    0,    0,    0,    0,    0,    0,    0,    0, 0, 0, 0, 0,

        0, 0, 0, 0,    0,    0,    0,    0,    0,    0,    0,    0, 0, 0, 0, 0,
        0, 0, 0, 0,    0,    0,    0,    0,    0,    0,    0,    0, 0, 0, 0, 0,
        0, 0, 0, 0,    0,    0,    0,    0,    0,    0,    0,    0, 0, 0, 0, 0,
        0, 0, 0, 0,    0,    0,    0,    0,    0,    0,    0,    0, 0, 0, 0, 0
    };
}

void CubeMapTextureArrayGLTest::subImage() {
    #ifndef MAGNUM_TARGET_GLES
    if(!Context::current()->isExtensionSupported<Extensions::GL::ARB::texture_cube_map_array>())
        CORRADE_SKIP(Extensions::GL::ARB::texture_cube_map_array::string() + std::string(" is not supported."));
    #else
    if(!Context::current()->isExtensionSupported<Extensions::GL::EXT::texture_cube_map_array>())
        CORRADE_SKIP(Extensions::GL::EXT::texture_cube_map_array::string() + std::string(" is not supported."));
    #endif

    CubeMapTextureArray texture;
    texture.setImage(0, TextureFormat::RGBA8,
        ImageReference3D(ColorFormat::RGBA, ColorType::UnsignedByte, {4, 4, 6}, Zero));
    texture.setSubImage(0, Vector3i(1),
        ImageReference3D(ColorFormat::RGBA, ColorType::UnsignedByte, {2, 2, 4}, SubData));

    MAGNUM_VERIFY_NO_ERROR();

    /** @todo How to test this on ES? */
    #ifndef MAGNUM_TARGET_GLES
    Image3D image = texture.image(0, {ColorFormat::RGBA, ColorType::UnsignedByte});

    MAGNUM_VERIFY_NO_ERROR();

    CORRADE_COMPARE(image.size(), Vector3i(4, 4, 6));
    CORRADE_COMPARE_AS(
        Containers::ArrayView<const UnsignedByte>(image.data<UnsignedByte>(), image.pixelSize()*image.size().product()),
        Containers::ArrayView<const UnsignedByte>{SubDataComplete}, TestSuite::Compare::Container);
    #endif
}

void CubeMapTextureArrayGLTest::subImageBuffer() {
    #ifndef MAGNUM_TARGET_GLES
    if(!Context::current()->isExtensionSupported<Extensions::GL::ARB::texture_cube_map_array>())
        CORRADE_SKIP(Extensions::GL::ARB::texture_cube_map_array::string() + std::string(" is not supported."));
    #else
    if(!Context::current()->isExtensionSupported<Extensions::GL::EXT::texture_cube_map_array>())
        CORRADE_SKIP(Extensions::GL::EXT::texture_cube_map_array::string() + std::string(" is not supported."));
    #endif

    CubeMapTextureArray texture;
    texture.setImage(0, TextureFormat::RGBA8,
        ImageReference3D(ColorFormat::RGBA, ColorType::UnsignedByte, {4, 4, 6}, Zero));
    texture.setSubImage(0, Vector3i(1),
        BufferImage3D(ColorFormat::RGBA, ColorType::UnsignedByte, {2, 2, 4}, SubData, BufferUsage::StaticDraw));

    MAGNUM_VERIFY_NO_ERROR();

    /** @todo How to test this on ES? */
    #ifndef MAGNUM_TARGET_GLES
    BufferImage3D image = texture.image(0, {ColorFormat::RGBA, ColorType::UnsignedByte}, BufferUsage::StaticRead);
    const auto imageData = image.buffer().data<UnsignedByte>();

    MAGNUM_VERIFY_NO_ERROR();

    CORRADE_COMPARE(image.size(), Vector3i(4, 4, 6));
    CORRADE_COMPARE_AS(imageData, Containers::ArrayView<const UnsignedByte>{SubDataComplete}, TestSuite::Compare::Container);
    #endif
}

#ifndef MAGNUM_TARGET_GLES
void CubeMapTextureArrayGLTest::subImageQuery() {
    if(!Context::current()->isExtensionSupported<Extensions::GL::ARB::texture_cube_map_array>())
        CORRADE_SKIP(Extensions::GL::ARB::texture_cube_map_array::string() + std::string(" is not supported."));
    if(!Context::current()->isExtensionSupported<Extensions::GL::ARB::get_texture_sub_image>())
        CORRADE_SKIP(Extensions::GL::ARB::get_texture_sub_image::string() + std::string(" is not supported."));

    CubeMapTextureArray texture;
    texture.setStorage(1, TextureFormat::RGBA8, {4, 4, 6})
           .setSubImage(0, {}, ImageReference3D{ColorFormat::RGBA, ColorType::UnsignedByte, {4, 4, 6}, SubDataComplete});

    MAGNUM_VERIFY_NO_ERROR();

    Image3D image = texture.subImage(0, Range3Di::fromSize(Vector3i{1}, {2, 2, 4}), {ColorFormat::RGBA, ColorType::UnsignedByte});

    MAGNUM_VERIFY_NO_ERROR();

    CORRADE_COMPARE(image.size(), Vector3i(2, 2, 4));
    CORRADE_COMPARE_AS(
        Containers::ArrayView<const UnsignedByte>(image.data<UnsignedByte>(), image.pixelSize()*image.size().product()),
        Containers::ArrayView<const UnsignedByte>{SubData}, TestSuite::Compare::Container);
}

void CubeMapTextureArrayGLTest::subImageQueryBuffer() {
    if(!Context::current()->isExtensionSupported<Extensions::GL::ARB::texture_cube_map_array>())
        CORRADE_SKIP(Extensions::GL::ARB::texture_cube_map_array::string() + std::string(" is not supported."));
    if(!Context::current()->isExtensionSupported<Extensions::GL::ARB::get_texture_sub_image>())
        CORRADE_SKIP(Extensions::GL::ARB::get_texture_sub_image::string() + std::string(" is not supported."));

    CubeMapTextureArray texture;
    texture.setStorage(1, TextureFormat::RGBA8, {4, 4, 6})
           .setSubImage(0, {}, ImageReference3D{ColorFormat::RGBA, ColorType::UnsignedByte, {4, 4, 6}, SubDataComplete});

    MAGNUM_VERIFY_NO_ERROR();

    BufferImage3D image = texture.subImage(0, Range3Di::fromSize(Vector3i{1}, {2, 2, 4}), {ColorFormat::RGBA, ColorType::UnsignedByte}, BufferUsage::StaticRead);
    const auto imageData = image.buffer().data<UnsignedByte>();

    MAGNUM_VERIFY_NO_ERROR();

    CORRADE_COMPARE(image.size(), Vector3i(2, 2, 4));
    CORRADE_COMPARE_AS(imageData, Containers::ArrayView<const UnsignedByte>{SubData}, TestSuite::Compare::Container);
}
#endif

void CubeMapTextureArrayGLTest::generateMipmap() {
    #ifndef MAGNUM_TARGET_GLES
    if(!Context::current()->isExtensionSupported<Extensions::GL::ARB::texture_cube_map_array>())
        CORRADE_SKIP(Extensions::GL::ARB::texture_cube_map_array::string() + std::string(" is not supported."));
    if(!Context::current()->isExtensionSupported<Extensions::GL::ARB::framebuffer_object>())
        CORRADE_SKIP(Extensions::GL::ARB::framebuffer_object::string() + std::string(" is not supported."));
    #else
    if(!Context::current()->isExtensionSupported<Extensions::GL::EXT::texture_cube_map_array>())
        CORRADE_SKIP(Extensions::GL::EXT::texture_cube_map_array::string() + std::string(" is not supported."));
    #endif

    CubeMapTextureArray texture;
    texture.setImage(0, TextureFormat::RGBA8,
        ImageReference3D(ColorFormat::RGBA, ColorType::UnsignedByte, {32, 32, 24}));

    CORRADE_COMPARE(texture.imageSize(0), Vector3i(32, 32, 24));
    CORRADE_COMPARE(texture.imageSize(1), Vector3i(0));

    texture.generateMipmap();

    MAGNUM_VERIFY_NO_ERROR();

    CORRADE_COMPARE(texture.imageSize(0), Vector3i(32, 32, 24));
    CORRADE_COMPARE(texture.imageSize(1), Vector3i(16, 16, 24));
    CORRADE_COMPARE(texture.imageSize(2), Vector3i( 8,  8, 24));
    CORRADE_COMPARE(texture.imageSize(3), Vector3i( 4,  4, 24));
    CORRADE_COMPARE(texture.imageSize(4), Vector3i( 2,  2, 24));
    CORRADE_COMPARE(texture.imageSize(5), Vector3i( 1,  1, 24));

    MAGNUM_VERIFY_NO_ERROR();
}

void CubeMapTextureArrayGLTest::invalidateImage() {
    #ifndef MAGNUM_TARGET_GLES
    if(!Context::current()->isExtensionSupported<Extensions::GL::ARB::texture_cube_map_array>())
        CORRADE_SKIP(Extensions::GL::ARB::texture_cube_map_array::string() + std::string(" is not supported."));
    #else
    if(!Context::current()->isExtensionSupported<Extensions::GL::EXT::texture_cube_map_array>())
        CORRADE_SKIP(Extensions::GL::EXT::texture_cube_map_array::string() + std::string(" is not supported."));
    #endif

    CubeMapTextureArray texture;
    texture.setStorage(2, TextureFormat::RGBA8, {32, 32, 24});
    texture.invalidateImage(1);

    MAGNUM_VERIFY_NO_ERROR();
}

void CubeMapTextureArrayGLTest::invalidateSubImage() {
    #ifndef MAGNUM_TARGET_GLES
    if(!Context::current()->isExtensionSupported<Extensions::GL::ARB::texture_cube_map_array>())
        CORRADE_SKIP(Extensions::GL::ARB::texture_cube_map_array::string() + std::string(" is not supported."));
    #else
    if(!Context::current()->isExtensionSupported<Extensions::GL::EXT::texture_cube_map_array>())
        CORRADE_SKIP(Extensions::GL::EXT::texture_cube_map_array::string() + std::string(" is not supported."));
    #endif

    CubeMapTextureArray texture;
    texture.setStorage(2, TextureFormat::RGBA8, {32, 32, 24});
    texture.invalidateSubImage(1, Vector3i(2), Vector3i(8));

    MAGNUM_VERIFY_NO_ERROR();
}

}}

MAGNUM_GL_TEST_MAIN(Magnum::Test::CubeMapTextureArrayGLTest)<|MERGE_RESOLUTION|>--- conflicted
+++ resolved
@@ -72,12 +72,8 @@
 };
 
 CubeMapTextureArrayGLTest::CubeMapTextureArrayGLTest() {
-<<<<<<< HEAD
     addTests<CubeMapTextureArrayGLTest>({&CubeMapTextureArrayGLTest::construct,
-=======
-    addTests({&CubeMapTextureArrayGLTest::construct,
               &CubeMapTextureArrayGLTest::constructNoCreate,
->>>>>>> 41f5b95e
               &CubeMapTextureArrayGLTest::wrap,
 
               &CubeMapTextureArrayGLTest::bind,
