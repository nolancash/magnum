#ifndef Magnum_AbstractTexture_h
#define Magnum_AbstractTexture_h
/*
    This file is part of Magnum.

    Copyright © 2010, 2011, 2012, 2013, 2014, 2015
              Vladimír Vondruš <mosra@centrum.cz>

    Permission is hereby granted, free of charge, to any person obtaining a
    copy of this software and associated documentation files (the "Software"),
    to deal in the Software without restriction, including without limitation
    the rights to use, copy, modify, merge, publish, distribute, sublicense,
    and/or sell copies of the Software, and to permit persons to whom the
    Software is furnished to do so, subject to the following conditions:

    The above copyright notice and this permission notice shall be included
    in all copies or substantial portions of the Software.

    THE SOFTWARE IS PROVIDED "AS IS", WITHOUT WARRANTY OF ANY KIND, EXPRESS OR
    IMPLIED, INCLUDING BUT NOT LIMITED TO THE WARRANTIES OF MERCHANTABILITY,
    FITNESS FOR A PARTICULAR PURPOSE AND NONINFRINGEMENT. IN NO EVENT SHALL
    THE AUTHORS OR COPYRIGHT HOLDERS BE LIABLE FOR ANY CLAIM, DAMAGES OR OTHER
    LIABILITY, WHETHER IN AN ACTION OF CONTRACT, TORT OR OTHERWISE, ARISING
    FROM, OUT OF OR IN CONNECTION WITH THE SOFTWARE OR THE USE OR OTHER
    DEALINGS IN THE SOFTWARE.
*/

/** @file
 * @brief Class @ref Magnum::AbstractTexture
 */

#include <Corrade/Containers/ArrayView.h>

#include "Magnum/AbstractObject.h"
#include "Magnum/DimensionTraits.h"
#include "Magnum/Sampler.h"
#include "Magnum/Tags.h"

#ifdef CORRADE_GCC45_COMPATIBILITY
#include "Buffer.h"
#include "ColorFormat.h"
#include "TextureFormat.h"
#endif

namespace Magnum {

namespace Implementation {
    struct TextureState;

    #ifndef MAGNUM_TARGET_GLES2
    template<char> struct TextureSwizzle;
    template<> struct TextureSwizzle<'r'> { enum: GLint { Value = GL_RED }; };
    template<> struct TextureSwizzle<'g'> { enum: GLint { Value = GL_GREEN }; };
    template<> struct TextureSwizzle<'b'> { enum: GLint { Value = GL_BLUE }; };
    template<> struct TextureSwizzle<'a'> { enum: GLint { Value = GL_ALPHA }; };
    template<> struct TextureSwizzle<'0'> { enum: GLint { Value = GL_ZERO }; };
    template<> struct TextureSwizzle<'1'> { enum: GLint { Value = GL_ONE }; };
    #endif
}

/**
@brief Base for textures

Encapsulates one OpenGL texture object. See @ref Texture, @ref TextureArray,
@ref CubeMapTexture, @ref CubeMapTextureArray, @ref RectangleTexture,
@ref BufferTexture and @ref MultisampleTexture documentation for more
information and usage examples.

## WebGL restrictions

@ref MAGNUM_TARGET_WEBGL "WebGL" puts some restrictions on type of data
submitted to @ref Texture::setSubImage() "*Texture::setSubImage()", see its
documentation for details.

@anchor AbstractTexture-performance-optimization
## Performance optimizations and security

The engine tracks currently bound textures in all available texture units to
avoid unnecessary calls to @fn_gl{ActiveTexture} and @fn_gl{BindTexture}.
Texture configuration functions use dedicated highest available texture unit
to not affect active bindings in user units. Texture limits and
implementation-defined values (such as @ref maxColorSamples()) are cached, so
repeated queries don't result in repeated @fn_gl{Get} calls.

If @extension{ARB,direct_state_access} (part of OpenGL 4.5) is available,
@ref bind(Int) and @ref unbind(Int) use @fn_gl{BindTextureUnit}. Otherwise, if
@extension{ARB,multi_bind} (part of OpenGL 4.4) is available, @ref bind(Int)
and @ref unbind() uses @fn_gl{BindTextures}. Lastly, if
@extension{EXT,direct_state_access} desktop extension is available,
@fn_gl_extension{BindNamedTexture,EXT,direct_state_access} function is used to
avoid unnecessary calls to @fn_gl{ActiveTexture}.

In addition, if either @extension{ARB,direct_state_access} (part of OpenGL 4.5)
or @extension{EXT,direct_state_access} desktop extension is available, also all
texture configuration and data updating functions use DSA functions to avoid
unnecessary calls to @fn_gl{ActiveTexture} and @fn_gl{BindTexture}. See
respective function documentation for more information.

If @extension{ARB,multi_bind} (part of OpenGL 4.5) is available,
@ref bind(Int, std::initializer_list<AbstractTexture*>) and @ref unbind(Int, std::size_t)
use @fn_gl{BindTextures} to avoid unnecessary calls to @fn_gl{ActiveTexture}.
Otherwise the feature is emulated with sequence of @ref bind(Int)/@ref unbind(Int)
calls.

If either @extension{ARB,direct_state_access} (part of OpenGL 4.5) or
@extension{ARB,robustness} desktop extension is available, image reading
operations (such as @ref Texture::image()) are protected from buffer overflow.
However, if @extension{ARB,direct_state_access} is not available and both
@extension{EXT,direct_state_access} and @extension{ARB,robustness} are
available, the robust version is preferred over DSA.

To achieve least state changes, fully configure each texture in one run --
method chaining comes in handy -- and try to have often used textures in
dedicated units, not occupied by other textures. First configure the texture
and *then* set the data, so OpenGL can optimize them to match the settings. To
avoid redundant consistency checks and memory reallocations when updating
texture data, set texture storage at once using @ref Texture::setStorage() "setStorage()"
and then set data using @ref Texture::setSubImage() "setSubImage()".

Function @ref Texture::setStorage() "setStorage()" creates immutable texture
storage, removing the need for additional consistency checks and memory
reallocations when updating the data later. If OpenGL 4.2, @extension{ARB,texture_storage},
OpenGL ES 3.0 or @es_extension{EXT,texture_storage} in OpenGL ES 2.0 is not
available, the feature is emulated with sequence of @ref Texture::setImage() "setImage()"
calls.

You can use functions @ref Texture::invalidateImage() "invalidateImage()" and
@ref Texture::invalidateSubImage() "invalidateSubImage()" if you don't need
texture data anymore to avoid unnecessary memory operations performed by OpenGL
in order to preserve the data. If running on OpenGL ES or extension
@extension{ARB,invalidate_subdata} (part of OpenGL 4.3) is not available, these
functions do nothing.

@todo all texture [level] parameters, global texture parameters
@todo Add glPixelStore encapsulation
@todo Texture copying
@todo Move constructor/assignment - how to avoid creation of empty texture and
    then deleting it immediately?
@todo ES2 - proper support for pixel unpack buffer when extension is in headers
@todo `GL_NUM_COMPRESSED_TEXTURE_FORMATS` when compressed textures are implemented
@todo `GL_MAX_SAMPLE_MASK_WORDS` when @extension{ARB,texture_multisample} is done
@todo Query for immutable levels (@extension{ARB,ES3_compatibility})
*/
class MAGNUM_EXPORT AbstractTexture: public AbstractObject {
    /* GCC 4.6 needs the class/struct keyword */
    friend struct Implementation::TextureState;
    friend class CubeMapTexture;

    public:
        #ifndef MAGNUM_TARGET_GLES2
        /**
         * @brief Max level-of-detail bias
         *
         * The result is cached, repeated queries don't result in repeated
         * OpenGL calls.
         * @see @fn_gl{Get} with @def_gl{MAX_TEXTURE_LOD_BIAS}
         * @requires_gles30 Texture LOD bias doesn't have
         *      implementation-defined range in OpenGL ES 2.0.
         * @requires_webgl20 Texture LOD bias doesn't have
         *      implementation-defined range in WebGL 1.0.
         */
        static Float maxLodBias();
        #endif

        #if !defined(MAGNUM_TARGET_GLES2) && !defined(MAGNUM_TARGET_WEBGL)
        /**
         * @brief Max supported color sample count
         *
         * The result is cached, repeated queries don't result in repeated
         * OpenGL calls. If neither extension @extension{ARB,texture_multisample}
         * (part of OpenGL 3.2) nor OpenGL ES 3.1 is available, returns `0`.
         * @see @fn_gl{Get} with @def_gl{MAX_COLOR_TEXTURE_SAMPLES}
         * @requires_gles30 Not defined in OpenGL ES 2.0.
         * @requires_gles Multisample textures are not available in WebGL.
         */
        static Int maxColorSamples();

        /**
         * @brief Max supported depth sample count
         *
         * The result is cached, repeated queries don't result in repeated
         * OpenGL calls. If neither extension @extension{ARB,texture_multisample}
         * (part of OpenGL 3.2) nor OpenGL ES 3.1 is available, returns `0`.
         * @see @fn_gl{Get} with @def_gl{MAX_DEPTH_TEXTURE_SAMPLES}
         * @requires_gles30 Not defined in OpenGL ES 2.0.
         * @requires_gles Multisample textures are not available in WebGL.
         */
        static Int maxDepthSamples();

        /**
         * @brief Max supported integer sample count
         *
         * The result is cached, repeated queries don't result in repeated
         * OpenGL calls. If neither extension @extension{ARB,texture_multisample}
         * (part of OpenGL 3.2) nor OpenGL ES 3.1 is available, returns `0`.
         * @see @fn_gl{Get} with @def_gl{MAX_INTEGER_SAMPLES}
         * @requires_gles30 Not defined in OpenGL ES 2.0.
         * @requires_gles Multisample textures are not available in WebGL.
         */
        static Int maxIntegerSamples();
        #endif

        /**
         * @brief Unbind any texture from given texture unit
         *
         * If neither @extension{ARB,direct_state_access} (part of OpenGL 4.5),
         * @extension{ARB,multi_bind} (part of OpenGL 4.4) nor
         * @extension{EXT,direct_state_access} desktop extension is available,
         * the texture unit is made active before unbinding the texture.
         * @note This function is meant to be used only internally from
         *      @ref AbstractShaderProgram subclasses. See its documentation
         *      for more information.
         * @see @ref bind(), @ref Shader::maxCombinedTextureImageUnits(),
         *      @fn_gl{BindTextureUnit}, @fn_gl{BindTextures},
         *      @fn_gl_extension{BindMultiTexture,EXT,direct_state_access},
         *      eventually @fn_gl{ActiveTexture} and @fn_gl{BindTexture}
         */
        static void unbind(Int textureUnit);

        /**
         * @brief Unbind textures in given range of texture units
         *
         * Unbinds all texture in the range @f$ [ firstTextureUnit ; firstTextureUnit + count ) @f$.
         * If @extension{ARB,multi_bind} (part of OpenGL 4.4) is not available,
         * the feature is emulated with sequence of @ref unbind(Int) calls.
         * @note This function is meant to be used only internally from
         *      @ref AbstractShaderProgram subclasses. See its documentation
         *      for more information.
         * @see @ref Shader::maxCombinedTextureImageUnits(), @fn_gl{BindTextures}
         */
        static void unbind(Int firstTextureUnit, std::size_t count);

        /**
         * @brief Bind textures to given range of texture units
         *
         * Binds first texture in the list to @p firstTextureUnit, second to
         * `firstTextureUnit + 1` etc. If any texture is `nullptr`, given
         * texture unit is unbound. If @extension{ARB,multi_bind} (part of
         * OpenGL 4.4) is not available, the feature is emulated with sequence
         * of @ref bind(Int) / @ref unbind(Int) calls.
         * @note This function is meant to be used only internally from
         *      @ref AbstractShaderProgram subclasses. See its documentation
         *      for more information.
         * @see @ref Shader::maxCombinedTextureImageUnits(), @fn_gl{BindTextures}
         */
        static void bind(Int firstTextureUnit, std::initializer_list<AbstractTexture*> textures);

        /** @brief Copying is not allowed */
        AbstractTexture(const AbstractTexture&) = delete;

        /** @brief Move constructor */
        AbstractTexture(AbstractTexture&& other) noexcept;

        /**
         * @brief Destructor
         *
         * Deletes associated OpenGL texture.
         * @see @ref BufferTexture::wrap(), @ref CubeMapTexture::wrap(),
         *      @ref CubeMapTextureArray::wrap(),
         *      @ref MultisampleTexture::wrap(), @ref RectangleTexture::wrap(),
         *      @ref Texture::wrap(), @ref TextureArray::wrap(),
         *      @ref release(), @fn_gl{DeleteTextures}
         */
        ~AbstractTexture();

        /** @brief Copying is not allowed */
        AbstractTexture& operator=(const AbstractTexture&) = delete;

        /** @brief Move assignment */
        AbstractTexture& operator=(AbstractTexture&& other) noexcept;

        /** @brief OpenGL texture ID */
        GLuint id() const { return _id; }

        /**
         * @brief Release OpenGL object
         *
         * Releases ownership of OpenGL texture object and returns its ID so it
         * is not deleted on destruction. The internal state is then equivalent
         * to moved-from state.
         * @see @ref BufferTexture::wrap(), @ref CubeMapTexture::wrap(),
         *      @ref CubeMapTextureArray::wrap(),
         *      @ref MultisampleTexture::wrap(), @ref RectangleTexture::wrap(),
         *      @ref Texture::wrap(), @ref TextureArray::wrap()
         */
        GLuint release();

        #ifndef MAGNUM_TARGET_WEBGL
        /**
         * @brief Texture label
         *
         * The result is *not* cached, repeated queries will result in repeated
         * OpenGL calls. If OpenGL 4.3 is not supported and neither
         * @extension{KHR,debug} (covered also by @es_extension{ANDROID,extension_pack_es31a})
         * nor @extension2{EXT,debug_label} desktop or ES extension is
         * available, this function returns empty string.
         * @see @fn_gl{GetObjectLabel} or
         *      @fn_gl_extension2{GetObjectLabel,EXT,debug_label} with
         *      @def_gl{TEXTURE}
         * @requires_gles Debug output is not available in WebGL.
         */
        std::string label();

        /**
         * @brief Set texture label
         * @return Reference to self (for method chaining)
         *
         * Default is empty string. If OpenGL 4.3 is not supported and neither
         * @extension{KHR,debug} (covered also by @es_extension{ANDROID,extension_pack_es31a})
         * nor @extension2{EXT,debug_label} desktop or ES extension is
         * available, this function does nothing.
         * @see @ref maxLabelLength(), @fn_gl{ObjectLabel} or
         *      @fn_gl_extension2{LabelObject,EXT,debug_label} with
         *      @def_gl{TEXTURE}
         * @requires_gles Debug output is not available in WebGL.
         */
        AbstractTexture& setLabel(const std::string& label) {
            return setLabelInternal({label.data(), label.size()});
        }

        /** @overload */
        template<std::size_t size> AbstractTexture& setLabel(const char(&label)[size]) {
            return setLabelInternal({label, size - 1});
        }
        #endif

        /**
         * @brief Bind texture to given texture unit
         *
         * If neither @extension{ARB,direct_state_access} (part of OpenGL 4.5),
         * @extension{ARB,multi_bind} (part of OpenGL 4.4) nor
         * @extension{EXT,direct_state_access} desktop extension is available,
         * the texture unit is made active before binding the texture.
         * @note This function is meant to be used only internally from
         *      @ref AbstractShaderProgram subclasses. See its documentation
         *      for more information.
         * @see @ref bind(Int, std::initializer_list<AbstractTexture*>),
         *      @ref unbind(), @ref Shader::maxCombinedTextureImageUnits(),
         *      @fn_gl{BindTextureUnit}, @fn_gl{BindTextures},
         *      @fn_gl_extension{BindMultiTexture,EXT,direct_state_access},
         *      eventually @fn_gl{ActiveTexture} and @fn_gl{BindTexture}
         */
        void bind(Int textureUnit);

    #ifdef DOXYGEN_GENERATING_OUTPUT
    private:
    #else
    protected:
    #endif
        template<UnsignedInt textureDimensions> struct DataHelper {};

        explicit AbstractTexture(GLenum target);
        explicit AbstractTexture(NoCreateT, GLenum target) noexcept: _target{target}, _id{0}, _flags{ObjectFlag::DeleteOnDestruction} {}
        explicit AbstractTexture(GLuint id, GLenum target, ObjectFlags flags) noexcept: _target{target}, _id{id}, _flags{flags} {}

        #ifndef MAGNUM_TARGET_WEBGL
        AbstractTexture& setLabelInternal(Containers::ArrayView<const char> label);
        #endif

        void MAGNUM_LOCAL createIfNotAlready();

        /* Unlike bind() this also sets the texture binding unit as active */
        void MAGNUM_LOCAL bindInternal();

        #ifndef MAGNUM_TARGET_GLES2
        void setBaseLevel(Int level);
        #endif
        #if !(defined(MAGNUM_TARGET_WEBGL) && defined(MAGNUM_TARGET_GLES2))
        void setMaxLevel(Int level);
        #endif
        void setMinificationFilter(Sampler::Filter filter, Sampler::Mipmap mipmap);
        void setMagnificationFilter(Sampler::Filter filter);
        #ifndef MAGNUM_TARGET_GLES2
        void setMinLod(Float lod);
        void setMaxLod(Float lod);
        #endif
        #ifndef MAGNUM_TARGET_GLES
        void setLodBias(Float bias);
        #endif
        #ifndef MAGNUM_TARGET_WEBGL
        void setBorderColor(const Color4& color);
        #ifndef MAGNUM_TARGET_GLES2
        void setBorderColor(const Vector4i& color);
        void setBorderColor(const Vector4ui& color);
        #endif
        #endif
        void setMaxAnisotropy(Float anisotropy);
        #ifndef MAGNUM_TARGET_WEBGL
        void setSRGBDecode(bool decode);
        #endif

        #if !defined(MAGNUM_TARGET_GLES2) && !defined(MAGNUM_TARGET_WEBGL)
        template<char r, char g, char b, char a> void setSwizzle() {
            setSwizzleInternal(Implementation::TextureSwizzle<r>::Value,
                               Implementation::TextureSwizzle<g>::Value,
                               Implementation::TextureSwizzle<b>::Value,
                               Implementation::TextureSwizzle<a>::Value);
        }
        void setSwizzleInternal(GLint r, GLint g, GLint b, GLint a);
        #endif

        #if !(defined(MAGNUM_TARGET_WEBGL) && defined(MAGNUM_TARGET_GLES2))
        void setCompareMode(Sampler::CompareMode mode);
        void setCompareFunction(Sampler::CompareFunction function);
        #endif
        #if !defined(MAGNUM_TARGET_GLES2) && !defined(MAGNUM_TARGET_WEBGL)
        void setDepthStencilMode(Sampler::DepthStencilMode mode);
        #endif
        void invalidateImage(Int level);
        void generateMipmap();

        #ifndef MAGNUM_TARGET_GLES
        template<UnsignedInt dimensions> void image(GLint level, Image<dimensions>& image);
        template<UnsignedInt dimensions> void image(GLint level, BufferImage<dimensions>& image, BufferUsage usage);
<<<<<<< HEAD
        template<UnsignedInt dimensions> void subImage(GLint level, const typename DimensionTraits<dimensions, Int>::RangeType& range, Image<dimensions>& image);
        template<UnsignedInt dimensions> void subImage(GLint level, const typename DimensionTraits<dimensions, Int>::RangeType& range, BufferImage<dimensions>& image, BufferUsage usage);
=======
        template<UnsignedInt dimensions> void compressedImage(GLint level, CompressedImage<dimensions>& image);
        template<UnsignedInt dimensions> void compressedImage(GLint level, CompressedBufferImage<dimensions>& image, BufferUsage usage);
        template<UnsignedInt dimensions> void subImage(GLint level, const RangeTypeFor<dimensions, Int>& range, Image<dimensions>& image);
        template<UnsignedInt dimensions> void subImage(GLint level, const RangeTypeFor<dimensions, Int>& range, BufferImage<dimensions>& image, BufferUsage usage);
>>>>>>> a87aa431
        #endif

        GLenum _target;

    private:
        static void MAGNUM_LOCAL unbindImplementationDefault(GLint textureUnit);
        #ifndef MAGNUM_TARGET_GLES
        static void MAGNUM_LOCAL unbindImplementationMulti(GLint textureUnit);
        static void MAGNUM_LOCAL unbindImplementationDSA(GLint textureUnit);
        static void MAGNUM_LOCAL unbindImplementationDSAEXT(GLint textureUnit);
        #endif

        static void MAGNUM_LOCAL bindImplementationFallback(GLint firstTextureUnit, Containers::ArrayView<AbstractTexture* const> textures);
        #ifndef MAGNUM_TARGET_GLES
        static void MAGNUM_LOCAL bindImplementationMulti(GLint firstTextureUnit, Containers::ArrayView<AbstractTexture* const> textures);
        #endif

        void MAGNUM_LOCAL createImplementationDefault();
        #ifndef MAGNUM_TARGET_GLES
        void MAGNUM_LOCAL createImplementationDSA();
        #endif

        void MAGNUM_LOCAL bindImplementationDefault(GLint textureUnit);
        #ifndef MAGNUM_TARGET_GLES
        void MAGNUM_LOCAL bindImplementationMulti(GLint textureUnit);
        void MAGNUM_LOCAL bindImplementationDSA(GLint textureUnit);
        void MAGNUM_LOCAL bindImplementationDSAEXT(GLint textureUnit);
        #endif

        void MAGNUM_LOCAL parameterImplementationDefault(GLenum parameter, GLint value);
        void MAGNUM_LOCAL parameterImplementationDefault(GLenum parameter, GLfloat value);
        #ifndef MAGNUM_TARGET_GLES2
        void MAGNUM_LOCAL parameterImplementationDefault(GLenum parameter, const GLint* values);
        #endif
        void MAGNUM_LOCAL parameterImplementationDefault(GLenum parameter, const GLfloat* values);
        #if !defined(MAGNUM_TARGET_GLES2) && !defined(MAGNUM_TARGET_WEBGL)
        void MAGNUM_LOCAL parameterIImplementationDefault(GLenum parameter, const GLuint* values);
        void MAGNUM_LOCAL parameterIImplementationDefault(GLenum parameter, const GLint* values);
        #endif
        #ifndef MAGNUM_TARGET_GLES
        void MAGNUM_LOCAL parameterImplementationDSA(GLenum parameter, GLint value);
        void MAGNUM_LOCAL parameterImplementationDSAEXT(GLenum parameter, GLint value);
        void MAGNUM_LOCAL parameterImplementationDSA(GLenum parameter, GLfloat value);
        void MAGNUM_LOCAL parameterImplementationDSAEXT(GLenum parameter, GLfloat value);
        void MAGNUM_LOCAL parameterImplementationDSA(GLenum parameter, const GLint* values);
        void MAGNUM_LOCAL parameterImplementationDSAEXT(GLenum parameter, const GLint* values);
        void MAGNUM_LOCAL parameterImplementationDSA(GLenum parameter, const GLfloat* values);
        void MAGNUM_LOCAL parameterImplementationDSAEXT(GLenum parameter, const GLfloat* values);
        void MAGNUM_LOCAL parameterIImplementationDSA(GLenum parameter, const GLuint* values);
        void MAGNUM_LOCAL parameterIImplementationDSAEXT(GLenum parameter, const GLuint* values);
        void MAGNUM_LOCAL parameterIImplementationDSA(GLenum parameter, const GLint* values);
        void MAGNUM_LOCAL parameterIImplementationDSAEXT(GLenum parameter, const GLint* values);
        #endif

        void MAGNUM_LOCAL setMaxAnisotropyImplementationNoOp(GLfloat);
        void MAGNUM_LOCAL setMaxAnisotropyImplementationExt(GLfloat anisotropy);

        #if !defined(MAGNUM_TARGET_GLES2) && !defined(MAGNUM_TARGET_WEBGL)
        void MAGNUM_LOCAL getLevelParameterImplementationDefault(GLint level, GLenum parameter, GLint* values);
        #ifndef MAGNUM_TARGET_GLES
        void MAGNUM_LOCAL getLevelParameterImplementationDSA(GLint level, GLenum parameter, GLint* values);
        void MAGNUM_LOCAL getLevelParameterImplementationDSAEXT(GLint level, GLenum parameter, GLint* values);
        #endif
        #endif

        void MAGNUM_LOCAL mipmapImplementationDefault();
        #ifndef MAGNUM_TARGET_GLES
        void MAGNUM_LOCAL mipmapImplementationDSA();
        void MAGNUM_LOCAL mipmapImplementationDSAEXT();
        #endif

        #ifndef MAGNUM_TARGET_GLES
        void MAGNUM_LOCAL storageImplementationFallback(GLsizei levels, TextureFormat internalFormat, const Math::Vector<1, GLsizei>& size);
        void MAGNUM_LOCAL storageImplementationDefault(GLsizei levels, TextureFormat internalFormat, const Math::Vector<1, GLsizei>& size);
        void MAGNUM_LOCAL storageImplementationDSA(GLsizei levels, TextureFormat internalFormat, const Math::Vector<1, GLsizei>& size);
        void MAGNUM_LOCAL storageImplementationDSAEXT(GLsizei levels, TextureFormat internalFormat, const Math::Vector<1, GLsizei>& size);
        #endif

        #if !defined(MAGNUM_TARGET_GLES) || defined(MAGNUM_TARGET_GLES2)
        void MAGNUM_LOCAL storageImplementationFallback(GLsizei levels, TextureFormat internalFormat, const Vector2i& size);
        #endif
        #if !(defined(MAGNUM_TARGET_WEBGL) && defined(MAGNUM_TARGET_GLES2))
        void MAGNUM_LOCAL storageImplementationDefault(GLsizei levels, TextureFormat internalFormat, const Vector2i& size);
        #endif
        #ifndef MAGNUM_TARGET_GLES
        void MAGNUM_LOCAL storageImplementationDSA(GLsizei levels, TextureFormat internalFormat, const Vector2i& size);
        void MAGNUM_LOCAL storageImplementationDSAEXT(GLsizei levels, TextureFormat internalFormat, const Vector2i& size);
        #endif

        #if !defined(MAGNUM_TARGET_GLES) || (defined(MAGNUM_TARGET_GLES2) && !defined(MAGNUM_TARGET_WEBGL))
        void MAGNUM_LOCAL storageImplementationFallback(GLsizei levels, TextureFormat internalFormat, const Vector3i& size);
        #endif
        #if !(defined(MAGNUM_TARGET_WEBGL) && defined(MAGNUM_TARGET_GLES2))
        void MAGNUM_LOCAL storageImplementationDefault(GLsizei levels, TextureFormat internalFormat, const Vector3i& size);
        #endif
        #ifndef MAGNUM_TARGET_GLES
        void MAGNUM_LOCAL storageImplementationDSA(GLsizei levels, TextureFormat internalFormat, const Vector3i& size);
        void MAGNUM_LOCAL storageImplementationDSAEXT(GLsizei levels, TextureFormat internalFormat, const Vector3i& size);
        #endif

        #ifndef MAGNUM_TARGET_GLES
        void MAGNUM_LOCAL storageMultisampleImplementationFallback(GLsizei samples, TextureFormat internalFormat, const Vector2i& size, GLboolean fixedsamplelocations);
        void MAGNUM_LOCAL storageMultisampleImplementationFallback(GLsizei samples, TextureFormat internalFormat, const Vector3i& size, GLboolean fixedsamplelocations);
        #endif
        #if !defined(MAGNUM_TARGET_GLES2) && !defined(MAGNUM_TARGET_WEBGL)
        void MAGNUM_LOCAL storageMultisampleImplementationDefault(GLsizei samples, TextureFormat internalFormat, const Vector2i& size, GLboolean fixedsamplelocations);
        void MAGNUM_LOCAL storageMultisampleImplementationDefault(GLsizei samples, TextureFormat internalFormat, const Vector3i& size, GLboolean fixedsamplelocations);
        #endif
        #ifndef MAGNUM_TARGET_GLES
        void MAGNUM_LOCAL storageMultisampleImplementationDSA(GLsizei samples, TextureFormat internalFormat, const Vector2i& size, GLboolean fixedsamplelocations);
        void MAGNUM_LOCAL storageMultisampleImplementationDSA(GLsizei samples, TextureFormat internalFormat, const Vector3i& size, GLboolean fixedsamplelocations);
        void MAGNUM_LOCAL storageMultisampleImplementationDSAEXT(GLsizei samples, TextureFormat internalFormat, const Vector2i& size, GLboolean fixedsamplelocations);
        void MAGNUM_LOCAL storageMultisampleImplementationDSAEXT(GLsizei samples, TextureFormat internalFormat, const Vector3i& size, GLboolean fixedsamplelocations);
        #endif

        #ifndef MAGNUM_TARGET_GLES
        void MAGNUM_LOCAL getImageImplementationDefault(GLint level, ColorFormat format, ColorType type, std::size_t dataSize, GLvoid* data);
        void MAGNUM_LOCAL getImageImplementationDSA(GLint level, ColorFormat format, ColorType type, std::size_t dataSize, GLvoid* data);
        void MAGNUM_LOCAL getImageImplementationDSAEXT(GLint level, ColorFormat format, ColorType type, std::size_t dataSize, GLvoid* data);
        void MAGNUM_LOCAL getImageImplementationRobustness(GLint level, ColorFormat format, ColorType type, std::size_t dataSize, GLvoid* data);

        void MAGNUM_LOCAL getCompressedImageImplementationDefault(GLint level, std::size_t dataSize, GLvoid* data);
        void MAGNUM_LOCAL getCompressedImageImplementationDSA(GLint level, std::size_t dataSize, GLvoid* data);
        void MAGNUM_LOCAL getCompressedImageImplementationDSAEXT(GLint level, std::size_t dataSize, GLvoid* data);
        void MAGNUM_LOCAL getCompressedImageImplementationRobustness(GLint level, std::size_t dataSize, GLvoid* data);
        #endif

        #ifndef MAGNUM_TARGET_GLES
        void MAGNUM_LOCAL subImageImplementationDefault(GLint level, const Math::Vector<1, GLint>& offset, const Math::Vector<1, GLsizei>& size, ColorFormat format, ColorType type, const GLvoid* data);
        void MAGNUM_LOCAL subImageImplementationDSA(GLint level, const Math::Vector<1, GLint>& offset, const Math::Vector<1, GLsizei>& size, ColorFormat format, ColorType type, const GLvoid* data);
        void MAGNUM_LOCAL subImageImplementationDSAEXT(GLint level, const Math::Vector<1, GLint>& offset, const Math::Vector<1, GLsizei>& size, ColorFormat format, ColorType type, const GLvoid* data);

        void MAGNUM_LOCAL compressedSubImageImplementationDefault(GLint level, const Math::Vector<1, GLint>& offset, const Math::Vector<1, GLsizei>& size, CompressedColorFormat format, Containers::ArrayView<const GLvoid> data);
        void MAGNUM_LOCAL compressedSubImageImplementationDSA(GLint level, const Math::Vector<1, GLint>& offset, const Math::Vector<1, GLsizei>& size, CompressedColorFormat format, Containers::ArrayView<const GLvoid> data);
        void MAGNUM_LOCAL compressedSubImageImplementationDSAEXT(GLint level, const Math::Vector<1, GLint>& offset, const Math::Vector<1, GLsizei>& size, CompressedColorFormat format, Containers::ArrayView<const GLvoid> data);
        #endif

        void MAGNUM_LOCAL subImageImplementationDefault(GLint level, const Vector2i& offset, const Vector2i& size, ColorFormat format, ColorType type, const GLvoid* data);
        void MAGNUM_LOCAL compressedSubImageImplementationDefault(GLint level, const Vector2i& offset, const Vector2i& size, CompressedColorFormat format, Containers::ArrayView<const GLvoid> data);
        #ifndef MAGNUM_TARGET_GLES
        void MAGNUM_LOCAL subImageImplementationDSA(GLint level, const Vector2i& offset, const Vector2i& size, ColorFormat format, ColorType type, const GLvoid* data);
        void MAGNUM_LOCAL subImageImplementationDSAEXT(GLint level, const Vector2i& offset, const Vector2i& size, ColorFormat format, ColorType type, const GLvoid* data);
        void MAGNUM_LOCAL compressedSubImageImplementationDSA(GLint level, const Vector2i& offset, const Vector2i& size, CompressedColorFormat format, Containers::ArrayView<const GLvoid> data);
        void MAGNUM_LOCAL compressedSubImageImplementationDSAEXT(GLint level, const Vector2i& offset, const Vector2i& size, CompressedColorFormat format, Containers::ArrayView<const GLvoid> data);
        #endif

        #if !(defined(MAGNUM_TARGET_WEBGL) && defined(MAGNUM_TARGET_GLES2))
        void MAGNUM_LOCAL subImageImplementationDefault(GLint level, const Vector3i& offset, const Vector3i& size, ColorFormat format, ColorType type, const GLvoid* data);
        void MAGNUM_LOCAL compressedSubImageImplementationDefault(GLint level, const Vector3i& offset, const Vector3i& size, CompressedColorFormat format, Containers::ArrayView<const GLvoid> data);
        #endif
        #ifndef MAGNUM_TARGET_GLES
        void MAGNUM_LOCAL subImageImplementationDSA(GLint level, const Vector3i& offset, const Vector3i& size, ColorFormat format, ColorType type, const GLvoid* data);
        void MAGNUM_LOCAL subImageImplementationDSAEXT(GLint level, const Vector3i& offset, const Vector3i& size, ColorFormat format, ColorType type, const GLvoid* data);
        void MAGNUM_LOCAL compressedSubImageImplementationDSA(GLint level, const Vector3i& offset, const Vector3i& size, CompressedColorFormat format, Containers::ArrayView<const GLvoid> data);
        void MAGNUM_LOCAL compressedSubImageImplementationDSAEXT(GLint level, const Vector3i& offset, const Vector3i& size, CompressedColorFormat format, Containers::ArrayView<const GLvoid> data);
        #endif

        void MAGNUM_LOCAL invalidateImageImplementationNoOp(GLint level);
        #ifndef MAGNUM_TARGET_GLES
        void MAGNUM_LOCAL invalidateImageImplementationARB(GLint level);
        #endif

        void MAGNUM_LOCAL invalidateSubImageImplementationNoOp(GLint level, const Vector3i& offset, const Vector3i& size);
        #ifndef MAGNUM_TARGET_GLES
        void MAGNUM_LOCAL invalidateSubImageImplementationARB(GLint level, const Vector3i& offset, const Vector3i& size);
        #endif

        #if !defined(MAGNUM_TARGET_GLES) || defined(MAGNUM_TARGET_GLES2)
        ColorFormat MAGNUM_LOCAL imageFormatForInternalFormat(TextureFormat internalFormat);
        ColorType MAGNUM_LOCAL imageTypeForInternalFormat(TextureFormat internalFormat);
        #endif

        GLuint _id;
        ObjectFlags _flags;
};

#ifndef DOXYGEN_GENERATING_OUTPUT
#ifndef MAGNUM_TARGET_GLES
template<> struct MAGNUM_EXPORT AbstractTexture::DataHelper<1> {
    static Math::Vector<1, GLint> imageSize(AbstractTexture& texture, GLint level);

    static void setWrapping(AbstractTexture& texture, const Array1D<Sampler::Wrapping>& wrapping);

    static void setStorage(AbstractTexture& texture, GLsizei levels, TextureFormat internalFormat, const Math::Vector<1, GLsizei>& size);

    static void setImage(AbstractTexture& texture, GLint level, TextureFormat internalFormat, const ImageView1D& image);
    static void setImage(AbstractTexture& texture, GLint level, TextureFormat internalFormat, BufferImage1D& image);
    static void setCompressedImage(AbstractTexture& texture, GLint level, const CompressedImageView1D& image);
    static void setCompressedImage(AbstractTexture& texture, GLint level, CompressedBufferImage1D& image);

    static void setSubImage(AbstractTexture& texture, GLint level, const Math::Vector<1, GLint>& offset, const ImageView1D& image);
    static void setSubImage(AbstractTexture& texture, GLint level, const Math::Vector<1, GLint>& offset, BufferImage1D& image);
    static void setCompressedSubImage(AbstractTexture& texture, GLint level, const Math::Vector<1, GLint>& offset, const CompressedImageView1D& image);
    static void setCompressedSubImage(AbstractTexture& texture, GLint level, const Math::Vector<1, GLint>& offset, CompressedBufferImage1D& image);

    static void invalidateSubImage(AbstractTexture& texture, GLint level, const Math::Vector<1, GLint>& offset, const Math::Vector<1, GLint>& size);
};
#endif
template<> struct MAGNUM_EXPORT AbstractTexture::DataHelper<2> {
    #if !defined(MAGNUM_TARGET_GLES2) && !defined(MAGNUM_TARGET_WEBGL)
    static Vector2i imageSize(AbstractTexture& texture, GLint level);
    #endif

    static void setWrapping(AbstractTexture& texture, const Array2D<Sampler::Wrapping>& wrapping);

    static void setStorage(AbstractTexture& texture, GLsizei levels, TextureFormat internalFormat, const Vector2i& size);

    #if !defined(MAGNUM_TARGET_GLES2) && !defined(MAGNUM_TARGET_WEBGL)
    static void setStorageMultisample(AbstractTexture& texture, GLsizei samples, TextureFormat internalFormat, const Vector2i& size, GLboolean fixedSampleLocations);
    #endif

    static void setImage(AbstractTexture& texture, GLint level, TextureFormat internalFormat, const ImageView2D& image) {
        setImage(texture, texture._target, level, internalFormat, image);
    }
    static void setImage(AbstractTexture& texture, GLenum target, GLint level, TextureFormat internalFormat, const ImageView2D& image);
    static void setCompressedImage(AbstractTexture& texture, GLint level, const CompressedImageView2D& image) {
        setCompressedImage(texture, texture._target, level, image);
    }
    static void setCompressedImage(AbstractTexture& texture, GLenum target, GLint level, const CompressedImageView2D& image);
    #ifndef MAGNUM_TARGET_GLES2
    static void setImage(AbstractTexture& texture, GLint level, TextureFormat internalFormat, BufferImage2D& image) {
        setImage(texture, texture._target, level, internalFormat, image);
    }
    static void setImage(AbstractTexture& texture, GLenum target, GLint level, TextureFormat internalFormat, BufferImage2D& image);
    static void setCompressedImage(AbstractTexture& texture, GLint level, CompressedBufferImage2D& image) {
        setCompressedImage(texture, texture._target, level, image);
    }
    static void setCompressedImage(AbstractTexture& texture, GLenum target, GLint level, CompressedBufferImage2D& image);
    #endif

    static void setSubImage(AbstractTexture& texture, GLint level, const Vector2i& offset, const ImageView2D& image);
    static void setCompressedSubImage(AbstractTexture& texture, GLint level, const Vector2i& offset, const CompressedImageView2D& image);
    #ifndef MAGNUM_TARGET_GLES2
    static void setSubImage(AbstractTexture& texture, GLint level, const Vector2i& offset, BufferImage2D& image);
    static void setCompressedSubImage(AbstractTexture& texture, GLint level, const Vector2i& offset, CompressedBufferImage2D& image);
    #endif

    static void invalidateSubImage(AbstractTexture& texture, GLint level, const Vector2i& offset, const Vector2i& size);
};
template<> struct MAGNUM_EXPORT AbstractTexture::DataHelper<3> {
    #if !(defined(MAGNUM_TARGET_WEBGL) && defined(MAGNUM_TARGET_GLES2))
    #ifndef MAGNUM_TARGET_GLES2
    static Vector3i imageSize(AbstractTexture& texture, GLint level);
    #endif

    static void setWrapping(AbstractTexture& texture, const Array3D<Sampler::Wrapping>& wrapping);

    static void setStorage(AbstractTexture& texture, GLsizei levels, TextureFormat internalFormat, const Vector3i& size);

    #if !defined(MAGNUM_TARGET_GLES2) && !defined(MAGNUM_TARGET_WEBGL)
    static void setStorageMultisample(AbstractTexture& texture, GLsizei samples, TextureFormat internalFormat, const Vector3i& size, GLboolean fixedSampleLocations);
    #endif

    static void setImage(AbstractTexture& texture, GLint level, TextureFormat internalFormat, const ImageView3D& image);
    static void setCompressedImage(AbstractTexture& texture, GLint level, const CompressedImageView3D& image);
    #ifndef MAGNUM_TARGET_GLES2
    static void setImage(AbstractTexture& texture, GLint level, TextureFormat internalFormat, BufferImage3D& image);
    static void setCompressedImage(AbstractTexture& texture, GLint level, CompressedBufferImage3D& image);
    #endif

    static void setSubImage(AbstractTexture& texture, GLint level, const Vector3i& offset, const ImageView3D& image);
    static void setCompressedSubImage(AbstractTexture& texture, GLint level, const Vector3i& offset, const CompressedImageView3D& image);
    #ifndef MAGNUM_TARGET_GLES2
    static void setSubImage(AbstractTexture& texture, GLint level, const Vector3i& offset, BufferImage3D& image);
    static void setCompressedSubImage(AbstractTexture& texture, GLint level, const Vector3i& offset, CompressedBufferImage3D& image);
    #endif
    #endif

    static void invalidateSubImage(AbstractTexture& texture, GLint level, const Vector3i& offset, const Vector3i& size);
};
#endif

inline AbstractTexture::AbstractTexture(AbstractTexture&& other) noexcept: _target{other._target}, _id{other._id}, _flags{other._flags} {
    other._id = 0;
}

inline AbstractTexture& AbstractTexture::operator=(AbstractTexture&& other) noexcept {
    using std::swap;
    swap(_target, other._target);
    swap(_id, other._id);
    swap(_flags, other._flags);
    return *this;
}

inline GLuint AbstractTexture::release() {
    const GLuint id = _id;
    _id = 0;
    return id;
}

}

#endif<|MERGE_RESOLUTION|>--- conflicted
+++ resolved
@@ -412,15 +412,10 @@
         #ifndef MAGNUM_TARGET_GLES
         template<UnsignedInt dimensions> void image(GLint level, Image<dimensions>& image);
         template<UnsignedInt dimensions> void image(GLint level, BufferImage<dimensions>& image, BufferUsage usage);
-<<<<<<< HEAD
+        template<UnsignedInt dimensions> void compressedImage(GLint level, CompressedImage<dimensions>& image);
+        template<UnsignedInt dimensions> void compressedImage(GLint level, CompressedBufferImage<dimensions>& image, BufferUsage usage);
         template<UnsignedInt dimensions> void subImage(GLint level, const typename DimensionTraits<dimensions, Int>::RangeType& range, Image<dimensions>& image);
         template<UnsignedInt dimensions> void subImage(GLint level, const typename DimensionTraits<dimensions, Int>::RangeType& range, BufferImage<dimensions>& image, BufferUsage usage);
-=======
-        template<UnsignedInt dimensions> void compressedImage(GLint level, CompressedImage<dimensions>& image);
-        template<UnsignedInt dimensions> void compressedImage(GLint level, CompressedBufferImage<dimensions>& image, BufferUsage usage);
-        template<UnsignedInt dimensions> void subImage(GLint level, const RangeTypeFor<dimensions, Int>& range, Image<dimensions>& image);
-        template<UnsignedInt dimensions> void subImage(GLint level, const RangeTypeFor<dimensions, Int>& range, BufferImage<dimensions>& image, BufferUsage usage);
->>>>>>> a87aa431
         #endif
 
         GLenum _target;
