--- conflicted
+++ resolved
@@ -66,10 +66,7 @@
          * Note that the image data are not copied on construction, but they
          * are deleted on class destruction.
          */
-<<<<<<< HEAD
-        explicit ImageData(ColorFormat format, ColorType type, const typename DimensionTraits<Dimensions, Int>::VectorType& size, void* data): AbstractImage{format, type}, _size{size}, _data{reinterpret_cast<char*>(data)} {}
-=======
-        explicit ImageData(ColorFormat format, ColorType type, const VectorTypeFor<dimensions, Int>& size, void* data): _compressed{false}, _format{format}, _type{type}, _size{size}, _data{reinterpret_cast<char*>(data), dataSize(size)} {}
+        explicit ImageData(ColorFormat format, ColorType type, const typename DimensionTraits<Dimensions, Int>::VectorType& size, void* data): _compressed{false}, _format{format}, _type{type}, _size{size}, _data{reinterpret_cast<char*>(data), dataSize(size)} {}
 
         /**
          * @brief Construct compressed image data
@@ -80,8 +77,7 @@
          * Note that the image data are not copied on construction, but they
          * are deleted on class destruction.
          */
-        explicit ImageData(CompressedColorFormat format, const VectorTypeFor<dimensions, Int>& size, Containers::Array<char>&& data): _compressed{true}, _compressedFormat{format}, _size{size}, _data{std::move(data)} {}
->>>>>>> a87aa431
+        explicit ImageData(CompressedColorFormat format, const typename DimensionTraits<Dimensions, Int>::VectorType& size, Containers::Array<char>&& data): _compressed{true}, _compressedFormat{format}, _size{size}, _data{std::move(data)} {}
 
         /** @brief Copying is not allowed */
         ImageData(const ImageData<dimensions>&) = delete;
@@ -98,11 +94,6 @@
         /** @brief Whether the image is compressed */
         bool isCompressed() const { return _compressed; }
 
-<<<<<<< HEAD
-        /** @brief Conversion to reference */
-        /*implicit*/ operator ImageReference<dimensions>()
-        #if !defined(CORRADE_GCC47_COMPATIBILITY) && !defined(CORRADE_MSVC2013_COMPATIBILITY)
-=======
         /**
          * @brief Conversion to view
          *
@@ -110,8 +101,7 @@
          * @see @ref isCompressed()
          */
         /*implicit*/ operator ImageView<dimensions>()
-        #ifndef CORRADE_GCC47_COMPATIBILITY
->>>>>>> a87aa431
+        #if !defined(CORRADE_GCC47_COMPATIBILITY) && !defined(CORRADE_MSVC2013_COMPATIBILITY)
         const &;
         #else
         const;
@@ -129,13 +119,13 @@
          * @see @ref isCompressed()
          */
         /*implicit*/ operator CompressedImageView<dimensions>()
-        #ifndef CORRADE_GCC47_COMPATIBILITY
+        #if !defined(CORRADE_GCC47_COMPATIBILITY) && !defined(CORRADE_MSVC2013_COMPATIBILITY)
         const &;
         #else
         const;
         #endif
 
-        #ifndef CORRADE_GCC47_COMPATIBILITY
+        #if !defined(CORRADE_GCC47_COMPATIBILITY) && !defined(CORRADE_MSVC2013_COMPATIBILITY)
         /** @overload */
         /*implicit*/ operator CompressedImageView<dimensions>() const && = delete;
         #endif
@@ -175,12 +165,6 @@
         /** @brief Image size */
         typename DimensionTraits<Dimensions, Int>::VectorType size() const { return _size; }
 
-<<<<<<< HEAD
-        /** @copydoc Image::dataSize() */
-        std::size_t dataSize(const typename DimensionTraits<Dimensions, Int>::VectorType& size) const {
-            return AbstractImage::dataSize<dimensions>(size);
-        }
-=======
         /**
          * @brief Size of data required to store uncompressed image of given size
          *
@@ -188,14 +172,13 @@
          * and row alignment of this image into account.
          * @see @ref isCompressed(), @ref pixelSize()
          */
-        std::size_t dataSize(const VectorTypeFor<dimensions, Int>& size) const;
+        std::size_t dataSize(const typename DimensionTraits<Dimensions, Int>::VectorType& size) const;
 
         /** @brief Raw data */
         Containers::ArrayView<char> data() { return _data; }
 
         /** @overload */
         Containers::ArrayView<const char> data() const { return _data; }
->>>>>>> a87aa431
 
         /**
          * @brief Pointer to raw data
@@ -260,24 +243,8 @@
     return *this;
 }
 
-<<<<<<< HEAD
-template<UnsignedInt dimensions> inline ImageData<dimensions>::operator ImageReference<dimensions>()
-#if !defined(CORRADE_GCC47_COMPATIBILITY) && !defined(CORRADE_MSVC2013_COMPATIBILITY)
-const &
-#else
-const
-#endif
-{
-    return ImageReference<dimensions>(AbstractImage::format(), AbstractImage::type(), _size, _data);
-}
-
-template<UnsignedInt dimensions> inline char* ImageData<dimensions>::release() {
-    /** @todo I need `std::exchange` NOW. */
-    char* const data = _data;
-=======
 template<UnsignedInt dimensions> inline Containers::Array<char> ImageData<dimensions>::release() {
     Containers::Array<char> data{std::move(_data)};
->>>>>>> a87aa431
     _size = {};
     _data = nullptr;
     return data;
