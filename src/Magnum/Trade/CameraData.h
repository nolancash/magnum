--- conflicted
+++ resolved
@@ -67,13 +67,8 @@
         Float _near, _far;
 };
 
-<<<<<<< HEAD
-constexpr CameraData::CameraData(Rad fov, Float near, Float far) noexcept:
+inline CameraData::CameraData(Rad fov, Float near, Float far) noexcept:
     _fov{fov != fov ? Rad{Deg{35.0f}} : fov},
-=======
-inline CameraData::CameraData(Rad fov, Float near, Float far) noexcept:
-    _fov{fov != fov ? Rad{35.0_degf} : fov},
->>>>>>> 88f04152
     _near{near != near ? 0.01f : near},
     _far{far != far ? 100.0f : far} {}
 
