--- conflicted
+++ resolved
@@ -567,11 +567,8 @@
 #ifndef CORRADE_GCC45_COMPATIBILITY
 enum class ColorFormat: GLenum;
 enum class ColorType: GLenum;
-<<<<<<< HEAD
-#endif
-=======
 enum class CompressedColorFormat: GLenum;
->>>>>>> a87aa431
+#endif
 
 class Context;
 
