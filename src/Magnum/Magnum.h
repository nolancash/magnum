#ifndef Magnum_Magnum_h
#define Magnum_Magnum_h
/*
    This file is part of Magnum.

    Copyright © 2010, 2011, 2012, 2013, 2014
              Vladimír Vondruš <mosra@centrum.cz>

    Permission is hereby granted, free of charge, to any person obtaining a
    copy of this software and associated documentation files (the "Software"),
    to deal in the Software without restriction, including without limitation
    the rights to use, copy, modify, merge, publish, distribute, sublicense,
    and/or sell copies of the Software, and to permit persons to whom the
    Software is furnished to do so, subject to the following conditions:

    The above copyright notice and this permission notice shall be included
    in all copies or substantial portions of the Software.

    THE SOFTWARE IS PROVIDED "AS IS", WITHOUT WARRANTY OF ANY KIND, EXPRESS OR
    IMPLIED, INCLUDING BUT NOT LIMITED TO THE WARRANTIES OF MERCHANTABILITY,
    FITNESS FOR A PARTICULAR PURPOSE AND NONINFRINGEMENT. IN NO EVENT SHALL
    THE AUTHORS OR COPYRIGHT HOLDERS BE LIABLE FOR ANY CLAIM, DAMAGES OR OTHER
    LIABILITY, WHETHER IN AN ACTION OF CONTRACT, TORT OR OTHERWISE, ARISING
    FROM, OUT OF OR IN CONNECTION WITH THE SOFTWARE OR THE USE OR OTHER
    DEALINGS IN THE SOFTWARE.
*/

/** @file
 * @brief Forward declarations for Magnum namespace
 */

#include <Corrade/Utility/Utility.h>

#include "Magnum/Types.h"
#include "Magnum/Math/Math.h"

#ifdef MAGNUM_BUILD_DEPRECATED
#include <Corrade/Utility/Macros.h>
#endif

#ifndef DOXYGEN_GENERATING_OUTPUT
typedef unsigned int GLenum; /* Needed for *Format and *Type enums */
#endif

namespace Magnum {

namespace Math {
    template<class T> struct Constants;

    /** @todoc Remove `ifndef` when Doxygen is able to handle operator"" */
    #ifndef DOXYGEN_GENERATING_OUTPUT
    #if !defined(CORRADE_GCC46_COMPATIBILITY) && !defined(CORRADE_MSVC2013_COMPATIBILITY)
    #ifndef MAGNUM_TARGET_GLES
    constexpr Rad<Double> operator "" _rad(long double);
    constexpr Deg<Double> operator "" _deg(long double);
    #endif
    constexpr Rad<Float> operator "" _radf(long double);
    constexpr Deg<Float> operator "" _degf(long double);
    #endif
    #endif
}

/* Bring whole Corrade namespace */
using namespace Corrade;

/* Bring debugging facility from Corrade::Utility namespace */
using Corrade::Utility::Debug;
using Corrade::Utility::Warning;
using Corrade::Utility::Error;

#ifdef DOXYGEN_GENERATING_OUTPUT
/**
@brief Build with deprecated API included

Defined if the library contains deprecated API (which will be removed in the
future). To preserve backward compatibility, %Magnum is by default built with
deprecated API included.
@see @ref building
*/
#define MAGNUM_BUILD_DEPRECATED
/* (enabled by default) */

/**
@brief Static library build

Defined if built as static libraries. Default are shared libraries.
@see @ref building
*/
#define MAGNUM_BUILD_STATIC
#undef MAGNUM_BUILD_STATIC

/**
@brief OpenGL ES target

Defined if the engine is built for OpenGL ES 3.0 or OpenGL ES 2.0.
@see @ref MAGNUM_TARGET_GLES2, @ref MAGNUM_TARGET_GLES3,
    @ref MAGNUM_TARGET_DESKTOP_GLES, @ref building
*/
#define MAGNUM_TARGET_GLES
#undef MAGNUM_TARGET_GLES

/**
@brief OpenGL ES 2.0 target

Defined if the engine is built for OpenGL ES 2.0. Implies also
@ref MAGNUM_TARGET_GLES.
@see @ref MAGNUM_TARGET_GLES3, @ref MAGNUM_TARGET_DESKTOP_GLES, @ref building
*/
#define MAGNUM_TARGET_GLES2
#undef MAGNUM_TARGET_GLES2

/**
@brief OpenGL ES 3.0 target

Defined if the engine is built for OpenGL ES 3.0. Implies also
@ref MAGNUM_TARGET_GLES.
@see @ref MAGNUM_TARGET_GLES2, @ref MAGNUM_TARGET_DESKTOP_GLES, @ref building
*/
#define MAGNUM_TARGET_GLES3
#undef MAGNUM_TARGET_GLES3

/**
@brief Desktop emulation of OpenGL ES target

Defined if the engine is built for OpenGL ES 3.0 or OpenGL ES 2.0 emulated
within standard desktop OpenGL. Implies also @ref MAGNUM_TARGET_GLES.
@see @ref MAGNUM_TARGET_GLES2, @ref MAGNUM_TARGET_GLES3, @ref building
*/
#define MAGNUM_TARGET_DESKTOP_GLES
#undef MAGNUM_TARGET_DESKTOP_GLES

/**
@brief WebGL target

Defined if the engine is built for WebGL (using Emscripten). WebGL is nearly
equivalent to OpenGL ES 2.0, thus in most cases you don't need to treat it
differently, but there are some
[specific restrictions and features](http://www.khronos.org/registry/webgl/specs/latest/1.0/#6)
which you might want to be aware of. Implies also @ref MAGNUM_TARGET_GLES and
@ref MAGNUM_TARGET_GLES2.
@see @ref CORRADE_TARGET_EMSCRIPTEN, @ref building
*/
#define MAGNUM_TARGET_WEBGL
#undef MAGNUM_TARGET_WEBGL
#endif

/** @{ @name Basic type definitions

See @ref types for more information.
*/

/** @brief Unsigned byte (8bit) */
typedef std::uint8_t UnsignedByte;

/** @brief Signed byte (8bit) */
typedef std::int8_t Byte;

/** @brief Unsigned short (16bit) */
typedef std::uint16_t UnsignedShort;

/** @brief Signed short (16bit) */
typedef std::int16_t Short;

/** @brief Unsigned int (32bit) */
typedef std::uint32_t UnsignedInt;

/** @brief Signed int (32bit) */
typedef std::int32_t Int;

#ifndef MAGNUM_TARGET_WEBGL
/**
@brief Unsigned long (64bit)

@attention 64-bit integers are not available in @ref MAGNUM_TARGET_WEBGL "WebGL".
*/
typedef std::uint64_t UnsignedLong;

/**
@brief Signed long (64bit)

@attention 64-bit integers are not available in @ref MAGNUM_TARGET_WEBGL "WebGL".
*/
typedef std::int64_t Long;
#endif

/** @brief Float (32bit) */
typedef float Float;

/** @brief Two-component float vector */
typedef Math::Vector2<Float> Vector2;

/** @brief Three-component float vector */
typedef Math::Vector3<Float> Vector3;

/** @brief Four-component float vector */
typedef Math::Vector4<Float> Vector4;

/** @brief Two-component unsigned integer vector */
typedef Math::Vector2<UnsignedInt> Vector2ui;

/** @brief Three-component unsigned integer vector */
typedef Math::Vector3<UnsignedInt> Vector3ui;

/** @brief Four-component unsigned integer vector */
typedef Math::Vector4<UnsignedInt> Vector4ui;

/** @brief Two-component signed integer vector */
typedef Math::Vector2<Int> Vector2i;

/** @brief Three-component signed integer vector */
typedef Math::Vector3<Int> Vector3i;

/** @brief Four-component signed integer vector */
typedef Math::Vector4<Int> Vector4i;

/**
@brief 3x3 float transformation matrix

@see @ref Matrix3x3
*/
typedef Math::Matrix3<Float> Matrix3;

/**
@brief 4x4 float transformation matrix

@see @ref Matrix4x4
*/
typedef Math::Matrix4<Float> Matrix4;

/** @brief 2x2 float matrix */
#ifndef CORRADE_GCC46_COMPATIBILITY
typedef Math::Matrix2x2<Float> Matrix2x2;
#else
typedef Math::Matrix<2, Float> Matrix2x2;
#endif

/**
@brief 3x3 float matrix

Note that this is different from @ref Matrix3, which contains additional
functions for transformations in 2D.
*/
#ifndef CORRADE_GCC46_COMPATIBILITY
typedef Math::Matrix3x3<Float> Matrix3x3;
#else
typedef Math::Matrix<3, Float> Matrix3x3;
#endif

/**
@brief 4x4 float matrix

Note that this is different from @ref Matrix4, which contains additional
functions for transformations in 3D.
*/
#ifndef CORRADE_GCC46_COMPATIBILITY
typedef Math::Matrix4x4<Float> Matrix4x4;
#else
typedef Math::Matrix<4, Float> Matrix4x4;
#endif

/** @brief Float matrix with 2 columns and 3 rows */
#ifndef CORRADE_GCC46_COMPATIBILITY
typedef Math::Matrix2x3<Float> Matrix2x3;
#else
typedef Math::RectangularMatrix<2, 3, Float> Matrix2x3;
#endif

/** @brief Float matrix with 3 columns and 2 rows */
#ifndef CORRADE_GCC46_COMPATIBILITY
typedef Math::Matrix3x2<Float> Matrix3x2;
#else
typedef Math::RectangularMatrix<3, 2, Float> Matrix3x2;
#endif

/** @brief Float matrix with 2 columns and 4 rows */
#ifndef CORRADE_GCC46_COMPATIBILITY
typedef Math::Matrix2x4<Float> Matrix2x4;
#else
typedef Math::RectangularMatrix<2, 4, Float> Matrix2x4;
#endif

/** @brief Float matrix with 4 columns and 2 rows */
#ifndef CORRADE_GCC46_COMPATIBILITY
typedef Math::Matrix4x2<Float> Matrix4x2;
#else
typedef Math::RectangularMatrix<4, 2, Float> Matrix4x2;
#endif

/** @brief Float matrix with 3 columns and 4 rows */
#ifndef CORRADE_GCC46_COMPATIBILITY
typedef Math::Matrix3x4<Float> Matrix3x4;
#else
typedef Math::RectangularMatrix<3, 4, Float> Matrix3x4;
#endif

/** @brief Float matrix with 4 columns and 3 rows */
#ifndef CORRADE_GCC46_COMPATIBILITY
typedef Math::Matrix4x3<Float> Matrix4x3;
#else
typedef Math::RectangularMatrix<4, 3, Float> Matrix4x3;
#endif

/** @brief Float complex number */
typedef Math::Complex<Float> Complex;

/** @brief Float dual complex number */
typedef Math::DualComplex<Float> DualComplex;

/** @brief Float quaternion */
typedef Math::Quaternion<Float> Quaternion;

/** @brief Float dual quaternion */
typedef Math::DualQuaternion<Float> DualQuaternion;

/** @brief Float constants */
typedef Math::Constants<Float> Constants;

/** @brief Angle in float degrees */
typedef Math::Deg<Float> Deg;

/** @brief Angle in float radians */
typedef Math::Rad<Float> Rad;

/** @brief Float 1D range */
#ifndef CORRADE_GCC46_COMPATIBILITY
typedef Math::Range1D<Float> Range1D;
#else
typedef Math::Range<1, Float> Range1D;
#endif

/** @brief Float 2D range */
typedef Math::Range2D<Float> Range2D;

/** @brief Float 3D range */
typedef Math::Range3D<Float> Range3D;

/** @brief Signed integer 1D range */
#ifndef CORRADE_GCC46_COMPATIBILITY
typedef Math::Range1D<Int> Range1Di;
#else
typedef Math::Range<1, Int> Range1Di;
#endif

/** @brief Signed integer 2D range */
typedef Math::Range2D<Int> Range2Di;

/** @brief Signed integer 3D range */
typedef Math::Range3D<Int> Range3Di;

#ifdef MAGNUM_BUILD_DEPRECATED
/**
@copybrief Range2D
@deprecated Use @ref Magnum::Range2D "Range2D" instead.
*/
typedef CORRADE_DEPRECATED("use Range2D instead") Math::Geometry::Rectangle<Float> Rectangle;

/**
@copybrief Range2Di
@deprecated Use @ref Magnum::Range2Di "Range2Di" instead.
*/
typedef CORRADE_DEPRECATED("use Range2Di instead") Math::Geometry::Rectangle<Int> Rectanglei;
#endif

/*@}*/

#ifndef MAGNUM_TARGET_GLES
/** @{ @name Double-precision types

See @ref types for more information.
@requires_gl Only single-precision types are available in OpenGL ES.
*/

/** @brief Double (64bit) */
typedef double Double;

/** @brief Two-component double vector */
typedef Math::Vector2<Double> Vector2d;

/** @brief Three-component double vector */
typedef Math::Vector3<Double> Vector3d;

/** @brief Four-component double vector */
typedef Math::Vector4<Double> Vector4d;

/**
@brief 3x3 double transformation matrix

@see @ref Matrix3x3d
*/
typedef Math::Matrix3<Double> Matrix3d;

/**
@brief 4x4 double transformation matrix

@see @ref Matrix4x4d
*/
typedef Math::Matrix4<Double> Matrix4d;

/** @brief 2x2 double matrix */
#ifndef CORRADE_GCC46_COMPATIBILITY
typedef Math::Matrix2x2<Double> Matrix2x2d;
#else
typedef Math::Matrix<2, Double> Matrix2x2d;
#endif

/**
@brief 3x3 double matrix

Note that this is different from @ref Matrix3d, which contains additional
functions for transformations in 2D.
*/
#ifndef CORRADE_GCC46_COMPATIBILITY
typedef Math::Matrix3x3<Double> Matrix3x3d;
#else
typedef Math::Matrix<3, Double> Matrix3x3d;
#endif

/**
@brief 4x4 double matrix

Note that this is different from @ref Matrix4d, which contains additional
functions for transformations in 3D.
*/
#ifndef CORRADE_GCC46_COMPATIBILITY
typedef Math::Matrix4x4<Double> Matrix4x4d;
#else
typedef Math::Matrix<4, Double> Matrix4x4d;
#endif

/** @brief Double matrix with 2 columns and 3 rows */
#ifndef CORRADE_GCC46_COMPATIBILITY
typedef Math::Matrix2x3<Double> Matrix2x3d;
#else
typedef Math::RectangularMatrix<2, 3, Double> Matrix2x3d;
#endif

/** @brief Double matrix with 3 columns and 2 rows */
#ifndef CORRADE_GCC46_COMPATIBILITY
typedef Math::Matrix3x2<Double> Matrix3x2d;
#else
typedef Math::RectangularMatrix<3, 2, Double> Matrix3x2d;
#endif

/** @brief Double matrix with 2 columns and 4 rows */
#ifndef CORRADE_GCC46_COMPATIBILITY
typedef Math::Matrix2x4<Double> Matrix2x4d;
#else
typedef Math::RectangularMatrix<2, 4, Double> Matrix2x4d;
#endif

/** @brief Double matrix with 4 columns and 2 rows */
#ifndef CORRADE_GCC46_COMPATIBILITY
typedef Math::Matrix4x2<Double> Matrix4x2d;
#else
typedef Math::RectangularMatrix<4, 2, Double> Matrix4x2d;
#endif

/** @brief Double matrix with 3 columns and 4 rows */
#ifndef CORRADE_GCC46_COMPATIBILITY
typedef Math::Matrix3x4<Double> Matrix3x4d;
#else
typedef Math::RectangularMatrix<3, 4, Double> Matrix3x4d;
#endif

/** @brief Double matrix with 4 columns and 3 rows */
#ifndef CORRADE_GCC46_COMPATIBILITY
typedef Math::Matrix4x3<Double> Matrix4x3d;
#else
typedef Math::RectangularMatrix<4, 3, Double> Matrix4x3d;
#endif

/** @brief Double complex number */
typedef Math::Complex<Double> Complexd;

/** @brief Double dual complex number */
typedef Math::DualComplex<Double> DualComplexd;

/** @brief Double quaternion */
typedef Math::Quaternion<Double> Quaterniond;

/** @brief Double dual quaternion */
typedef Math::DualQuaternion<Double> DualQuaterniond;

/** @brief Double constants */
typedef Math::Constants<Double> Constantsd;

/** @brief Angle in double degrees */
typedef Math::Deg<Double> Degd;

/** @brief Angle in double radians */
typedef Math::Rad<Double> Radd;

/** @brief Double 1D range */
#ifndef CORRADE_GCC46_COMPATIBILITY
typedef Math::Range1D<Double> Range1Dd;
#else
typedef Math::Range<1, Double> Range1Dd;
#endif

/** @brief Double 2D range */
typedef Math::Range2D<Double> Range2Dd;

/** @brief Double 3D range */
typedef Math::Range3D<Double> Range3Dd;

#ifdef MAGNUM_BUILD_DEPRECATED
/**
@copybrief Range2Dd
@deprecated Use @ref Magnum::Range2Dd instead.
*/
typedef CORRADE_DEPRECATED("use Range2Dd instead") Math::Geometry::Rectangle<Double> Rectangled;
#endif

/*@}*/
#endif

#if !defined(CORRADE_GCC46_COMPATIBILITY) && !defined(CORRADE_MSVC2013_COMPATIBILITY)
/* Using angle literals from Math namespace */
#ifndef MAGNUM_TARGET_GLES
using Math::operator "" _deg;
using Math::operator "" _rad;
#endif
using Math::operator "" _degf;
using Math::operator "" _radf;
#endif

/* Forward declarations for all types in root namespace */

/* FramebufferClear[Mask], FramebufferBlit[Mask], FramebufferBlitFilter,
   FramebufferTarget enums used only directly with framebuffer instance */
class AbstractFramebuffer;

class AbstractImage;
class AbstractShaderProgram;
class AbstractTexture;

template<UnsignedInt, class T> class Array;
template<class T> class Array1D;
template<class T> class Array2D;
template<class T> class Array3D;

#ifndef CORRADE_GCC45_COMPATIBILITY
enum class BufferUsage: GLenum;
#endif
class Buffer;

#ifndef MAGNUM_TARGET_GLES2
template<UnsignedInt> class BufferImage;
typedef BufferImage<1> BufferImage1D;
typedef BufferImage<2> BufferImage2D;
typedef BufferImage<3> BufferImage3D;
#endif

#ifndef MAGNUM_TARGET_GLES
class BufferTexture;
#ifndef CORRADE_GCC45_COMPATIBILITY
enum class BufferTextureFormat: GLenum;
#endif
#endif

template<class> class BasicColor3;
template<class> class BasicColor4;
typedef BasicColor3<Float> Color3;
typedef BasicColor3<UnsignedByte> Color3ub;
typedef BasicColor4<Float> Color4;
typedef BasicColor4<UnsignedByte> Color4ub;

#ifndef CORRADE_GCC45_COMPATIBILITY
enum class ColorFormat: GLenum;
enum class ColorType: GLenum;
<<<<<<< HEAD
/** @todo Remove this when dropping backward compatibility */
typedef ColorFormat ImageFormat;
typedef ColorType ColorType;
#endif
=======
>>>>>>> 6c560124

class Context;

class CubeMapTexture;
#ifndef MAGNUM_TARGET_GLES
class CubeMapTextureArray;
#endif

/* DebugMessage used only statically */
/* DefaultFramebuffer is available only through global instance */
/* DimensionTraits forward declaration is not needed */

class Extension;
class Framebuffer;

template<UnsignedInt> class Image;
typedef Image<1> Image1D;
typedef Image<2> Image2D;
typedef Image<3> Image3D;

template<UnsignedInt> class ImageReference;
typedef ImageReference<1> ImageReference1D;
typedef ImageReference<2> ImageReference2D;
typedef ImageReference<3> ImageReference3D;

#ifndef CORRADE_GCC45_COMPATIBILITY
enum class MeshPrimitive: GLenum;
#endif
class Mesh;
class MeshView;

#ifndef MAGNUM_TARGET_GLES
/* MultisampleTextureSampleLocations enum used only in the function */
template<UnsignedInt> class MultisampleTexture;
typedef MultisampleTexture<2> MultisampleTexture2D;
typedef MultisampleTexture<3> MultisampleTexture2DArray;
#endif

/* AbstractQuery is not used directly */
class PrimitiveQuery;
class SampleQuery;
class TimeQuery;

class RectangleTexture;

class Renderbuffer;
#ifndef CORRADE_GCC45_COMPATIBILITY
enum class RenderbufferFormat: GLenum;
#endif

#ifndef CORRADE_GCC45_COMPATIBILITY
enum class ResourceState: UnsignedByte;
enum class ResourceDataState: UnsignedByte;
enum class ResourcePolicy: UnsignedByte;
#endif
template<class T, class U = T> class Resource;
class ResourceKey;
template<class...> class ResourceManager;

class Sampler;
class Shader;

template<UnsignedInt> class Texture;
#ifndef MAGNUM_TARGET_GLES
typedef Texture<1> Texture1D;
#endif
typedef Texture<2> Texture2D;
typedef Texture<3> Texture3D;

#ifndef MAGNUM_TARGET_GLES2
template<UnsignedInt> class TextureArray;
#ifndef MAGNUM_TARGET_GLES
typedef TextureArray<1> Texture1DArray;
#endif
typedef TextureArray<2> Texture2DArray;
#endif

#ifndef CORRADE_GCC45_COMPATIBILITY
enum class TextureFormat: GLenum;
#endif

class Timeline;

#ifndef CORRADE_GCC45_COMPATIBILITY
enum class Version: Int;
#endif

}

#endif<|MERGE_RESOLUTION|>--- conflicted
+++ resolved
@@ -568,13 +568,7 @@
 #ifndef CORRADE_GCC45_COMPATIBILITY
 enum class ColorFormat: GLenum;
 enum class ColorType: GLenum;
-<<<<<<< HEAD
-/** @todo Remove this when dropping backward compatibility */
-typedef ColorFormat ImageFormat;
-typedef ColorType ColorType;
-#endif
-=======
->>>>>>> 6c560124
+#endif
 
 class Context;
 
