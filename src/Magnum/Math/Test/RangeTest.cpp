--- conflicted
+++ resolved
@@ -479,12 +479,8 @@
 
 template<class T> class BasicRect: public Math::Range<2, T> {
     public:
-<<<<<<< HEAD
         /* MSVC 2013 can't cope with {} here */
-        template<class ...U> BasicRect(U&&... args): Math::Range<2, T>(std::forward<U>(args)...) {}
-=======
-        template<class ...U> constexpr BasicRect(U&&... args): Math::Range<2, T>{args...} {}
->>>>>>> 41f5b95e
+        template<class ...U> constexpr BasicRect(U&&... args): Math::Range<2, T>(args...) {}
 
         MAGNUM_RANGE_SUBCLASS_IMPLEMENTATION(2, BasicRect, Vector2)
 };
