/*
    This file is part of Magnum.

    Copyright © 2010, 2011, 2012, 2013, 2014, 2015
              Vladimír Vondruš <mosra@centrum.cz>

    Permission is hereby granted, free of charge, to any person obtaining a
    copy of this software and associated documentation files (the "Software"),
    to deal in the Software without restriction, including without limitation
    the rights to use, copy, modify, merge, publish, distribute, sublicense,
    and/or sell copies of the Software, and to permit persons to whom the
    Software is furnished to do so, subject to the following conditions:

    The above copyright notice and this permission notice shall be included
    in all copies or substantial portions of the Software.

    THE SOFTWARE IS PROVIDED "AS IS", WITHOUT WARRANTY OF ANY KIND, EXPRESS OR
    IMPLIED, INCLUDING BUT NOT LIMITED TO THE WARRANTIES OF MERCHANTABILITY,
    FITNESS FOR A PARTICULAR PURPOSE AND NONINFRINGEMENT. IN NO EVENT SHALL
    THE AUTHORS OR COPYRIGHT HOLDERS BE LIABLE FOR ANY CLAIM, DAMAGES OR OTHER
    LIABILITY, WHETHER IN AN ACTION OF CONTRACT, TORT OR OTHERWISE, ARISING
    FROM, OUT OF OR IN CONNECTION WITH THE SOFTWARE OR THE USE OR OTHER
    DEALINGS IN THE SOFTWARE.
*/

#include <sstream>
#include <Corrade/TestSuite/Tester.h>

#include "Magnum/Math/DualComplex.h"
#include "Magnum/Math/DualQuaternion.h"

struct DualCmpl {
    float re, im, x, y;
};

namespace Magnum { namespace Math {

namespace Implementation {

template<> struct DualComplexConverter<Float, DualCmpl> {
    #if !defined(__GNUC__) || defined(__clang__)
    constexpr /* See the convert() test case */
    #endif
    static DualComplex<Float> from(const DualCmpl& other) {
        return {{other.re, other.im}, {other.x, other.y}};
    }

    constexpr static DualCmpl to(const DualComplex<Float>& other) {
        return {other.real().real(), other.real().imaginary(), other.dual().real(), other.dual().imaginary() };
    }
};

}

namespace Test {

struct DualComplexTest: Corrade::TestSuite::Tester {
    explicit DualComplexTest();

    void construct();
    void constructIdentity();
    void constructZero();
    void constructNoInit();
    void constructFromVector();
    void constructCopy();
    void convert();

    void isNormalized();

    void multiply();

    void lengthSquared();
    void length();
    void normalized();

    void complexConjugated();
    void dualConjugated();
    void conjugated();
    void inverted();
    void invertedNormalized();

    void rotation();
    void translation();
    void combinedTransformParts();
    void matrix();
    void transformPoint();

    void debug();
};

typedef Math::Deg<Float> Deg;
typedef Math::Rad<Float> Rad;
typedef Math::Complex<Float> Complex;
typedef Math::Dual<Float> Dual;
typedef Math::DualComplex<Float> DualComplex;
typedef Math::Matrix3<Float> Matrix3;
typedef Math::Vector2<Float> Vector2;

DualComplexTest::DualComplexTest() {
<<<<<<< HEAD
    addTests<DualComplexTest>({&DualComplexTest::construct,
              &DualComplexTest::constructDefault,
=======
    addTests({&DualComplexTest::construct,
              &DualComplexTest::constructIdentity,
              &DualComplexTest::constructZero,
              &DualComplexTest::constructNoInit,
>>>>>>> 41f5b95e
              &DualComplexTest::constructFromVector,
              &DualComplexTest::constructCopy,
              &DualComplexTest::convert,

              &DualComplexTest::isNormalized,

              &DualComplexTest::multiply,

              &DualComplexTest::lengthSquared,
              &DualComplexTest::length,
              &DualComplexTest::normalized,

              &DualComplexTest::complexConjugated,
              &DualComplexTest::dualConjugated,
              &DualComplexTest::conjugated,
              &DualComplexTest::inverted,
              &DualComplexTest::invertedNormalized,

              &DualComplexTest::rotation,
              &DualComplexTest::translation,
              &DualComplexTest::combinedTransformParts,
              &DualComplexTest::matrix,
              &DualComplexTest::transformPoint,

              &DualComplexTest::debug});
}

void DualComplexTest::construct() {
    constexpr DualComplex a = {{-1.0f, 2.5f}, {3.0f, -7.5f}};
    CORRADE_COMPARE(a, DualComplex({-1.0f, 2.5f}, {3.0f, -7.5f}));

    constexpr Complex b = a.real();
    constexpr Complex c = a.dual();
    CORRADE_COMPARE(b, Complex(-1.0f, 2.5f));
    CORRADE_COMPARE(c, Complex(3.0f, -7.5f));

    constexpr DualComplex d(Complex(-1.0f, 2.5f));
    CORRADE_COMPARE(d, DualComplex({-1.0f, 2.5f}, {0.0f, 0.0f}));
}

void DualComplexTest::constructIdentity() {
    constexpr DualComplex a;
    constexpr DualComplex b{IdentityInit};
    CORRADE_COMPARE(a, DualComplex({1.0f, 0.0f}, {0.0f, 0.0f}));
    CORRADE_COMPARE(b, DualComplex({1.0f, 0.0f}, {0.0f, 0.0f}));
    CORRADE_COMPARE(a.length(), 1.0f);
    CORRADE_COMPARE(b.length(), 1.0f);
}

void DualComplexTest::constructZero() {
    constexpr DualComplex a{ZeroInit};
    CORRADE_COMPARE(a, DualComplex({0.0f, 0.0f}, {0.0f, 0.0f}));
}

void DualComplexTest::constructNoInit() {
    DualComplex a{{-1.0f, 2.5f}, {3.0f, -7.5f}};
    new(&a) DualComplex{NoInit};
    CORRADE_COMPARE(a, DualComplex({-1.0f, 2.5f}, {3.0f, -7.5f}));
}

void DualComplexTest::constructFromVector() {
    constexpr DualComplex a(Vector2(1.5f, -3.0f));
    CORRADE_COMPARE(a, DualComplex({1.0f, 0.0f}, {1.5f, -3.0f}));

    /* Implicit conversion is not allowed */
    CORRADE_VERIFY(!(std::is_convertible<Vector2, DualComplex>::value));
}

void DualComplexTest::constructCopy() {
    constexpr Math::Dual<Complex> a({-1.0f, 2.5f}, {3.0f, -7.5f});
    constexpr DualComplex b(a);
    CORRADE_COMPARE(b, DualComplex({-1.0f, 2.5f}, {3.0f, -7.5f}));
}

void DualComplexTest::convert() {
    constexpr DualCmpl a{1.5f, -3.5f, 7.0f, -0.5f};
    constexpr DualComplex b{{1.5f, -3.5f}, {7.0f, -0.5f}};

    /* GCC 5.1 fills the result with zeros instead of properly calling
       delegated copy constructor if using constexpr. Reported here:
       https://gcc.gnu.org/bugzilla/show_bug.cgi?id=66450 */
    #if (!defined(__GNUC__) || defined(__clang__)) && !defined(CORRADE_GCC46_COMPATIBILITY)
    constexpr /* Not constexpr under GCC < 4.7 */
    #endif
    DualComplex c{a};
    CORRADE_COMPARE(c, b);

    #ifndef CORRADE_GCC46_COMPATIBILITY
    constexpr /* Not constexpr under GCC < 4.7 */
    #endif
    DualCmpl d(b);
    CORRADE_COMPARE(d.re, a.re);
    CORRADE_COMPARE(d.im, a.im);
    CORRADE_COMPARE(d.x, a.x);
    CORRADE_COMPARE(d.y, a.y);

    /* Implicit conversion is not allowed */
    CORRADE_VERIFY(!(std::is_convertible<DualCmpl, DualComplex>::value));
    {
        #ifdef CORRADE_GCC44_COMPATIBILITY
        CORRADE_EXPECT_FAIL("GCC 4.4 doesn't have explicit conversion operators");
        #endif
        CORRADE_VERIFY(!(std::is_convertible<DualComplex, DualCmpl>::value));
    }
}

void DualComplexTest::isNormalized() {
    CORRADE_VERIFY(!DualComplex({2.0f, 1.0f}, {}).isNormalized());
    CORRADE_VERIFY((DualComplex::rotation(Deg(23.0f))*DualComplex::translation({6.0f, 3.0f})).isNormalized());
}

void DualComplexTest::multiply() {
    DualComplex a({-1.5f,  2.0f}, { 3.0f, -6.5f});
    DualComplex b({ 2.0f, -7.5f}, {-0.5f,  1.0f});;
    CORRADE_COMPARE(a*b, DualComplex({12.0f, 15.25f}, {1.75f, -9.0f}));
}

void DualComplexTest::lengthSquared() {
    DualComplex a({-1.0f, 3.0f}, {0.5f, -2.0f});
    CORRADE_COMPARE(a.lengthSquared(), 10.0f);
}

void DualComplexTest::length() {
    DualComplex a({-1.0f, 3.0f}, {0.5f, -2.0f});
    CORRADE_COMPARE(a.length(), 3.162278f);
}

void DualComplexTest::normalized() {
    DualComplex a({-1.0f, 3.0f}, {0.5f, -2.0f});
    DualComplex b({-0.316228f, 0.948683f}, {0.5f, -2.0f});
    CORRADE_COMPARE(a.normalized().length(), 1.0f);
    CORRADE_COMPARE(a.normalized(), b);
}

void DualComplexTest::complexConjugated() {
    DualComplex a({-1.0f,  2.5f}, {3.0f, -7.5f});
    DualComplex b({-1.0f, -2.5f}, {3.0f,  7.5f});
    CORRADE_COMPARE(a.complexConjugated(), b);
}

void DualComplexTest::dualConjugated() {
    DualComplex a({-1.0f, 2.5f}, { 3.0f, -7.5f});
    DualComplex b({-1.0f, 2.5f}, {-3.0f,  7.5f});
    CORRADE_COMPARE(a.dualConjugated(), b);
}

void DualComplexTest::conjugated() {
    DualComplex a({-1.0f,  2.5f}, { 3.0f, -7.5f});
    DualComplex b({-1.0f, -2.5f}, {-3.0f, -7.5f});
    CORRADE_COMPARE(a.conjugated(), b);
}

void DualComplexTest::inverted() {
    DualComplex a({-1.0f, 1.5f}, {3.0f, -7.5f});
    DualComplex b({-0.307692f, -0.461538f}, {4.384616f, -0.923077f});
    CORRADE_COMPARE(a*a.inverted(), DualComplex());
    CORRADE_COMPARE(a.inverted(), b);
}

void DualComplexTest::invertedNormalized() {
    DualComplex a({-0.316228f,  0.9486831f}, {     3.0f,    -2.5f});
    DualComplex b({-0.316228f, -0.9486831f}, {3.320391f, 2.05548f});

    std::ostringstream o;
    Error::setOutput(&o);
    DualComplex({-1.0f, -2.5f}, {}).invertedNormalized();
    CORRADE_COMPARE(o.str(), "Math::Complex::invertedNormalized(): complex number must be normalized\n");

    DualComplex inverted = a.invertedNormalized();
    CORRADE_COMPARE(a*inverted, DualComplex());
    CORRADE_COMPARE(inverted*a, DualComplex());
    CORRADE_COMPARE(inverted, b);
}

void DualComplexTest::rotation() {
    DualComplex a = DualComplex::rotation(Deg(120.0f));
    CORRADE_COMPARE(a.length(), 1.0f);
    CORRADE_COMPARE(a, DualComplex({-0.5f, 0.8660254f}, {0.0f, 0.0f}));
    CORRADE_COMPARE_AS(a.rotation().angle(), Deg(120.0f), Rad);

    /* Constexpr access to rotation */
    constexpr DualComplex b({-1.0f, 2.0f}, {});
    constexpr Complex c = b.rotation();
    CORRADE_COMPARE(c, Complex(-1.0f, 2.0f));
}

void DualComplexTest::translation() {
    Vector2 vec(1.5f, -3.5f);
    DualComplex a = DualComplex::translation(vec);
    CORRADE_COMPARE(a.length(), 1.0f);
    CORRADE_COMPARE(a, DualComplex({}, {1.5f, -3.5f}));
    CORRADE_COMPARE(a.translation(), vec);
}

void DualComplexTest::combinedTransformParts() {
    Vector2 translation = Vector2(-1.5f, 2.75f);
    DualComplex a = DualComplex::translation(translation)*DualComplex::rotation(Deg(23.0f));
    DualComplex b = DualComplex::rotation(Deg(23.0f))*DualComplex::translation(translation);

    CORRADE_COMPARE_AS(a.rotation().angle(), Deg(23.0f), Rad);
    CORRADE_COMPARE_AS(b.rotation().angle(), Deg(23.0f), Rad);
    CORRADE_COMPARE(a.translation(), translation);
    CORRADE_COMPARE(b.translation(), Complex::rotation(Deg(23.0f)).transformVector(translation));
}

void DualComplexTest::matrix() {
    DualComplex a = DualComplex::rotation(Deg(23.0f))*DualComplex::translation({2.0f, 3.0f});
    Matrix3 m = Matrix3::rotation(Deg(23.0f))*Matrix3::translation({2.0f, 3.0f});

    CORRADE_COMPARE(a.toMatrix(), m);

    std::ostringstream o;
    Error::setOutput(&o);
    DualComplex::fromMatrix(m*2);
    CORRADE_COMPARE(o.str(), "Math::DualComplex::fromMatrix(): the matrix doesn't represent rigid transformation\n");

    DualComplex b = DualComplex::fromMatrix(m);
    CORRADE_COMPARE(b, a);
}

void DualComplexTest::transformPoint() {
    DualComplex a = DualComplex::translation({2.0f, 3.0f})*DualComplex::rotation(Deg(23.0f));
    DualComplex b = DualComplex::rotation(Deg(23.0f))*DualComplex::translation({2.0f, 3.0f});
    Matrix3 m = Matrix3::translation({2.0f, 3.0f})*Matrix3::rotation(Deg(23.0f));
    Matrix3 n = Matrix3::rotation(Deg(23.0f))*Matrix3::translation({2.0f, 3.0f});
    Vector2 v(-3.6f, 0.7f);

    Vector2 transformedA = a.transformPoint(v);
    CORRADE_COMPARE(transformedA, m.transformPoint(v));
    CORRADE_COMPARE(transformedA, Vector2(-1.58733f, 2.237721f));

    Vector2 transformedB = b.transformPoint(v);
    CORRADE_COMPARE(transformedB, n.transformPoint(v));
    CORRADE_COMPARE(transformedB, Vector2(-2.918512f, 2.780698f));
}

void DualComplexTest::debug() {
    std::ostringstream o;

    Debug(&o) << DualComplex({-1.0f, -2.5f}, {-3.0f, -7.5f});
    CORRADE_COMPARE(o.str(), "DualComplex({-1, -2.5}, {-3, -7.5})\n");
}

}}}

CORRADE_TEST_MAIN(Magnum::Math::Test::DualComplexTest)<|MERGE_RESOLUTION|>--- conflicted
+++ resolved
@@ -97,15 +97,10 @@
 typedef Math::Vector2<Float> Vector2;
 
 DualComplexTest::DualComplexTest() {
-<<<<<<< HEAD
     addTests<DualComplexTest>({&DualComplexTest::construct,
-              &DualComplexTest::constructDefault,
-=======
-    addTests({&DualComplexTest::construct,
               &DualComplexTest::constructIdentity,
               &DualComplexTest::constructZero,
               &DualComplexTest::constructNoInit,
->>>>>>> 41f5b95e
               &DualComplexTest::constructFromVector,
               &DualComplexTest::constructCopy,
               &DualComplexTest::convert,
