--- conflicted
+++ resolved
@@ -251,13 +251,10 @@
     constexpr Matrix4 c(b);
     CORRADE_COMPARE(c, b);
 
-<<<<<<< HEAD
-    #ifndef CORRADE_GCC46_COMPATIBILITY
-    constexpr /* Not constexpr under GCC < 4.7 */
-=======
-    #ifndef CORRADE_MSVC2015_COMPATIBILITY /* Why can't be conversion constexpr? */
-    constexpr
->>>>>>> 03c8272a
+    #if !defined(CORRADE_MSVC2015_COMPATIBILITY) && !defined(CORRADE_GCC46_COMPATIBILITY)
+    /* Why can't be conversion constexpr? */
+    /* Not constexpr under GCC < 4.7 */
+    constexpr
     #endif
     Mat4 d(b);
     for(std::size_t i = 0; i != 16; ++i)
