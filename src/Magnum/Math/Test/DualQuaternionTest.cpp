--- conflicted
+++ resolved
@@ -98,15 +98,10 @@
 typedef Math::Vector3<Float> Vector3;
 
 DualQuaternionTest::DualQuaternionTest() {
-<<<<<<< HEAD
     addTests<DualQuaternionTest>({&DualQuaternionTest::construct,
-              &DualQuaternionTest::constructDefault,
-=======
-    addTests({&DualQuaternionTest::construct,
               &DualQuaternionTest::constructIdentity,
               &DualQuaternionTest::constructZero,
               &DualQuaternionTest::constructNoInit,
->>>>>>> 41f5b95e
               &DualQuaternionTest::constructFromVector,
               &DualQuaternionTest::constructCopy,
               &DualQuaternionTest::convert,
