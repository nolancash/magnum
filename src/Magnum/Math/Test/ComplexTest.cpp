--- conflicted
+++ resolved
@@ -91,15 +91,10 @@
 };
 
 ComplexTest::ComplexTest() {
-<<<<<<< HEAD
     addTests<ComplexTest>({&ComplexTest::construct,
-              &ComplexTest::constructDefault,
-=======
-    addTests({&ComplexTest::construct,
               &ComplexTest::constructIdentity,
               &ComplexTest::constructZero,
               &ComplexTest::constructNoInit,
->>>>>>> 41f5b95e
               &ComplexTest::constructFromVector,
               &ComplexTest::constructCopy,
               &ComplexTest::convert,
