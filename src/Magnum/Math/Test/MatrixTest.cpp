--- conflicted
+++ resolved
@@ -239,13 +239,10 @@
     constexpr Matrix3x3 c(b);
     CORRADE_COMPARE(c, b);
 
-<<<<<<< HEAD
-    #ifndef CORRADE_GCC46_COMPATIBILITY
-    constexpr /* Not constexpr under GCC < 4.7 */
-=======
-    #ifndef CORRADE_MSVC2015_COMPATIBILITY /* Why can't be conversion constexpr? */
-    constexpr
->>>>>>> 03c8272a
+    #if !defined(CORRADE_MSVC2015_COMPATIBILITY) && !defined(CORRADE_GCC46_COMPATIBILITY)
+    /* Why can't be conversion constexpr on MSVC? */
+    /* Not constexpr under GCC < 4.7 */
+    constexpr
     #endif
     Mat3 d(b);
     for(std::size_t i = 0; i != 9; ++i)
@@ -343,21 +340,13 @@
 
 template<class T> class BasicVec2: public Math::Vector<2, T> {
     public:
-<<<<<<< HEAD
-        /* MSVC 2013 can't cope with {} here */
-=======
         /* MSVC 2015 can't handle {} here */
->>>>>>> 03c8272a
         template<class ...U> constexpr BasicVec2(U&&... args): Math::Vector<2, T>(args...) {}
 };
 
 template<class T> class BasicMat2: public Math::Matrix<2, T> {
     public:
-<<<<<<< HEAD
-        /* MSVC 2013 can't cope with {} here */
-=======
         /* MSVC 2015 can't handle {} here */
->>>>>>> 03c8272a
         template<class ...U> constexpr BasicMat2(U&&... args): Math::Matrix<2, T>(args...) {}
 
         MAGNUM_MATRIX_SUBCLASS_IMPLEMENTATION(2, BasicMat2, BasicVec2)
