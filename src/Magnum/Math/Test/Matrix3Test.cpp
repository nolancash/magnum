/*
    This file is part of Magnum.

    Copyright © 2010, 2011, 2012, 2013, 2014, 2015
              Vladimír Vondruš <mosra@centrum.cz>

    Permission is hereby granted, free of charge, to any person obtaining a
    copy of this software and associated documentation files (the "Software"),
    to deal in the Software without restriction, including without limitation
    the rights to use, copy, modify, merge, publish, distribute, sublicense,
    and/or sell copies of the Software, and to permit persons to whom the
    Software is furnished to do so, subject to the following conditions:

    The above copyright notice and this permission notice shall be included
    in all copies or substantial portions of the Software.

    THE SOFTWARE IS PROVIDED "AS IS", WITHOUT WARRANTY OF ANY KIND, EXPRESS OR
    IMPLIED, INCLUDING BUT NOT LIMITED TO THE WARRANTIES OF MERCHANTABILITY,
    FITNESS FOR A PARTICULAR PURPOSE AND NONINFRINGEMENT. IN NO EVENT SHALL
    THE AUTHORS OR COPYRIGHT HOLDERS BE LIABLE FOR ANY CLAIM, DAMAGES OR OTHER
    LIABILITY, WHETHER IN AN ACTION OF CONTRACT, TORT OR OTHERWISE, ARISING
    FROM, OUT OF OR IN CONNECTION WITH THE SOFTWARE OR THE USE OR OTHER
    DEALINGS IN THE SOFTWARE.
*/

#include <sstream>
#include <Corrade/TestSuite/Tester.h>
#include <Corrade/Utility/Configuration.h>

#include "Magnum/Math/Matrix3.h"

struct Mat3 {
    float a[9];
};

namespace Magnum { namespace Math {

namespace Implementation {

template<> struct RectangularMatrixConverter<3, 3, float, Mat3> {
    constexpr static RectangularMatrix<3, 3, Float> from(const Mat3& other) {
        return RectangularMatrix<3, 3, Float>(
            Vector<3, Float>(other.a[0], other.a[1], other.a[2]),
            Vector<3, Float>(other.a[3], other.a[4], other.a[5]),
            Vector<3, Float>(other.a[6], other.a[7], other.a[8]));
    }

    constexpr static Mat3 to(const RectangularMatrix<3, 3, Float>& other) {
        return Mat3{{other[0][0], other[0][1], other[0][2],
                     other[1][0], other[1][1], other[1][2],
                     other[2][0], other[2][1], other[2][2]}};
    }
};

}

namespace Test {

struct Matrix3Test: Corrade::TestSuite::Tester {
    explicit Matrix3Test();

    void construct();
    void constructIdentity();
    void constructZero();
    void constructNoInit();
    void constructConversion();
    void constructCopy();
    void convert();

    void isRigidTransformation();

    void translation();
    void scaling();
    void rotation();
    void reflection();
    void reflectionIsScaling();
    void shearingX();
    void shearingY();
    void projection();
    void fromParts();
    void rotationScalingPart();
    void rotationNormalizedPart();
    void rotationPart();
    void uniformScalingPart();
    void vectorParts();
    void invertedRigid();
    void transform();

    void debug();
    void configuration();
};

typedef Math::Deg<Float> Deg;
typedef Math::Matrix3<Float> Matrix3;
typedef Math::Matrix3<Int> Matrix3i;
typedef Math::Matrix<2, Float> Matrix2x2;
typedef Math::Vector3<Float> Vector3;
typedef Math::Vector2<Float> Vector2;

Matrix3Test::Matrix3Test() {
    addTests<Matrix3Test>({&Matrix3Test::construct,
              &Matrix3Test::constructIdentity,
              &Matrix3Test::constructZero,
              &Matrix3Test::constructNoInit,
              &Matrix3Test::constructConversion,
              &Matrix3Test::constructCopy,
              &Matrix3Test::convert,

              &Matrix3Test::isRigidTransformation,

              &Matrix3Test::translation,
              &Matrix3Test::scaling,
              &Matrix3Test::rotation,
              &Matrix3Test::reflection,
              &Matrix3Test::reflectionIsScaling,
              &Matrix3Test::shearingX,
              &Matrix3Test::shearingY,
              &Matrix3Test::projection,
              &Matrix3Test::fromParts,
              &Matrix3Test::rotationScalingPart,
              &Matrix3Test::rotationNormalizedPart,
              &Matrix3Test::rotationPart,
              &Matrix3Test::uniformScalingPart,
              &Matrix3Test::vectorParts,
              &Matrix3Test::invertedRigid,
              &Matrix3Test::transform,

              &Matrix3Test::debug,
              &Matrix3Test::configuration});
}

void Matrix3Test::construct() {
    constexpr Matrix3 a = {{3.0f,  5.0f, 8.0f},
                           {4.5f,  4.0f, 7.0f},
                           {7.9f, -1.0f, 8.0f}};
    CORRADE_COMPARE(a, Matrix3({3.0f,  5.0f, 8.0f},
                               {4.5f,  4.0f, 7.0f},
                               {7.9f, -1.0f, 8.0f}));
}

void Matrix3Test::constructIdentity() {
    constexpr Matrix3 identity;
    constexpr Matrix3 identity2{IdentityInit};
    constexpr Matrix3 identity3{IdentityInit, 4.0f};

    Matrix3 identityExpected({1.0f, 0.0f, 0.0f},
                             {0.0f, 1.0f, 0.0f},
                             {0.0f, 0.0f, 1.0f});

    Matrix3 identity3Expected({4.0f, 0.0f, 0.0f},
                              {0.0f, 4.0f, 0.0f},
                              {0.0f, 0.0f, 4.0f});

    CORRADE_COMPARE(identity, identityExpected);
    CORRADE_COMPARE(identity2, identityExpected);
    CORRADE_COMPARE(identity3, identity3Expected);
}

void Matrix3Test::constructZero() {
    constexpr Matrix3 a{ZeroInit};
    CORRADE_COMPARE(a, Matrix3({0.0f, 0.0f, 0.0f},
                               {0.0f, 0.0f, 0.0f},
                               {0.0f, 0.0f, 0.0f}));
}

void Matrix3Test::constructNoInit() {
    #ifdef CORRADE_GCC45_COMPATIBILITY
    CORRADE_EXPECT_FAIL("Not possible on GCC 4.5");
    #elif defined(CORRADE_MSVC2013_COMPATIBILITY)
    CORRADE_EXPECT_FAIL("Broken on MSVC 2013, probably because std::array");
    #endif

    Matrix3 a{{3.0f,  5.0f, 8.0f},
              {4.5f,  4.0f, 7.0f},
              {7.9f, -1.0f, 8.0f}};
    new(&a) Matrix3{NoInit};
    CORRADE_COMPARE(a, Matrix3({3.0f,  5.0f, 8.0f},
                               {4.5f,  4.0f, 7.0f},
                               {7.9f, -1.0f, 8.0f}));
}

void Matrix3Test::constructConversion() {
    constexpr Matrix3 a({3.0f,  5.0f, 8.0f},
                        {4.5f,  4.0f, 7.0f},
                        {7.9f, -1.0f, 8.0f});
    #ifndef CORRADE_GCC46_COMPATIBILITY
    constexpr /* Not constexpr under GCC < 4.7 */
    #endif
    Matrix3i b(a);
    CORRADE_COMPARE(b, Matrix3i({3,  5, 8},
                                {4,  4, 7},
                                {7, -1, 8}));

    /* Implicit conversion is not allowed */
    CORRADE_VERIFY(!(std::is_convertible<Matrix3, Matrix3i>::value));
}

void Matrix3Test::constructCopy() {
    constexpr RectangularMatrix<3, 3, Float> a(Vector<3, Float>(3.0f,  5.0f, 8.0f),
                                               Vector<3, Float>(4.5f,  4.0f, 7.0f),
                                               Vector<3, Float>(7.9f, -1.0f, 8.0f));
    #ifndef CORRADE_MSVC2015_COMPATIBILITY /* Why can't be copy constexpr? */
    constexpr
    #endif
    Matrix3 b(a);
    CORRADE_COMPARE(b, Matrix3({3.0f,  5.0f, 8.0f},
                               {4.5f,  4.0f, 7.0f},
                               {7.9f, -1.0f, 8.0f}));
}

void Matrix3Test::convert() {
    constexpr Mat3 a{{1.5f,  2.0f, -3.5f,
                      2.0f, -3.1f,  0.4f,
                      9.5f, -1.5f,  0.1f}};
    constexpr Matrix3 b(Vector3(1.5f, 2.0f, -3.5f),
                        Vector3(2.0f, -3.1f,  0.4f),
                        Vector3(9.5f, -1.5f,  0.1f));

    constexpr Matrix3 c(b);
    CORRADE_COMPARE(c, b);

<<<<<<< HEAD
    #ifndef CORRADE_GCC46_COMPATIBILITY
    constexpr /* Not constexpr under GCC < 4.7 */
=======
    #ifndef CORRADE_MSVC2015_COMPATIBILITY /* Why can't be conversion constexpr? */
    constexpr
>>>>>>> 03c8272a
    #endif
    Mat3 d(b);
    for(std::size_t i = 0; i != 9; ++i)
        CORRADE_COMPARE(d.a[0], a.a[0]);

    /* Implicit conversion is not allowed */
    CORRADE_VERIFY(!(std::is_convertible<Mat3, Matrix3>::value));
    {
        #ifdef CORRADE_GCC44_COMPATIBILITY
        CORRADE_EXPECT_FAIL("GCC 4.4 doesn't have explicit conversion operators");
        #endif
        CORRADE_VERIFY(!(std::is_convertible<Matrix3, Mat3>::value));
    }
}

void Matrix3Test::isRigidTransformation() {
    CORRADE_VERIFY(!Matrix3({1.0f, 0.0f, 0.0f},
                            {0.1f, 1.0f, 0.0f},
                            {5.0f, 4.0f, 1.0f}).isRigidTransformation());
    CORRADE_VERIFY(!Matrix3({1.0f, 0.0f, 0.0f},
                            {0.0f, 1.0f, 1.0f},
                            {5.0f, 4.0f, 0.0f}).isRigidTransformation());
    CORRADE_VERIFY(Matrix3({1.0f, 0.0f, 0.0f},
                           {0.0f, 1.0f, 0.0f},
                           {5.0f, 4.0f, 1.0f}).isRigidTransformation());
}

void Matrix3Test::translation() {
    constexpr Matrix3 a = Matrix3::translation({3.0f, 1.0f});
    CORRADE_COMPARE(a, Matrix3({1.0f, 0.0f, 0.0f},
                               {0.0f, 1.0f, 0.0f},
                               {3.0f, 1.0f, 1.0f}));
}

void Matrix3Test::scaling() {
    constexpr Matrix3 a = Matrix3::scaling({3.0f, 1.5f});
    CORRADE_COMPARE(a, Matrix3({3.0f, 0.0f, 0.0f},
                               {0.0f, 1.5f, 0.0f},
                               {0.0f, 0.0f, 1.0f}));
}

void Matrix3Test::rotation() {
    Matrix3 matrix({ 0.965926f, 0.258819f, 0.0f},
                   {-0.258819f, 0.965926f, 0.0f},
                   {      0.0f,      0.0f, 1.0f});

    CORRADE_COMPARE(Matrix3::rotation(Deg(15.0f)), matrix);
}

void Matrix3Test::reflection() {
    std::ostringstream o;
    Error::setOutput(&o);

    Vector2 normal(-1.0f, 2.0f);

    CORRADE_COMPARE(Matrix3::reflection(normal), Matrix3());
    CORRADE_COMPARE(o.str(), "Math::Matrix3::reflection(): normal must be normalized\n");

    Matrix3 actual = Matrix3::reflection(normal.normalized());
    Matrix3 expected({0.6f,  0.8f, 0.0f},
                     {0.8f, -0.6f, 0.0f},
                     {0.0f,  0.0f, 1.0f});

    CORRADE_COMPARE(actual*actual, Matrix3());
    CORRADE_COMPARE(actual.transformVector(normal), -normal);
    CORRADE_COMPARE(actual, expected);
}

void Matrix3Test::reflectionIsScaling() {
    CORRADE_COMPARE(Matrix3::reflection(Vector2::yAxis()), Matrix3::scaling(Vector2::yScale(-1.0f)));
}

void Matrix3Test::shearingX() {
    constexpr Matrix3 a = Matrix3::shearingX(3.0f);
    CORRADE_COMPARE(a, Matrix3({1.0f, 0.0f, 0.0f},
                               {3.0f, 1.0f, 0.0f},
                               {0.0f, 0.0f, 1.0f}));
    CORRADE_COMPARE(a.transformPoint(Vector2(1.0f)), Vector2(4.0f, 1.0f));
}

void Matrix3Test::shearingY() {
    constexpr Matrix3 a = Matrix3::shearingY(3.0f);
    CORRADE_COMPARE(a, Matrix3({1.0f, 3.0f, 0.0f},
                               {0.0f, 1.0f, 0.0f},
                               {0.0f, 0.0f, 1.0f}));
    CORRADE_COMPARE(a.transformPoint(Vector2(1.0f)), Vector2(1.0f, 4.0f));
}

void Matrix3Test::projection() {
    Matrix3 expected({2.0f/4.0f,      0.0f, 0.0f},
                     {     0.0f, 2.0f/3.0f, 0.0f},
                     {     0.0f,      0.0f, 1.0f});

    CORRADE_COMPARE(Matrix3::projection({4.0f, 3.0f}), expected);
}

void Matrix3Test::fromParts() {
    constexpr Matrix2x2 rotationScaling(Vector2(3.0f, 5.0f),
                                        Vector2(4.0f, 4.0f));
    constexpr Vector2 translation(7.0f, -1.0f);
    #ifndef CORRADE_MSVC2015_COMPATIBILITY /* Probably because copy is not constexpr */
    constexpr
    #endif
    Matrix3 a = Matrix3::from(rotationScaling, translation);

    CORRADE_COMPARE(a, Matrix3({3.0f,  5.0f, 0.0f},
                               {4.0f,  4.0f, 0.0f},
                               {7.0f, -1.0f, 1.0f}));
}

void Matrix3Test::rotationScalingPart() {
    constexpr Matrix3 a({3.0f,  5.0f, 8.0f},
                        {4.0f,  4.0f, 7.0f},
                        {7.0f, -1.0f, 8.0f});
    #ifndef CORRADE_MSVC2015_COMPATIBILITY /* Probably because copy is not constexpr */
    constexpr
    #endif
    Matrix2x2 b = a.rotationScaling();

    CORRADE_COMPARE(b, Matrix2x2(Vector2(3.0f, 5.0f),
                                 Vector2(4.0f, 4.0f)));
}

void Matrix3Test::rotationNormalizedPart() {
    std::ostringstream o;
    Error::setOutput(&o);

    Matrix3 a({1.0f,  0.0f, 8.0f},
              {1.0f,  0.1f, 7.0f},
              {7.0f, -1.0f, 8.0f});
    a.rotationNormalized();

    CORRADE_COMPARE(o.str(), "Math::Matrix3::rotationNormalized(): the rotation part is not normalized\n");

    Matrix3 b({ 0.965926f, 0.258819f, 1.0f},
              {-0.258819f, 0.965926f, 3.0f},
              {      0.0f,      0.0f, 1.0f});
    CORRADE_COMPARE(b.rotationNormalized(), Matrix2x2(Vector2( 0.965926f, 0.258819f),
                                                      Vector2(-0.258819f, 0.965926f)));
}

void Matrix3Test::rotationPart() {
    Matrix3 rotation = Matrix3::rotation(Deg(15.0f));
    Matrix2x2 expectedRotationPart(Vector2( 0.965926f, 0.258819f),
                                   Vector2(-0.258819f, 0.965926f));

    /* For rotation and translation this is the same as rotationScaling() */
    Matrix3 rotationTranslation = rotation*Matrix3::translation({2.0f, 5.0f});
    Matrix2x2 rotationTranslationPart = rotationTranslation.rotation();
    CORRADE_COMPARE(rotationTranslationPart, rotationTranslation.rotationScaling());
    CORRADE_COMPARE(rotationTranslationPart, expectedRotationPart);

    /* Test uniform scaling */
    Matrix3 rotationScaling = rotation*Matrix3::scaling(Vector2(3.0f));
    Matrix2x2 rotationScalingPart = rotationScaling.rotation();
    CORRADE_COMPARE(rotationScalingPart.determinant(), 1.0f);
    CORRADE_COMPARE(rotationScalingPart*rotationScalingPart.transposed(), Matrix2x2());
    CORRADE_COMPARE(rotationScalingPart, expectedRotationPart);

    /* Fails on non-uniform scaling */
    std::ostringstream o;
    Error::setOutput(&o);
    Matrix2x2 rotationScaling2 = (rotation*Matrix3::scaling(Vector2::yScale(3.5f))).rotation();
    CORRADE_COMPARE(o.str(), "Math::Matrix3::rotation(): the matrix doesn't have uniform scaling\n");
    CORRADE_COMPARE(rotationScaling2, Matrix2x2());
}

void Matrix3Test::uniformScalingPart() {
    const Matrix3 rotation = Matrix3::rotation(Deg(-74.0f));

    /* Test uniform scaling */
    CORRADE_COMPARE((rotation*Matrix3::scaling(Vector2(3.0f))).uniformScaling(), 3.0f);

    /* Fails on non-uniform scaling */
    std::ostringstream o;
    Error::setOutput(&o);
    const Float nonUniformScaling = (rotation*Matrix3::scaling(Vector2::yScale(3.0f))).uniformScaling();
    CORRADE_COMPARE(o.str(), "Math::Matrix3::uniformScaling(): the matrix doesn't have uniform scaling\n");
    CORRADE_COMPARE(nonUniformScaling, 0.0f);
}

void Matrix3Test::vectorParts() {
    constexpr Matrix3 a({15.0f,  0.0f, 0.0f},
                        { 0.0f, -3.0f, 0.0f},
                        {-5.0f, 12.0f, 1.0f});
    #ifndef CORRADE_MSVC2015_COMPATIBILITY /* Probably because copy is not constexpr */
    constexpr
    #endif
    Vector2 right = a.right();
    #ifndef CORRADE_MSVC2015_COMPATIBILITY /* Probably because copy is not constexpr */
    constexpr
    #endif
    Vector2 up = a.up();
    #ifndef CORRADE_MSVC2015_COMPATIBILITY /* Probably because copy is not constexpr */
    constexpr
    #endif
    Vector2 translation = a.translation();

    CORRADE_COMPARE(right, Vector2::xAxis(15.0f));
    CORRADE_COMPARE(up, Vector2::yAxis(-3.0f));
    CORRADE_COMPARE(translation, Vector2(-5.0f, 12.0f));
}

void Matrix3Test::invertedRigid() {
    Matrix3 actual = Matrix3::rotation(Deg(-74.0f))*
                     Matrix3::reflection(Vector2(0.5f, -2.0f).normalized())*
                     Matrix3::translation({2.0f, -3.0f});
    Matrix3 expected = Matrix3::translation({-2.0f, 3.0f})*
                       Matrix3::reflection(Vector2(0.5f, -2.0f).normalized())*
                       Matrix3::rotation(Deg(74.0f));

    std::ostringstream o;
    Error::setOutput(&o);
    (2*actual).invertedRigid();
    CORRADE_COMPARE(o.str(), "Math::Matrix3::invertedRigid(): the matrix doesn't represent rigid transformation\n");

    CORRADE_COMPARE(actual.invertedRigid(), expected);
    CORRADE_COMPARE(actual.invertedRigid(), actual.inverted());
}

void Matrix3Test::transform() {
    Matrix3 a = Matrix3::translation({1.0f, -5.0f})*Matrix3::rotation(Deg(90.0f));
    Vector2 v(1.0f, -2.0f);

    CORRADE_COMPARE(a.transformVector(v), Vector2(2.0f, 1.0f));
    CORRADE_COMPARE(a.transformPoint(v), Vector2(3.0f, -4.0f));
}

void Matrix3Test::debug() {
    Matrix3 m({3.0f,  5.0f, 8.0f},
              {4.0f,  4.0f, 7.0f},
              {7.0f, -1.0f, 8.0f});

    std::ostringstream o;
    Debug(&o) << m;
    CORRADE_COMPARE(o.str(), "Matrix(3, 4, 7,\n"
                             "       5, 4, -1,\n"
                             "       8, 7, 8)\n");
}

void Matrix3Test::configuration() {
    Corrade::Utility::Configuration c;

    Matrix3 m({5.0f, 8.0f,   4.0f},
              {4.0f, 7.0f, 3.125f},
              {4.0f, 5.0f,  9.55f});
    std::string value("5 4 4 8 7 5 4 3.125 9.55");

    c.setValue("matrix", m);
    CORRADE_COMPARE(c.value("matrix"), value);
    CORRADE_COMPARE(c.value<Matrix3>("matrix"), m);
}

}}}

CORRADE_TEST_MAIN(Magnum::Math::Test::Matrix3Test)<|MERGE_RESOLUTION|>--- conflicted
+++ resolved
@@ -219,13 +219,10 @@
     constexpr Matrix3 c(b);
     CORRADE_COMPARE(c, b);
 
-<<<<<<< HEAD
-    #ifndef CORRADE_GCC46_COMPATIBILITY
-    constexpr /* Not constexpr under GCC < 4.7 */
-=======
-    #ifndef CORRADE_MSVC2015_COMPATIBILITY /* Why can't be conversion constexpr? */
-    constexpr
->>>>>>> 03c8272a
+    #if !defined(CORRADE_MSVC2015_COMPATIBILITY) && !defined(CORRADE_GCC46_COMPATIBILITY)
+    /* Why can't be conversion constexpr on MSVC? */
+    /* Not constexpr under GCC < 4.7 */
+    constexpr
     #endif
     Mat3 d(b);
     for(std::size_t i = 0; i != 9; ++i)
