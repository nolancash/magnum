/*
    This file is part of Magnum.

    Copyright © 2010, 2011, 2012, 2013, 2014, 2015
              Vladimír Vondruš <mosra@centrum.cz>

    Permission is hereby granted, free of charge, to any person obtaining a
    copy of this software and associated documentation files (the "Software"),
    to deal in the Software without restriction, including without limitation
    the rights to use, copy, modify, merge, publish, distribute, sublicense,
    and/or sell copies of the Software, and to permit persons to whom the
    Software is furnished to do so, subject to the following conditions:

    The above copyright notice and this permission notice shall be included
    in all copies or substantial portions of the Software.

    THE SOFTWARE IS PROVIDED "AS IS", WITHOUT WARRANTY OF ANY KIND, EXPRESS OR
    IMPLIED, INCLUDING BUT NOT LIMITED TO THE WARRANTIES OF MERCHANTABILITY,
    FITNESS FOR A PARTICULAR PURPOSE AND NONINFRINGEMENT. IN NO EVENT SHALL
    THE AUTHORS OR COPYRIGHT HOLDERS BE LIABLE FOR ANY CLAIM, DAMAGES OR OTHER
    LIABILITY, WHETHER IN AN ACTION OF CONTRACT, TORT OR OTHERWISE, ARISING
    FROM, OUT OF OR IN CONNECTION WITH THE SOFTWARE OR THE USE OR OTHER
    DEALINGS IN THE SOFTWARE.
*/

#include <sstream>
#include <Corrade/TestSuite/Tester.h>

#include "Magnum/Math/Angle.h"

namespace Magnum { namespace Math { namespace Test {

struct AngleTest: Corrade::TestSuite::Tester {
    explicit AngleTest();

    void construct();
    void constructNoInit();
    void literals();
    void conversion();

    void debugDeg();
    void debugRad();
};

typedef Math::Deg<Float> Deg;
typedef Math::Rad<Float> Rad;
#ifndef MAGNUM_TARGET_GLES
typedef Math::Deg<Double> Degd;
typedef Math::Rad<Double> Radd;
#endif

AngleTest::AngleTest() {
<<<<<<< HEAD
    addTests<AngleTest>({&AngleTest::construct,
=======
    addTests({&AngleTest::construct,
              &AngleTest::constructNoInit,
>>>>>>> 41f5b95e
              &AngleTest::literals,
              &AngleTest::conversion,

              &AngleTest::debugDeg,
              &AngleTest::debugRad});
}

void AngleTest::construct() {
    /* Default constructor */
<<<<<<< HEAD
    constexpr Deg m;
    CORRADE_COMPARE(m.toUnderlyingType(), 0.0f);
    #ifndef MAGNUM_TARGET_GLES
    constexpr Degd a;
    CORRADE_COMPARE(a.toUnderlyingType(), 0.0);
    #else
    constexpr Deg a;
    CORRADE_COMPARE(a.toUnderlyingType(), 0.0f);
=======
    constexpr Deg m1;
    constexpr Deg m2{ZeroInit};
    CORRADE_COMPARE(Float(m1), 0.0f);
    CORRADE_COMPARE(Float(m2), 0.0f);
    #ifndef MAGNUM_TARGET_GLES
    constexpr Radd a1;
    constexpr Radd a2{ZeroInit};
    CORRADE_COMPARE(Double(a1), 0.0);
    CORRADE_COMPARE(Double(a2), 0.0);
    #else
    constexpr Rad a1;
    constexpr Rad a2{ZeroInit};
    CORRADE_COMPARE(Float(a1), 0.0f);
    CORRADE_COMPARE(Float(a2), 0.0f);
>>>>>>> 41f5b95e
    #endif

    /* Value constructor */
    constexpr Deg b(25.0);
    CORRADE_COMPARE(b.toUnderlyingType(), 25.0f);
    #ifndef MAGNUM_TARGET_GLES
    constexpr Radd n(3.14);
    CORRADE_COMPARE(n.toUnderlyingType(), 3.14);
    #else
    constexpr Rad n(3.14);
    CORRADE_COMPARE(n.toUnderlyingType(), 3.14f);
    #endif

    /* Copy constructor */
    constexpr Deg c(b);
    CORRADE_COMPARE(c, b);
    #ifndef MAGNUM_TARGET_GLES
    constexpr Radd o(n);
    CORRADE_COMPARE(o, n);
    #else
    constexpr Rad o(n);
    CORRADE_COMPARE(o, n);
    #endif

    /* Conversion operator */
    constexpr Rad p(n);
    CORRADE_COMPARE(p.toUnderlyingType(), 3.14f);
    #ifndef MAGNUM_TARGET_GLES
    constexpr Degd d(b);
    CORRADE_COMPARE(d.toUnderlyingType(), 25.0);
    #else
    constexpr Deg d(b);
    CORRADE_COMPARE(d.toUnderlyingType(), 25.0f);
    #endif
}

void AngleTest::constructNoInit() {
    Deg a{25.0f};
    Rad b{3.14f};
    new(&a) Deg{NoInit};
    new(&b) Rad{NoInit};
    CORRADE_COMPARE(Float(a), 25.0f);
    CORRADE_COMPARE(Float(b), 3.14f);
}

void AngleTest::literals() {
    #if !defined(CORRADE_GCC46_COMPATIBILITY) && !defined(CORRADE_MSVC2013_COMPATIBILITY)
    #ifndef MAGNUM_TARGET_GLES
    constexpr auto a = 25.0_deg;
    CORRADE_VERIFY((std::is_same<decltype(a), const Degd>::value));
    CORRADE_COMPARE(Double(a), 25.0);
    #endif
    constexpr auto b = 25.0_degf;
    CORRADE_VERIFY((std::is_same<decltype(b), const Deg>::value));
    CORRADE_COMPARE(Float(b), 25.0f);

    #ifndef MAGNUM_TARGET_GLES
    constexpr auto m = 3.14_rad;
    CORRADE_VERIFY((std::is_same<decltype(m), const Radd>::value));
    CORRADE_COMPARE(Double(m), 3.14);
    #endif
    constexpr auto n = 3.14_radf;
    CORRADE_VERIFY((std::is_same<decltype(n), const Rad>::value));
    CORRADE_COMPARE(Float(n), 3.14f);
    #else
    CORRADE_SKIP("User-defined literals are not available on GCC < 4.7 and MSVC 2013.");
    #endif
}

void AngleTest::conversion() {
    /* Implicit conversion should be allowed */
    constexpr Deg a = Rad(1.57079633f);
    CORRADE_COMPARE(a.toUnderlyingType(), 90.0f);

    constexpr Rad b = Deg(90.0f);
    CORRADE_COMPARE(b.toUnderlyingType(), 1.57079633f);
}

void AngleTest::debugDeg() {
    std::ostringstream o;

    Debug(&o) << Deg(90.0f);
    CORRADE_COMPARE(o.str(), "Deg(90)\n");

    /* Verify that this compiles */
    o.str({});
    Debug(&o) << Deg(56.0f) - Deg(34.0f);
    CORRADE_COMPARE(o.str(), "Deg(22)\n");
}

void AngleTest::debugRad() {
    std::ostringstream o;

    Debug(&o) << Rad(1.5708f);
    CORRADE_COMPARE(o.str(), "Rad(1.5708)\n");

    /* Verify that this compiles */
    o.str({});
    Debug(&o) << Rad(1.5708f) - Rad(3.1416f);
    CORRADE_COMPARE(o.str(), "Rad(-1.5708)\n");
}

}}}

CORRADE_TEST_MAIN(Magnum::Math::Test::AngleTest)<|MERGE_RESOLUTION|>--- conflicted
+++ resolved
@@ -50,12 +50,8 @@
 #endif
 
 AngleTest::AngleTest() {
-<<<<<<< HEAD
     addTests<AngleTest>({&AngleTest::construct,
-=======
-    addTests({&AngleTest::construct,
               &AngleTest::constructNoInit,
->>>>>>> 41f5b95e
               &AngleTest::literals,
               &AngleTest::conversion,
 
@@ -65,31 +61,20 @@
 
 void AngleTest::construct() {
     /* Default constructor */
-<<<<<<< HEAD
-    constexpr Deg m;
-    CORRADE_COMPARE(m.toUnderlyingType(), 0.0f);
-    #ifndef MAGNUM_TARGET_GLES
-    constexpr Degd a;
-    CORRADE_COMPARE(a.toUnderlyingType(), 0.0);
-    #else
-    constexpr Deg a;
-    CORRADE_COMPARE(a.toUnderlyingType(), 0.0f);
-=======
     constexpr Deg m1;
     constexpr Deg m2{ZeroInit};
-    CORRADE_COMPARE(Float(m1), 0.0f);
-    CORRADE_COMPARE(Float(m2), 0.0f);
+    CORRADE_COMPARE(m1.toUnderlyingType(), 0.0f);
+    CORRADE_COMPARE(m2.toUnderlyingType(), 0.0f);
     #ifndef MAGNUM_TARGET_GLES
     constexpr Radd a1;
     constexpr Radd a2{ZeroInit};
-    CORRADE_COMPARE(Double(a1), 0.0);
-    CORRADE_COMPARE(Double(a2), 0.0);
+    CORRADE_COMPARE(a1.toUnderlyingType(), 0.0);
+    CORRADE_COMPARE(a2.toUnderlyingType(), 0.0);
     #else
     constexpr Rad a1;
     constexpr Rad a2{ZeroInit};
-    CORRADE_COMPARE(Float(a1), 0.0f);
-    CORRADE_COMPARE(Float(a2), 0.0f);
->>>>>>> 41f5b95e
+    CORRADE_COMPARE(a1.toUnderlyingType(), 0.0f);
+    CORRADE_COMPARE(a2.toUnderlyingType(), 0.0f);
     #endif
 
     /* Value constructor */
