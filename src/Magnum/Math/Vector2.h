--- conflicted
+++ resolved
@@ -115,11 +115,7 @@
         constexpr /*implicit*/ Vector2(ZeroInitT = ZeroInit)
             /** @todoc remove workaround when doxygen is sane */
             #ifndef DOXYGEN_GENERATING_OUTPUT
-<<<<<<< HEAD
-            /* MSVC 2013 can't handle {} here */
-=======
             /* MSVC 2015 can't handle {} here */
->>>>>>> a87aa431
             : Vector<2, T>(ZeroInit)
             #endif
             {}
@@ -128,11 +124,7 @@
         explicit Vector2(NoInitT)
             /** @todoc remove workaround when doxygen is sane */
             #ifndef DOXYGEN_GENERATING_OUTPUT
-<<<<<<< HEAD
-            /* MSVC 2013 can't handle {} here */
-=======
             /* MSVC 2015 can't handle {} here */
->>>>>>> a87aa431
             : Vector<2, T>(NoInit)
             #endif
             {}
