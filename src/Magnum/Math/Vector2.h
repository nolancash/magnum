--- conflicted
+++ resolved
@@ -159,13 +159,7 @@
             {}
 
         /** @brief Construct vector from external representation */
-<<<<<<< HEAD
         #ifndef CORRADE_GCC44_COMPATIBILITY
-        template<class U, class V = decltype(Implementation::VectorConverter<2, T, U>::from(std::declval<U>()))> constexpr explicit Vector2(const U& other): Vector<2, T>(Implementation::VectorConverter<2, T, U>::from(other)) {}
-        #else
-        template<class U, class V = decltype(Implementation::VectorConverter<2, T, U>::from(*static_cast<const U*>(nullptr)))> constexpr explicit Vector2(const U& other): Vector<2, T>(Implementation::VectorConverter<2, T, U>::from(other)) {}
-        #endif
-=======
         template<class U, class V =
             #ifndef CORRADE_MSVC2015_COMPATIBILITY /* Causes ICE */
             decltype(Implementation::VectorConverter<2, T, U>::from(std::declval<U>()))
@@ -174,7 +168,9 @@
             #endif
             >
         constexpr explicit Vector2(const U& other): Vector<2, T>(Implementation::VectorConverter<2, T, U>::from(other)) {}
->>>>>>> 03c8272a
+        #else
+        template<class U, class V = decltype(Implementation::VectorConverter<2, T, U>::from(*static_cast<const U*>(nullptr)))> constexpr explicit Vector2(const U& other): Vector<2, T>(Implementation::VectorConverter<2, T, U>::from(other)) {}
+        #endif
 
         /** @brief Copy constructor */
         constexpr Vector2(const Vector<2, T>& other): Vector<2, T>(other) {}
