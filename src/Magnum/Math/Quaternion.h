#ifndef Magnum_Math_Quaternion_h
#define Magnum_Math_Quaternion_h
/*
    This file is part of Magnum.

    Copyright © 2010, 2011, 2012, 2013, 2014, 2015
              Vladimír Vondruš <mosra@centrum.cz>

    Permission is hereby granted, free of charge, to any person obtaining a
    copy of this software and associated documentation files (the "Software"),
    to deal in the Software without restriction, including without limitation
    the rights to use, copy, modify, merge, publish, distribute, sublicense,
    and/or sell copies of the Software, and to permit persons to whom the
    Software is furnished to do so, subject to the following conditions:

    The above copyright notice and this permission notice shall be included
    in all copies or substantial portions of the Software.

    THE SOFTWARE IS PROVIDED "AS IS", WITHOUT WARRANTY OF ANY KIND, EXPRESS OR
    IMPLIED, INCLUDING BUT NOT LIMITED TO THE WARRANTIES OF MERCHANTABILITY,
    FITNESS FOR A PARTICULAR PURPOSE AND NONINFRINGEMENT. IN NO EVENT SHALL
    THE AUTHORS OR COPYRIGHT HOLDERS BE LIABLE FOR ANY CLAIM, DAMAGES OR OTHER
    LIABILITY, WHETHER IN AN ACTION OF CONTRACT, TORT OR OTHERWISE, ARISING
    FROM, OUT OF OR IN CONNECTION WITH THE SOFTWARE OR THE USE OR OTHER
    DEALINGS IN THE SOFTWARE.
*/

/** @file
 * @brief Class @ref Magnum::Math::Quaternion
 */

#include <cmath>
#include <Corrade/Utility/Assert.h>
#include <Corrade/Utility/Debug.h>

#include "Magnum/Math/Matrix.h"
#include "Magnum/Math/TypeTraits.h"
#include "Magnum/Math/Vector3.h"

namespace Magnum { namespace Math {

namespace Implementation {
    template<class, class> struct QuaternionConverter;
}

/** @relatesalso Quaternion
@brief Dot product between two quaternions

@f[
     p \cdot q = \boldsymbol p_V \cdot \boldsymbol q_V + p_S q_S
@f]
@see @ref Quaternion::dot() const
*/
template<class T> inline T dot(const Quaternion<T>& a, const Quaternion<T>& b) {
    return dot(a.vector(), b.vector()) + a.scalar()*b.scalar();
}

namespace Implementation {
    /* Used in angle() and slerp() (no assertions) */
    template<class T> inline T angle(const Quaternion<T>& normalizedA, const Quaternion<T>& normalizedB) {
        return std::acos(dot(normalizedA, normalizedB));
    }
}

/** @relatesalso Quaternion
@brief Angle between normalized quaternions

Expects that both quaternions are normalized. @f[
     \theta = acos \left( \frac{p \cdot q}{|p| |q|} \right) = acos(p \cdot q)
@f]
@see @ref Quaternion::isNormalized(),
    @ref angle(const Complex<T>&, const Complex<T>&),
    @ref angle(const Vector<size, T>&, const Vector<size, T>&)
 */
template<class T> inline Rad<T> angle(const Quaternion<T>& normalizedA, const Quaternion<T>& normalizedB) {
    CORRADE_ASSERT(normalizedA.isNormalized() && normalizedB.isNormalized(),
        "Math::angle(): quaternions must be normalized", {});
    return Rad<T>{Implementation::angle(normalizedA, normalizedB)};
}

/** @relatesalso Quaternion
@brief Linear interpolation of two quaternions
@param normalizedA  First quaternion
@param normalizedB  Second quaternion
@param t            Interpolation phase (from range @f$ [0; 1] @f$)

Expects that both quaternions are normalized. @f[
    q_{LERP} = \frac{(1 - t) q_A + t q_B}{|(1 - t) q_A + t q_B|}
@f]
@see @ref Quaternion::isNormalized(), @ref slerp(const Quaternion<T>&, const Quaternion<T>&, T),
    @ref lerp(const T&, const T&, U)
 */
template<class T> inline Quaternion<T> lerp(const Quaternion<T>& normalizedA, const Quaternion<T>& normalizedB, T t) {
    CORRADE_ASSERT(normalizedA.isNormalized() && normalizedB.isNormalized(),
        "Math::lerp(): quaternions must be normalized", {});
    return ((T(1) - t)*normalizedA + t*normalizedB).normalized();
}

/** @relatesalso Quaternion
@brief Spherical linear interpolation of two quaternions
@param normalizedA  First quaternion
@param normalizedB  Second quaternion
@param t            Interpolation phase (from range @f$ [0; 1] @f$)

Expects that both quaternions are normalized. @f[
    q_{SLERP} = \frac{sin((1 - t) \theta) q_A + sin(t \theta) q_B}{sin \theta}
    ~ ~ ~ ~ ~ ~ ~
    \theta = acos \left( \frac{q_A \cdot q_B}{|q_A| \cdot |q_B|} \right) = acos(q_A \cdot q_B)
@f]
@see @ref Quaternion::isNormalized(), @ref lerp(const Quaternion<T>&, const Quaternion<T>&, T)
 */
template<class T> inline Quaternion<T> slerp(const Quaternion<T>& normalizedA, const Quaternion<T>& normalizedB, T t) {
    CORRADE_ASSERT(normalizedA.isNormalized() && normalizedB.isNormalized(),
        "Math::slerp(): quaternions must be normalized", {});
    const T a = Implementation::angle(normalizedA, normalizedB);
    return (std::sin((T(1) - t)*a)*normalizedA + std::sin(t*a)*normalizedB)/std::sin(a);
}

/**
@brief Quaternion
@tparam T   Underlying data type

Represents 3D rotation. See @ref transformations for brief introduction.
@see @ref Magnum::Quaternion, @ref Magnum::Quaterniond, @ref DualQuaternion,
    @ref Matrix4
*/
template<class T> class Quaternion {
    public:
        typedef T Type; /**< @brief Underlying data type */

        #ifdef MAGNUM_BUILD_DEPRECATED
        /**
         * @copybrief Math::dot(const Quaternion<T>&, const Quaternion<T>&)
         * @deprecated Use @ref Math::dot(const Quaternion<T>&, const Quaternion<T>&)
         *      instead.
         */
        CORRADE_DEPRECATED("use Math::dot() instead") static T dot(const Quaternion<T>& a, const Quaternion<T>& b) {
            return Math::dot(a, b);
        }

        /**
         * @copybrief Math::angle(const Quaternion<T>&, const Quaternion<T>&)
         * @deprecated Use @ref Math::angle(const Quaternion<T>&, const Quaternion<T>&)
         *      instead.
         */
        CORRADE_DEPRECATED("use Math::angle() instead") static Rad<T> angle(const Quaternion<T>& normalizedA, const Quaternion<T>& normalizedB) {
            return Math::angle(normalizedA, normalizedB);
        }

        /**
         * @copybrief Math::lerp(const Quaternion<T>&, const Quaternion<T>&, T)
         * @deprecated Use @ref Math::lerp(const Quaternion<T>&, const Quaternion<T>&, T)
         *      instead.
         */
        CORRADE_DEPRECATED("use Math::lerp() instead") static Quaternion<T> lerp(const Quaternion<T>& normalizedA, const Quaternion<T>& normalizedB, T t) {
            return Math::lerp(normalizedA, normalizedB, t);
        }

        /**
         * @copybrief Math::slerp(const Quaternion<T>&, const Quaternion<T>&, T)
         * @deprecated Use @ref Math::slerp(const Quaternion<T>&, const Quaternion<T>&, T)
         *      instead.
         */
        CORRADE_DEPRECATED("use Math::slerp() instead") static Quaternion<T> slerp(const Quaternion<T>& normalizedA, const Quaternion<T>& normalizedB, T t) {
            return Math::slerp(normalizedA, normalizedB, t);
        }
        #endif

        /**
         * @brief Rotation quaternion
         * @param angle             Rotation angle (counterclockwise)
         * @param normalizedAxis    Normalized rotation axis
         *
         * Expects that the rotation axis is normalized. @f[
         *      q = [\boldsymbol a \cdot sin \frac \theta 2, cos \frac \theta 2]
         * @f]
         * @see @ref angle(), @ref axis(), @ref DualQuaternion::rotation(),
         *      @ref Matrix4::rotation(), @ref Complex::rotation(),
         *      @ref Vector3::xAxis(), @ref Vector3::yAxis(),
         *      @ref Vector3::zAxis(), @ref Vector::isNormalized()
         */
        static Quaternion<T> rotation(Rad<T> angle, const Vector3<T>& normalizedAxis);

        /**
         * @brief Create quaternion from rotation matrix
         *
         * Expects that the matrix is orthogonal (i.e. pure rotation).
         * @see @ref toMatrix(), @ref DualComplex::fromMatrix(),
         *      @ref Matrix::isOrthogonal()
         */
        static Quaternion<T> fromMatrix(const Matrix<3, T>& matrix);

        /**
         * @brief Default constructor
         *
         * Creates unit quaternion. @f[
         *      q = [\boldsymbol 0, 1]
         * @f]
         */
        constexpr /*implicit*/ Quaternion(IdentityInitT = IdentityInit): _scalar{T(1)} {}

        /** @brief Construct zero-initialized quaternion */
        constexpr explicit Quaternion(ZeroInitT): _vector{ZeroInit}, _scalar{T{0}} {}

        /** @brief Construct without initializing the contents */
        explicit Quaternion(NoInitT): _vector{NoInit} {}

        /**
         * @brief Construct quaternion from vector and scalar
         *
         * @f[
         *      q = [\boldsymbol v, s]
         * @f]
         */
        constexpr /*implicit*/ Quaternion(const Vector3<T>& vector, T scalar): _vector(vector), _scalar(scalar) {}

        /**
         * @brief Construct quaternion from vector
         *
         * To be used in transformations later. @f[
         *      q = [\boldsymbol v, 0]
         * @f]
         * @see @ref transformVector(), @ref transformVectorNormalized()
         */
        constexpr explicit Quaternion(const Vector3<T>& vector): _vector(vector), _scalar(T(0)) {}

        /** @brief Construct quaternion from external representation */
<<<<<<< HEAD
        #ifndef CORRADE_GCC46_COMPATIBILITY
        template<class U, class V = decltype(Implementation::QuaternionConverter<T, U>::from(std::declval<U>()))> constexpr explicit Quaternion(const U& other): Quaternion{Implementation::QuaternionConverter<T, U>::from(other)} {}
        #else
        #ifndef CORRADE_GCC44_COMPATIBILITY
        template<class U, class V = decltype(Implementation::QuaternionConverter<T, U>::from(std::declval<U>()))> explicit Quaternion(const U& other)
        #else
        template<class U, class V = decltype(Implementation::QuaternionConverter<T, U>::from(*static_cast<const U*>(nullptr)))> explicit Quaternion(const U& other)
        #endif
        {
            *this = Implementation::QuaternionConverter<T, U>::from(other);
        }
        #endif
=======
        template<class U, class V = decltype(Implementation::QuaternionConverter<T, U>::from(std::declval<U>()))>
        #ifndef CORRADE_MSVC2015_COMPATIBILITY
        /* Can't use delegating constructors with constexpr -- https://connect.microsoft.com/VisualStudio/feedback/details/1579279/c-constexpr-does-not-work-with-delegating-constructors */
        constexpr
        #endif
        explicit Quaternion(const U& other): Quaternion{Implementation::QuaternionConverter<T, U>::from(other)} {}
>>>>>>> 03c8272a

        /** @brief Convert quaternion to external representation */
        #ifndef CORRADE_GCC44_COMPATIBILITY
        template<class U, class V = decltype(Implementation::QuaternionConverter<T, U>::to(std::declval<Quaternion<T>>()))> constexpr explicit operator U() const
        #else
        template<class U, class V = decltype(Implementation::QuaternionConverter<T, U>::to(*static_cast<const Quaternion<T>*>(nullptr)))> constexpr operator U() const
        #endif
        {
            /** @bug Why this is not constexpr under GCC 4.6? */
            return Implementation::QuaternionConverter<T, U>::to(*this);
        }

        /** @brief Equality comparison */
        bool operator==(const Quaternion<T>& other) const {
            return _vector == other._vector && TypeTraits<T>::equals(_scalar, other._scalar);
        }

        /** @brief Non-equality comparison */
        bool operator!=(const Quaternion<T>& other) const {
            return !operator==(other);
        }

        /**
         * @brief Whether the quaternion is normalized
         *
         * Quaternion is normalized if it has unit length: @f[
         *      |q \cdot q - 1| < 2 \epsilon + \epsilon^2 \cong 2 \epsilon
         * @f]
         * @see @ref dot(), @ref normalized()
         */
        bool isNormalized() const {
            return Implementation::isNormalizedSquared(dot());
        }

        /** @brief Vector part */
        constexpr const Vector3<T> vector() const { return _vector; }

        /** @brief Scalar part */
        constexpr T scalar() const { return _scalar; }

        /**
         * @brief Rotation angle of unit quaternion
         *
         * Expects that the quaternion is normalized. @f[
         *      \theta = 2 \cdot acos q_S
         * @f]
         * @see @ref isNormalized(), @ref axis(), @ref rotation()
         */
        Rad<T> angle() const;

        /**
         * @brief Rotation axis of unit quaternion
         *
         * Expects that the quaternion is normalized. Returns either unit-length
         * vector for valid rotation quaternion or NaN vector for
         * default-constructed quaternion. @f[
         *      \boldsymbol a = \frac{\boldsymbol q_V}{\sqrt{1 - q_S^2}}
         * @f]
         * @see @ref isNormalized(), @ref angle(), @ref rotation()
         */
        Vector3<T> axis() const;

        /**
         * @brief Convert quaternion to rotation matrix
         *
         * @see @ref fromMatrix(), @ref DualQuaternion::toMatrix(),
         *      @ref Matrix4::from(const Matrix<3, T>&, const Vector3<T>&)
         */
        Matrix<3, T> toMatrix() const;

        /**
         * @brief Add and assign quaternion
         *
         * The computation is done in-place. @f[
         *      p + q = [\boldsymbol p_V + \boldsymbol q_V, p_S + q_S]
         * @f]
         */
        Quaternion<T>& operator+=(const Quaternion<T>& other) {
            _vector += other._vector;
            _scalar += other._scalar;
            return *this;
        }

        /**
         * @brief Add quaternion
         *
         * @see @ref operator+=()
         */
        Quaternion<T> operator+(const Quaternion<T>& other) const {
            return Quaternion<T>(*this) += other;
        }

        /**
         * @brief Negated quaternion
         *
         * @f[
         *      -q = [-\boldsymbol q_V, -q_S]
         * @f]
         */
        Quaternion<T> operator-() const { return {-_vector, -_scalar}; }

        /**
         * @brief Subtract and assign quaternion
         *
         * The computation is done in-place. @f[
         *      p - q = [\boldsymbol p_V - \boldsymbol q_V, p_S - q_S]
         * @f]
         */
        Quaternion<T>& operator-=(const Quaternion<T>& other) {
            _vector -= other._vector;
            _scalar -= other._scalar;
            return *this;
        }

        /**
         * @brief Subtract quaternion
         *
         * @see @ref operator-=()
         */
        Quaternion<T> operator-(const Quaternion<T>& other) const {
            return Quaternion<T>(*this) -= other;
        }

        /**
         * @brief Multiply with scalar and assign
         *
         * The computation is done in-place. @f[
         *      q \cdot a = [\boldsymbol q_V \cdot a, q_S \cdot a]
         * @f]
         */
        Quaternion<T>& operator*=(T scalar) {
            _vector *= scalar;
            _scalar *= scalar;
            return *this;
        }

        /**
         * @brief Multiply with scalar
         *
         * @see @ref operator*=(T)
         */
        Quaternion<T> operator*(T scalar) const {
            return Quaternion<T>(*this) *= scalar;
        }

        /**
         * @brief Divide with scalar and assign
         *
         * The computation is done in-place. @f[
         *      \frac q a = [\frac {\boldsymbol q_V} a, \frac {q_S} a]
         * @f]
         */
        Quaternion<T>& operator/=(T scalar) {
            _vector /= scalar;
            _scalar /= scalar;
            return *this;
        }

        /**
         * @brief Divide with scalar
         *
         * @see @ref operator/=(T)
         */
        Quaternion<T> operator/(T scalar) const {
            return Quaternion<T>(*this) /= scalar;
        }

        /**
         * @brief Multiply with quaternion
         *
         * @f[
         *      p q = [p_S \boldsymbol q_V + q_S \boldsymbol p_V + \boldsymbol p_V \times \boldsymbol q_V,
         *             p_S q_S - \boldsymbol p_V \cdot \boldsymbol q_V]
         * @f]
         */
        Quaternion<T> operator*(const Quaternion<T>& other) const;

        /**
         * @brief Dot product of the quaternion
         *
         * Should be used instead of @ref length() for comparing quaternion
         * length with other values, because it doesn't compute the square
         * root. @f[
         *      q \cdot q = \boldsymbol q_V \cdot \boldsymbol q_V + q_S^2
         * @f]
         * @see @ref isNormalized(),
         *      @ref dot(const Quaternion<T>&, const Quaternion<T>&)
         */
        T dot() const { return Math::dot(*this, *this); }

        /**
         * @brief Quaternion length
         *
         * See also @ref dot() const which is faster for comparing length with
         * other values. @f[
         *      |q| = \sqrt{q \cdot q}
         * @f]
         * @see @ref isNormalized()
         */
        T length() const { return std::sqrt(dot()); }

        /**
         * @brief Normalized quaternion (of unit length)
         *
         * @see @ref isNormalized()
         */
        Quaternion<T> normalized() const { return (*this)/length(); }

        /**
         * @brief Conjugated quaternion
         *
         * @f[
         *      q^* = [-\boldsymbol q_V, q_S]
         * @f]
         */
        Quaternion<T> conjugated() const { return {-_vector, _scalar}; }

        /**
         * @brief Inverted quaternion
         *
         * See @ref invertedNormalized() which is faster for normalized
         * quaternions. @f[
         *      q^{-1} = \frac{q^*}{|q|^2} = \frac{q^*}{q \cdot q}
         * @f]
         */
        Quaternion<T> inverted() const { return conjugated()/dot(); }

        /**
         * @brief Inverted normalized quaternion
         *
         * Equivalent to @ref conjugated(). Expects that the quaternion is
         * normalized. @f[
         *      q^{-1} = \frac{q^*}{|q|^2} = q^*
         * @f]
         * @see @ref isNormalized(), @ref inverted()
         */
        Quaternion<T> invertedNormalized() const;

        /**
         * @brief Rotate vector with quaternion
         *
         * See @ref transformVectorNormalized(), which is faster for normalized
         * quaternions. @f[
         *      v' = qvq^{-1} = q [\boldsymbol v, 0] q^{-1}
         * @f]
         * @see @ref Quaternion(const Vector3<T>&), @ref vector(),
         *      @ref Matrix4::transformVector(),
         *      @ref DualQuaternion::transformPoint(),
         *      @ref Complex::transformVector()
         */
        Vector3<T> transformVector(const Vector3<T>& vector) const {
            return ((*this)*Quaternion<T>(vector)*inverted()).vector();
        }

        /**
         * @brief Rotate vector with normalized quaternion
         *
         * Faster alternative to @ref transformVector(), expects that the
         * quaternion is normalized. Done using the following equation: @f[
         *      \begin{array}{rcl}
         *          \boldsymbol t & = & 2 (\boldsymbol q_V \times \boldsymbol v) \\
         *          \boldsymbol v' & = & \boldsymbol v + q_S \boldsymbol t + \boldsymbol q_V \times \boldsymbol t
         *      \end{array}
         * @f]
         * Which is equivalent to the common equation (source:
         * https://molecularmusings.wordpress.com/2013/05/24/a-faster-quaternion-vector-multiplication/): @f[
         *      v' = qvq^{-1} = qvq^* = q [\boldsymbol v, 0] q^*
         * @f]
         * @see @ref isNormalized(), @ref Quaternion(const Vector3<T>&),
         *      @ref vector(), @ref Matrix4::transformVector(),
         *      @ref DualQuaternion::transformPointNormalized(),
         *      @ref Complex::transformVector()
         */
        Vector3<T> transformVectorNormalized(const Vector3<T>& vector) const;

    private:
        /* Used to avoid including Functions.h */
        constexpr static T pow2(T value) {
            return value*value;
        }

        Vector3<T> _vector;
        T _scalar;
};

/** @relates Quaternion
@brief Multiply scalar with quaternion

Same as @ref Quaternion::operator*(T) const.
*/
template<class T> inline Quaternion<T> operator*(T scalar, const Quaternion<T>& quaternion) {
    return quaternion*scalar;
}

/** @relates Quaternion
@brief Divide quaternion with number and invert

@f[
    \frac a q = [\frac a {\boldsymbol q_V}, \frac a {q_S}]
@f]
@see @ref Quaternion::operator/()
*/
template<class T> inline Quaternion<T> operator/(T scalar, const Quaternion<T>& quaternion) {
    return {scalar/quaternion.vector(), scalar/quaternion.scalar()};
}

/** @debugoperator{Magnum::Math::Quaternion} */
template<class T> Corrade::Utility::Debug operator<<(Corrade::Utility::Debug debug, const Quaternion<T>& value) {
    debug << "Quaternion({";
    debug.setFlag(Corrade::Utility::Debug::SpaceAfterEachValue, false);
    debug << value.vector().x() << ", " << value.vector().y() << ", " << value.vector().z() << "}, " << value.scalar() << ")";
    debug.setFlag(Corrade::Utility::Debug::SpaceAfterEachValue, true);
    return debug;
}

/* Explicit instantiation for commonly used types */
#ifndef DOXYGEN_GENERATING_OUTPUT
extern template Corrade::Utility::Debug MAGNUM_EXPORT operator<<(Corrade::Utility::Debug, const Quaternion<Float>&);
#ifndef MAGNUM_TARGET_GLES
extern template Corrade::Utility::Debug MAGNUM_EXPORT operator<<(Corrade::Utility::Debug, const Quaternion<Double>&);
#endif
#endif

namespace Implementation {

/* No assertions fired, for internal use. Not private member because used from
   outside the class. */
template<class T> Quaternion<T> quaternionFromMatrix(const Matrix<3, T>& m) {
    const Vector<3, T> diagonal = m.diagonal();
    const T trace = diagonal.sum();

    /* Diagonal is positive */
    if(trace > T(0)) {
        const T s = std::sqrt(trace + T(1));
        const T t = T(0.5)/s;
        return {Vector3<T>(m[1][2] - m[2][1],
                           m[2][0] - m[0][2],
                           m[0][1] - m[1][0])*t, s*T(0.5)};
    }

    /* Diagonal is negative */
    std::size_t i = 0;
    if(diagonal[1] > diagonal[0]) i = 1;
    if(diagonal[2] > diagonal[i]) i = 2;

    const std::size_t j = (i + 1) % 3;
    const std::size_t k = (i + 2) % 3;

    const T s = std::sqrt(diagonal[i] - diagonal[j] - diagonal[k] + T(1));
    const T t = (s == T(0) ? T(0) : T(0.5)/s);

    Vector3<T> vec;
    vec[i] = s*T(0.5);
    vec[j] = (m[i][j] + m[j][i])*t;
    vec[k] = (m[i][k] + m[k][i])*t;

    return {vec, (m[j][k] - m[k][j])*t};
}

}

template<class T> inline Quaternion<T> Quaternion<T>::rotation(const Rad<T> angle, const Vector3<T>& normalizedAxis) {
    CORRADE_ASSERT(normalizedAxis.isNormalized(),
        "Math::Quaternion::rotation(): axis must be normalized", {});
    return {normalizedAxis*std::sin(angle.toUnderlyingType()/2), std::cos(angle.toUnderlyingType()/2)};
}

template<class T> inline Quaternion<T> Quaternion<T>::fromMatrix(const Matrix<3, T>& matrix) {
    CORRADE_ASSERT(matrix.isOrthogonal(), "Math::Quaternion::fromMatrix(): the matrix is not orthogonal", {});
    return Implementation::quaternionFromMatrix(matrix);
}

template<class T> inline Rad<T> Quaternion<T>::angle() const {
    CORRADE_ASSERT(isNormalized(), "Math::Quaternion::angle(): quaternion must be normalized", {});
    return Rad<T>(T(2)*std::acos(_scalar));
}

template<class T> inline Vector3<T> Quaternion<T>::axis() const {
    CORRADE_ASSERT(isNormalized(), "Math::Quaternion::axis(): quaternion must be normalized", {});
    return _vector/std::sqrt(1-pow2(_scalar));
}

template<class T> Matrix<3, T> Quaternion<T>::toMatrix() const {
    return {
        Vector<3, T>(T(1) - 2*pow2(_vector.y()) - 2*pow2(_vector.z()),
            2*_vector.x()*_vector.y() + 2*_vector.z()*_scalar,
                2*_vector.x()*_vector.z() - 2*_vector.y()*_scalar),
        Vector<3, T>(2*_vector.x()*_vector.y() - 2*_vector.z()*_scalar,
            T(1) - 2*pow2(_vector.x()) - 2*pow2(_vector.z()),
                2*_vector.y()*_vector.z() + 2*_vector.x()*_scalar),
        Vector<3, T>(2*_vector.x()*_vector.z() + 2*_vector.y()*_scalar,
            2*_vector.y()*_vector.z() - 2*_vector.x()*_scalar,
                T(1) - 2*pow2(_vector.x()) - 2*pow2(_vector.y()))
    };
}

template<class T> inline Quaternion<T> Quaternion<T>::operator*(const Quaternion<T>& other) const {
    return {_scalar*other._vector + other._scalar*_vector + Math::cross(_vector, other._vector),
            _scalar*other._scalar - Math::dot(_vector, other._vector)};
}

template<class T> inline Quaternion<T> Quaternion<T>::invertedNormalized() const {
    CORRADE_ASSERT(isNormalized(), "Math::Quaternion::invertedNormalized(): quaternion must be normalized", {});
    return conjugated();
}

template<class T> inline Vector3<T> Quaternion<T>::transformVectorNormalized(const Vector3<T>& vector) const {
    CORRADE_ASSERT(isNormalized(), "Math::Quaternion::transformVectorNormalized(): quaternion must be normalized", {});
    const Vector3<T> t = T(2)*Math::cross(_vector, vector);
    return vector + _scalar*t + Math::cross(_vector, t);
}

}}

#endif<|MERGE_RESOLUTION|>--- conflicted
+++ resolved
@@ -225,9 +225,13 @@
         constexpr explicit Quaternion(const Vector3<T>& vector): _vector(vector), _scalar(T(0)) {}
 
         /** @brief Construct quaternion from external representation */
-<<<<<<< HEAD
         #ifndef CORRADE_GCC46_COMPATIBILITY
-        template<class U, class V = decltype(Implementation::QuaternionConverter<T, U>::from(std::declval<U>()))> constexpr explicit Quaternion(const U& other): Quaternion{Implementation::QuaternionConverter<T, U>::from(other)} {}
+        template<class U, class V = decltype(Implementation::QuaternionConverter<T, U>::from(std::declval<U>()))>
+        #ifndef CORRADE_MSVC2015_COMPATIBILITY
+        /* Can't use delegating constructors with constexpr -- https://connect.microsoft.com/VisualStudio/feedback/details/1579279/c-constexpr-does-not-work-with-delegating-constructors */
+        constexpr
+        #endif
+        explicit Quaternion(const U& other): Quaternion{Implementation::QuaternionConverter<T, U>::from(other)} {}
         #else
         #ifndef CORRADE_GCC44_COMPATIBILITY
         template<class U, class V = decltype(Implementation::QuaternionConverter<T, U>::from(std::declval<U>()))> explicit Quaternion(const U& other)
@@ -238,14 +242,6 @@
             *this = Implementation::QuaternionConverter<T, U>::from(other);
         }
         #endif
-=======
-        template<class U, class V = decltype(Implementation::QuaternionConverter<T, U>::from(std::declval<U>()))>
-        #ifndef CORRADE_MSVC2015_COMPATIBILITY
-        /* Can't use delegating constructors with constexpr -- https://connect.microsoft.com/VisualStudio/feedback/details/1579279/c-constexpr-does-not-work-with-delegating-constructors */
-        constexpr
-        #endif
-        explicit Quaternion(const U& other): Quaternion{Implementation::QuaternionConverter<T, U>::from(other)} {}
->>>>>>> 03c8272a
 
         /** @brief Convert quaternion to external representation */
         #ifndef CORRADE_GCC44_COMPATIBILITY
