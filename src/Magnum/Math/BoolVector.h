#ifndef Magnum_Math_BoolVector_h
#define Magnum_Math_BoolVector_h
/*
    This file is part of Magnum.

    Copyright © 2010, 2011, 2012, 2013, 2014, 2015
              Vladimír Vondruš <mosra@centrum.cz>

    Permission is hereby granted, free of charge, to any person obtaining a
    copy of this software and associated documentation files (the "Software"),
    to deal in the Software without restriction, including without limitation
    the rights to use, copy, modify, merge, publish, distribute, sublicense,
    and/or sell copies of the Software, and to permit persons to whom the
    Software is furnished to do so, subject to the following conditions:

    The above copyright notice and this permission notice shall be included
    in all copies or substantial portions of the Software.

    THE SOFTWARE IS PROVIDED "AS IS", WITHOUT WARRANTY OF ANY KIND, EXPRESS OR
    IMPLIED, INCLUDING BUT NOT LIMITED TO THE WARRANTIES OF MERCHANTABILITY,
    FITNESS FOR A PARTICULAR PURPOSE AND NONINFRINGEMENT. IN NO EVENT SHALL
    THE AUTHORS OR COPYRIGHT HOLDERS BE LIABLE FOR ANY CLAIM, DAMAGES OR OTHER
    LIABILITY, WHETHER IN AN ACTION OF CONTRACT, TORT OR OTHERWISE, ARISING
    FROM, OUT OF OR IN CONNECTION WITH THE SOFTWARE OR THE USE OR OTHER
    DEALINGS IN THE SOFTWARE.
*/

/** @file
 * @brief Class @ref Magnum::Math::BoolVector
 */

#include <Corrade/configure.h>
#include <Corrade/Utility/Debug.h>

#include "Magnum/Types.h"
#include "Magnum/Math/Tags.h"

#ifdef CORRADE_MSVC2013_COMPATIBILITY
#include <array>
#endif

namespace Magnum { namespace Math {

namespace Implementation {
    /** @todo C++14: use std::make_index_sequence and std::integer_sequence */
    template<std::size_t ...> struct Sequence {};

    #ifndef DOXYGEN_GENERATING_OUTPUT
    /* E.g. GenerateSequence<3>::Type is Sequence<0, 1, 2> */
    template<std::size_t N, std::size_t ...sequence> struct GenerateSequence:
        GenerateSequence<N-1, N-1, sequence...> {};

    template<std::size_t ...sequence> struct GenerateSequence<0, sequence...> {
        typedef Sequence<sequence...> Type;
    };
    #endif

    template<class T> constexpr T repeat(T value, std::size_t) { return value; }
}

/**
@brief Vector storing boolean values
@tparam size    Bit count

Result of component-wise comparison from Vector. The boolean values are stored
as bits in array of unsigned bytes, unused bits have undefined value which
doesn't affect comparison or @ref all() / @ref none() / @ref any() functions.
See also @ref matrix-vector for brief introduction.
*/
template<std::size_t size> class BoolVector {
    static_assert(size != 0, "BoolVector cannot have zero elements");

    public:
        enum: std::size_t {
            Size = size,                /**< Vector size */
            DataSize = (size-1)/8+1     /**< Vector storage size */
        };

        /** @brief Construct zero-filled boolean vector */
        constexpr /*implicit*/ BoolVector(ZeroInitT = ZeroInit): _data{} {}

        /** @brief Construct without initializing the contents */
        explicit BoolVector(NoInitT) {}

        /**
         * @brief Construct boolean vector from segment values
         * @param first Value for first 8bit segment
         * @param next  Values for next Bbit segments
         */
        #ifdef DOXYGEN_GENERATING_OUTPUT
        template<class ...T> constexpr /*implicit*/ BoolVector(UnsignedByte first, T... next);
        #else
        template<class ...T, class U = typename std::enable_if<sizeof...(T)+1 == DataSize, bool>::type> constexpr /*implicit*/ BoolVector(UnsignedByte first, T... next):
            #ifndef CORRADE_MSVC2013_COMPATIBILITY
            _data{first, UnsignedByte(next)...} {}
            #else
            _data({first, UnsignedByte(next)...}) {}
            #endif
        #endif

        /** @brief Construct boolean vector with one value for all fields */
        #ifdef DOXYGEN_GENERATING_OUTPUT
        inline explicit BoolVector(T value);
        #else
<<<<<<< HEAD
        #ifndef CORRADE_GCC46_COMPATIBILITY
        template<class T, class U = typename std::enable_if<std::is_same<bool, T>::value && size != 1, bool>::type> constexpr explicit BoolVector(T value): BoolVector(typename Implementation::GenerateSequence<DataSize>::Type(), value ? FullSegmentMask : 0) {}
        #else
        template<class T, class U = typename std::enable_if<std::is_same<bool, T>::value && size != 1, bool>::type> explicit BoolVector(T value) {
            *this = BoolVector(typename Implementation::GenerateSequence<DataSize>::Type(), value ? FullSegmentMask : 0);
        }
        #endif
=======
        template<class T, class U = typename std::enable_if<std::is_same<bool, T>::value && size != 1, bool>::type>
        #ifndef CORRADE_MSVC2015_COMPATIBILITY
        /* Can't use delegating constructors with constexpr -- https://connect.microsoft.com/VisualStudio/feedback/details/1579279/c-constexpr-does-not-work-with-delegating-constructors */
        constexpr
        #endif
        explicit BoolVector(T value): BoolVector(typename Implementation::GenerateSequence<DataSize>::Type(), value ? FullSegmentMask : 0) {}
>>>>>>> 03c8272a
        #endif

        /** @brief Copy constructor */
        constexpr BoolVector(const BoolVector<size>&) = default;

        /** @brief Copy assignment */
        BoolVector<size>& operator=(const BoolVector<size>&) = default;

        /**
         * @brief Raw data
         * @return Array of DataSize length
         *
         * @see @ref operator[](), @ref set()
         */
        UnsignedByte* data() {
            #ifndef CORRADE_MSVC2013_COMPATIBILITY
            return _data;
            #else
            return _data.data();
            #endif
        }

        /** @overload */
        constexpr const UnsignedByte* data() const {
            #ifndef CORRADE_MSVC2013_COMPATIBILITY
            return _data;
            #else
            return _data.data();
            #endif
        }

        /** @brief Bit at given position */
        constexpr bool operator[](std::size_t i) const {
            return (_data[i/8] >> i%8) & 0x01;
        }

        /** @brief Set bit at given position */
        BoolVector<size>& set(std::size_t i, bool value) {
            _data[i/8] |= ((value & 0x01) << i%8);
            return *this;
        }

        /** @brief Equality comparison */
        bool operator==(const BoolVector<size>& other) const;

        /** @brief Non-equality comparison */
        bool operator!=(const BoolVector<size>& other) const {
            return !operator==(other);
        }

        /** @brief Whether all bits are set */
        bool all() const;

        /** @brief Whether no bits are set */
        bool none() const;

        /** @brief Whether any bit is set */
        bool any() const { return !none(); }

        /** @brief Bitwise inversion */
        BoolVector<size> operator~() const;

        /**
         * @brief Bitwise AND and assign
         *
         * The computation is done in-place.
         */
        BoolVector<size>& operator&=(const BoolVector<size>& other) {
            for(std::size_t i = 0; i != DataSize; ++i)
                _data[i] &= other._data[i];

            return *this;
        }

        /**
         * @brief Bitwise AND
         *
         * @see @ref operator&=()
         */
        BoolVector<size> operator&(const BoolVector<size>& other) const {
            return BoolVector<size>(*this) &= other;
        }

        /**
         * @brief Bitwise OR and assign
         *
         * The computation is done in-place.
         */
        BoolVector<size>& operator|=(const BoolVector<size>& other) {
            for(std::size_t i = 0; i != DataSize; ++i)
                _data[i] |= other._data[i];

            return *this;
        }

        /**
         * @brief Bitwise OR
         *
         * @see @ref operator|=()
         */
        BoolVector<size> operator|(const BoolVector<size>& other) const {
            return BoolVector<size>(*this) |= other;
        }

        /**
         * @brief Bitwise XOR and assign
         *
         * The computation is done in-place.
         */
        BoolVector<size>& operator^=(const BoolVector<size>& other) {
            for(std::size_t i = 0; i != DataSize; ++i)
                _data[i] ^= other._data[i];

            return *this;
        }

        /**
         * @brief Bitwise XOR
         *
         * @see @ref operator^=()
         */
        BoolVector<size> operator^(const BoolVector<size>& other) const {
            return BoolVector<size>(*this) ^= other;
        }

    private:
        enum: UnsignedByte {
            FullSegmentMask = 0xFF,
            LastSegmentMask = (1 << size%8) - 1
        };

        /* Implementation for Vector<size, T>::Vector(U) */
        template<std::size_t ...sequence> constexpr explicit BoolVector(Implementation::Sequence<sequence...>, UnsignedByte value):
            #ifndef CORRADE_MSVC2013_COMPATIBILITY
            _data{Implementation::repeat(value, sequence)...} {}
            #else
            _data({Implementation::repeat(value, sequence)...}) {}
            #endif

        #ifndef CORRADE_MSVC2013_COMPATIBILITY
        UnsignedByte _data[(size-1)/8+1];
        #else
        std::array<UnsignedByte, (size-1)/8+1> _data;
        #endif
};

/** @debugoperator{Magnum::Math::BoolVector} */
template<std::size_t size> Corrade::Utility::Debug operator<<(Corrade::Utility::Debug debug, const BoolVector<size>& value) {
    debug << "BoolVector(";
    debug.setFlag(Corrade::Utility::Debug::SpaceAfterEachValue, false);
    for(std::size_t i = 0; i != size; ++i) {
        if(i && !(i%8)) debug << " ";
        debug << (value[i] ? "1" : "0");
    }
    debug << ")";
    debug.setFlag(Corrade::Utility::Debug::SpaceAfterEachValue, true);
    return debug;
}

template<std::size_t size> inline bool BoolVector<size>::operator==(const BoolVector< size >& other) const {
    for(std::size_t i = 0; i != size/8; ++i)
        if(_data[i] != other._data[i]) return false;

    /* Check last segment */
    if(size%8 && (_data[DataSize-1] & LastSegmentMask) != (other._data[DataSize-1] & LastSegmentMask))
        return false;

    return true;
}

template<std::size_t size> inline bool BoolVector<size>::all() const {
    /* Check all full segments */
    for(std::size_t i = 0; i != size/8; ++i)
        if(_data[i] != FullSegmentMask) return false;

    /* Check last segment */
    if(size%8 && (_data[DataSize-1] & LastSegmentMask) != LastSegmentMask)
        return false;

    return true;
}

template<std::size_t size> inline bool BoolVector<size>::none() const {
    /* Check all full segments */
    for(std::size_t i = 0; i != size/8; ++i)
        if(_data[i]) return false;

    /* Check last segment */
    if(size%8 && (_data[DataSize-1] & LastSegmentMask))
        return false;

    return true;
}

template<std::size_t size> inline BoolVector<size> BoolVector<size>::operator~() const {
    BoolVector<size> out;

    for(std::size_t i = 0; i != DataSize; ++i)
        out._data[i] = ~_data[i];

    return out;
}

}}

#endif<|MERGE_RESOLUTION|>--- conflicted
+++ resolved
@@ -102,22 +102,18 @@
         #ifdef DOXYGEN_GENERATING_OUTPUT
         inline explicit BoolVector(T value);
         #else
-<<<<<<< HEAD
+        template<class T, class U = typename std::enable_if<std::is_same<bool, T>::value && size != 1, bool>::type>
         #ifndef CORRADE_GCC46_COMPATIBILITY
-        template<class T, class U = typename std::enable_if<std::is_same<bool, T>::value && size != 1, bool>::type> constexpr explicit BoolVector(T value): BoolVector(typename Implementation::GenerateSequence<DataSize>::Type(), value ? FullSegmentMask : 0) {}
-        #else
-        template<class T, class U = typename std::enable_if<std::is_same<bool, T>::value && size != 1, bool>::type> explicit BoolVector(T value) {
-            *this = BoolVector(typename Implementation::GenerateSequence<DataSize>::Type(), value ? FullSegmentMask : 0);
-        }
-        #endif
-=======
-        template<class T, class U = typename std::enable_if<std::is_same<bool, T>::value && size != 1, bool>::type>
         #ifndef CORRADE_MSVC2015_COMPATIBILITY
         /* Can't use delegating constructors with constexpr -- https://connect.microsoft.com/VisualStudio/feedback/details/1579279/c-constexpr-does-not-work-with-delegating-constructors */
         constexpr
         #endif
         explicit BoolVector(T value): BoolVector(typename Implementation::GenerateSequence<DataSize>::Type(), value ? FullSegmentMask : 0) {}
->>>>>>> 03c8272a
+        #else
+        explicit BoolVector(T value) {
+            *this = BoolVector(typename Implementation::GenerateSequence<DataSize>::Type(), value ? FullSegmentMask : 0);
+        }
+        #endif
         #endif
 
         /** @brief Copy constructor */
