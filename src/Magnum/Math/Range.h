--- conflicted
+++ resolved
@@ -268,24 +268,21 @@
         /** @copydoc Range(const Range<dimensions, U>&) */
         template<class U> constexpr explicit Range2D(const Range2D<U>& other): Range<2, T>(other) {}
 
-<<<<<<< HEAD
-        /** @brief Construct range from external representation */
-        #ifndef CORRADE_GCC44_COMPATIBILITY
-        template<class U, class V = decltype(Implementation::RangeConverter<2, T, U>::from(std::declval<U>()))> constexpr explicit Range2D(const U& other): Range<2, T>{Implementation::RangeConverter<2, T, U>::from(other)} {}
-        #else
-        template<class U, class V = decltype(Implementation::RangeConverter<2, T, U>::from(*static_cast<const U*>(nullptr)))> constexpr explicit Range2D(const U& other): Range<2, T>{Implementation::RangeConverter<2, T, U>::from(other)} {}
-        #endif
-=======
         /**
          * @brief Construct range from external representation
          * @todoc Remove workaround when Doxygen no longer chokes on that line
          */
-        template<class U, class V = decltype(Implementation::RangeConverter<2, T, U>::from(std::declval<U>()))> constexpr explicit Range2D(const U& other)
+        template<class U, class V = decltype(Implementation::RangeConverter<2, T, U>::from(
+            #ifndef CORRADE_GCC44_COMPATIBILITY
+            std::declval<U>()
+            #else
+            *static_cast<const U*>(nullptr)
+            #endif
+        ))> constexpr explicit Range2D(const U& other)
             #ifndef DOXYGEN_GENERATING_OUTPUT
             : Range<2, T>{Implementation::RangeConverter<2, T, U>::from(other)}
             #endif
             {}
->>>>>>> 41f5b95e
 
         /**
          * @brief Bottom left corner
@@ -401,24 +398,21 @@
         /** @copydoc Range(const Range<dimensions, U>&) */
         template<class U> constexpr explicit Range3D(const Range3D<U>& other): Range<3, T>(other) {}
 
-<<<<<<< HEAD
-        /** @brief Construct range from external representation */
-        #ifndef CORRADE_GCC44_COMPATIBILITY
-        template<class U, class V = decltype(Implementation::RangeConverter<3, T, U>::from(std::declval<U>()))> constexpr explicit Range3D(const U& other): Range<3, T>{Implementation::RangeConverter<3, T, U>::from(other)} {}
-        #else
-        template<class U, class V = decltype(Implementation::RangeConverter<3, T, U>::from(*static_cast<const U*>(nullptr)))> constexpr explicit Range3D(const U& other): Range<3, T>{Implementation::RangeConverter<3, T, U>::from(other)} {}
-        #endif
-=======
         /**
          * @brief Construct range from external representation
          * @todoc Remove workaround when Doxygen no longer chokes on that line
          */
-        template<class U, class V = decltype(Implementation::RangeConverter<3, T, U>::from(std::declval<U>()))> constexpr explicit Range3D(const U& other)
+        template<class U, class V = decltype(Implementation::RangeConverter<3, T, U>::from(
+            #ifndef CORRADE_GCC44_COMPATIBILITY
+            std::declval<U>()
+            #else
+            *static_cast<const U*>(nullptr)
+            #endif
+        ))> constexpr explicit Range3D(const U& other)
             #ifndef DOXYGEN_GENERATING_OUTPUT
             : Range<3, T>{Implementation::RangeConverter<3, T, U>::from(other)}
             #endif
             {}
->>>>>>> 41f5b95e
 
         /**
          * @brief Back bottom left corner
