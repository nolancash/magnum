--- conflicted
+++ resolved
@@ -99,9 +99,13 @@
         template<class U> constexpr explicit Range(const Range<dimensions, U>& other): _min(other._min), _max(other._max) {}
 
         /** @brief Construct range from external representation */
-<<<<<<< HEAD
         #ifndef CORRADE_GCC46_COMPATIBILITY
-        template<class U, class V = decltype(Implementation::RangeConverter<dimensions, T, U>::from(std::declval<U>()))> constexpr explicit Range(const U& other): Range{Implementation::RangeConverter<dimensions, T, U>::from(other)} {}
+        template<class U, class V = decltype(Implementation::RangeConverter<dimensions, T, U>::from(std::declval<U>()))>
+        #ifndef CORRADE_MSVC2015_COMPATIBILITY
+        /* Can't use delegating constructors with constexpr -- https://connect.microsoft.com/VisualStudio/feedback/details/1579279/c-constexpr-does-not-work-with-delegating-constructors */
+        constexpr
+        #endif
+        explicit Range(const U& other): Range{Implementation::RangeConverter<dimensions, T, U>::from(other)} {}
         #else
         #ifndef CORRADE_GCC44_COMPATIBILITY
         template<class U, class V = decltype(Implementation::RangeConverter<dimensions, T, U>::from(std::declval<U>()))> explicit Range(const U& other)
@@ -112,14 +116,6 @@
             *this = Implementation::RangeConverter<dimensions, T, U>::from(other);
         }
         #endif
-=======
-        template<class U, class V = decltype(Implementation::RangeConverter<dimensions, T, U>::from(std::declval<U>()))>
-        #ifndef CORRADE_MSVC2015_COMPATIBILITY
-        /* Can't use delegating constructors with constexpr -- https://connect.microsoft.com/VisualStudio/feedback/details/1579279/c-constexpr-does-not-work-with-delegating-constructors */
-        constexpr
-        #endif
-        explicit Range(const U& other): Range{Implementation::RangeConverter<dimensions, T, U>::from(other)} {}
->>>>>>> 03c8272a
 
         /** @brief Convert range to external representation */
         #ifndef CORRADE_GCC44_COMPATIBILITY
@@ -239,16 +235,10 @@
 information.
 @note Not available on GCC < 4.7. Use <tt>%Range<1, T></tt> instead.
 */
-<<<<<<< HEAD
-#ifndef CORRADE_MSVC2013_COMPATIBILITY /* Apparently cannot have multiply defined aliases */
+#ifndef CORRADE_MSVC2015_COMPATIBILITY /* Multiple definitions still broken */
 template<class T> using Range1D = Range<1, T>;
 #endif
 #endif
-=======
-#ifndef CORRADE_MSVC2015_COMPATIBILITY /* Multiple definitions still broken */
-template<class T> using Range1D = Range<1, T>;
-#endif
->>>>>>> 03c8272a
 
 /**
 @brief Two-dimensional range
@@ -289,24 +279,20 @@
          * @brief Construct range from external representation
          * @todoc Remove workaround when Doxygen no longer chokes on that line
          */
-<<<<<<< HEAD
-        template<class U, class V = decltype(Implementation::RangeConverter<2, T, U>::from(
-            #ifndef CORRADE_GCC44_COMPATIBILITY
-            std::declval<U>()
-            #else
-            *static_cast<const U*>(nullptr)
-            #endif
-        ))> constexpr explicit Range2D(const U& other)
-=======
         template<class U, class V =
             #ifndef CORRADE_MSVC2015_COMPATIBILITY /* Causes ICE */
-            decltype(Implementation::RangeConverter<2, T, U>::from(std::declval<U>()))
+            decltype(Implementation::RangeConverter<2, T, U>::from(
+                #ifndef CORRADE_GCC44_COMPATIBILITY
+                std::declval<U>()
+                #else
+                *static_cast<const U*>(nullptr)
+                #endif
+                ))
             #else
             decltype(Implementation::RangeConverter<2, T, U>())
             #endif
             >
         constexpr explicit Range2D(const U& other)
->>>>>>> 03c8272a
             #ifndef DOXYGEN_GENERATING_OUTPUT
             /* MSVC 2015 can't handle {} here */
             : Range<2, T>(Implementation::RangeConverter<2, T, U>::from(other))
