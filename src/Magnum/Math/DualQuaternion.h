--- conflicted
+++ resolved
@@ -120,11 +120,7 @@
         constexpr explicit DualQuaternion(ZeroInitT)
             /** @todoc remove workaround when doxygen is sane */
             #ifndef DOXYGEN_GENERATING_OUTPUT
-<<<<<<< HEAD
-            /* MSVC 2013 can't handle {} here */
-=======
             /* MSVC 2015 can't handle {} here */
->>>>>>> a87aa431
             : Dual<Quaternion<T>>(Quaternion<T>{ZeroInit}, Quaternion<T>{ZeroInit})
             #endif
             {}
@@ -133,11 +129,7 @@
         explicit DualQuaternion(NoInitT)
             /** @todoc remove workaround when doxygen is sane */
             #ifndef DOXYGEN_GENERATING_OUTPUT
-<<<<<<< HEAD
-            /* MSVC 2013 can't handle {} here */
-=======
             /* MSVC 2015 can't handle {} here */
->>>>>>> a87aa431
             : Dual<Quaternion<T>>(NoInit)
             #endif
             {}
