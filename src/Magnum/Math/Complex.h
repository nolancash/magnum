#ifndef Magnum_Math_Complex_h
#define Magnum_Math_Complex_h
/*
    This file is part of Magnum.

    Copyright © 2010, 2011, 2012, 2013, 2014, 2015
              Vladimír Vondruš <mosra@centrum.cz>

    Permission is hereby granted, free of charge, to any person obtaining a
    copy of this software and associated documentation files (the "Software"),
    to deal in the Software without restriction, including without limitation
    the rights to use, copy, modify, merge, publish, distribute, sublicense,
    and/or sell copies of the Software, and to permit persons to whom the
    Software is furnished to do so, subject to the following conditions:

    The above copyright notice and this permission notice shall be included
    in all copies or substantial portions of the Software.

    THE SOFTWARE IS PROVIDED "AS IS", WITHOUT WARRANTY OF ANY KIND, EXPRESS OR
    IMPLIED, INCLUDING BUT NOT LIMITED TO THE WARRANTIES OF MERCHANTABILITY,
    FITNESS FOR A PARTICULAR PURPOSE AND NONINFRINGEMENT. IN NO EVENT SHALL
    THE AUTHORS OR COPYRIGHT HOLDERS BE LIABLE FOR ANY CLAIM, DAMAGES OR OTHER
    LIABILITY, WHETHER IN AN ACTION OF CONTRACT, TORT OR OTHERWISE, ARISING
    FROM, OUT OF OR IN CONNECTION WITH THE SOFTWARE OR THE USE OR OTHER
    DEALINGS IN THE SOFTWARE.
*/

/** @file
 * @brief Class @ref Magnum::Math::Complex
 */

#include <Corrade/Utility/Assert.h>
#include <Corrade/Utility/Debug.h>

#include "Magnum/Math/Matrix.h"
#include "Magnum/Math/Vector2.h"

namespace Magnum { namespace Math {

namespace Implementation {
    /* No assertions fired, for internal use. Not private member because used
       from outside the class. */
    template<class T> constexpr static Complex<T> complexFromMatrix(const Matrix<2, T>& matrix) {
        return {matrix[0][0], matrix[0][1]};
    }

    template<class, class> struct ComplexConverter;
}

/** @relatesalso Complex
@brief Dot product of two complex numbers

@f[
    c_0 \cdot c_1 = a_0 a_1 + b_0 b_1
@f]
@see @ref Complex::dot() const
*/
template<class T> inline T dot(const Complex<T>& a, const Complex<T>& b) {
    return a.real()*b.real() + a.imaginary()*b.imaginary();
}

/** @relatesalso Complex
@brief Angle between normalized complex numbers

Expects that both complex numbers are normalized. @f[
    \theta = acos \left( \frac{Re(c_0 \cdot c_1))}{|c_0| |c_1|} \right) = acos (a_0 a_1 + b_0 b_1)
@f]
@see @ref Complex::isNormalized(),
    @ref angle(const Quaternion<T>&, const Quaternion<T>&),
    @ref angle(const Vector<size, T>&, const Vector<size, T>&)
*/
template<class T> inline Rad<T> angle(const Complex<T>& normalizedA, const Complex<T>& normalizedB) {
    CORRADE_ASSERT(normalizedA.isNormalized() && normalizedB.isNormalized(),
                   "Math::angle(): complex numbers must be normalized", {});
    return Rad<T>(std::acos(normalizedA.real()*normalizedB.real() + normalizedA.imaginary()*normalizedB.imaginary()));
}

/**
@brief Complex number
@tparam T   Data type

Represents 2D rotation. See @ref transformations for brief introduction.
@see @ref Magnum::Complex, @ref Magnum::Complexd, @ref Matrix3
*/
template<class T> class Complex {
    public:
        typedef T Type; /**< @brief Underlying data type */

        #ifdef MAGNUM_BUILD_DEPRECATED
        /**
         * @copybrief Math::dot(const Complex<T>&, const Complex<T>&)
         * @deprecated Use @ref Math::dot(const Complex<T>&, const Complex<T>&)
         *      instead.
         */
        CORRADE_DEPRECATED("use Math::dot() instead") static T dot(const Complex<T>& a, const Complex<T>& b) {
            return Math::dot(a, b);
        }

        /**
         * @copybrief Math::angle(const Complex<T>&, const Complex<T>&)
         * @deprecated Use @ref Math::angle(const Complex<T>&, const Complex<T>&)
         *      instead.
         */
        CORRADE_DEPRECATED("use Math::angle() instead") static Rad<T> angle(const Complex<T>& normalizedA, const Complex<T>& normalizedB) {
            return Math::angle(normalizedA, normalizedB);
        }
        #endif

        /**
         * @brief Rotation complex number
         * @param angle             Rotation angle (counterclockwise)
         *
         * @f[
         *      c = cos \theta + i sin \theta
         * @f]
         * @see @ref angle(), @ref Matrix3::rotation(),
         *      @ref Quaternion::rotation()
         */
        static Complex<T> rotation(Rad<T> angle) {
            return {std::cos(angle.toUnderlyingType()), std::sin(angle.toUnderlyingType())};
        }

        /**
         * @brief Create complex number from rotation matrix
         *
         * Expects that the matrix is orthogonal (i.e. pure rotation).
         * @see @ref toMatrix(), @ref DualComplex::fromMatrix(),
         *      @ref Matrix::isOrthogonal()
         */
        static Complex<T> fromMatrix(const Matrix<2, T>& matrix) {
            CORRADE_ASSERT(matrix.isOrthogonal(),
                "Math::Complex::fromMatrix(): the matrix is not orthogonal", {});
            return Implementation::complexFromMatrix(matrix);
        }

        /**
         * @brief Default constructor
         *
         * Constructs unit complex number. @f[
         *      c = 1 + i0
         * @f]
         */
        constexpr /*implicit*/ Complex(IdentityInitT = IdentityInit): _real(T(1)), _imaginary(T(0)) {}

        /** @brief Construct zero-initialized complex number */
        constexpr explicit Complex(ZeroInitT): _real{}, _imaginary{} {}

        /** @brief Construct without initializing the contents */
        explicit Complex(NoInitT) {}

        /**
         * @brief Construct complex number from real and imaginary part
         *
         * @f[
         *      c = a + ib
         * @f]
         */
        constexpr /*implicit*/ Complex(T real, T imaginary): _real(real), _imaginary(imaginary) {}

        /**
         * @brief Construct complex number from vector
         *
         * To be used in transformations later. @f[
         *      c = v_x + iv_y
         * @f]
         * @see @ref operator Vector2<T>(), @ref transformVector()
         */
        constexpr explicit Complex(const Vector2<T>& vector): _real(vector.x()), _imaginary(vector.y()) {}

        /** @brief Construct complex number from external representation */
<<<<<<< HEAD
        #ifndef CORRADE_GCC46_COMPATIBILITY
        template<class U, class V = decltype(Implementation::ComplexConverter<T, U>::from(std::declval<U>()))> constexpr explicit Complex(const U& other): Complex{Implementation::ComplexConverter<T, U>::from(other)} {}
        #else
        #ifndef CORRADE_GCC44_COMPATIBILITY
        template<class U, class V = decltype(Implementation::ComplexConverter<T, U>::from(std::declval<U>()))> explicit Complex(const U& other)
        #else
        template<class U, class V = decltype(Implementation::ComplexConverter<T, U>::from(*static_cast<const U*>(nullptr)))> explicit Complex(const U& other)
        #endif
        {
            *this = Implementation::ComplexConverter<T, U>::from(other);
        }
        #endif
=======
        template<class U, class V = decltype(Implementation::ComplexConverter<T, U>::from(std::declval<U>()))>
        #ifndef CORRADE_MSVC2015_COMPATIBILITY
        /* Can't use delegating constructors with constexpr -- https://connect.microsoft.com/VisualStudio/feedback/details/1579279/c-constexpr-does-not-work-with-delegating-constructors */
        constexpr
        #endif
        explicit Complex(const U& other): Complex{Implementation::ComplexConverter<T, U>::from(other)} {}
>>>>>>> 03c8272a

        /** @brief Convert complex number to external representation */
        #ifndef CORRADE_GCC44_COMPATIBILITY
        template<class U, class V = decltype(Implementation::ComplexConverter<T, U>::to(std::declval<Complex<T>>()))> constexpr explicit operator U() const
        #else
        template<class U, class V = decltype(Implementation::ComplexConverter<T, U>::to(*static_cast<const Complex<T>*>(nullptr)))> constexpr operator U() const
        #endif
        {
            /** @bug Why this is not constexpr under GCC 4.6? */
            return Implementation::ComplexConverter<T, U>::to(*this);
        }

        /** @brief Equality comparison */
        bool operator==(const Complex<T>& other) const {
            return TypeTraits<T>::equals(_real, other._real) &&
                   TypeTraits<T>::equals(_imaginary, other._imaginary);
        }

        /** @brief Non-equality comparison */
        bool operator!=(const Complex<T>& other) const {
            return !operator==(other);
        }

        /**
         * @brief Whether the complex number is normalized
         *
         * Complex number is normalized if it has unit length: @f[
         *      |c \cdot c - 1| < 2 \epsilon + \epsilon^2 \cong 2 \epsilon
         * @f]
         * @see @ref dot(), @ref normalized()
         */
        bool isNormalized() const {
            return Implementation::isNormalizedSquared(dot());
        }

        /** @brief Real part */
        constexpr T real() const { return _real; }

        /** @brief Imaginary part */
        constexpr T imaginary() const { return _imaginary; }

        /**
         * @brief Convert complex number to vector
         *
         * @f[
         *      \boldsymbol v = \begin{pmatrix} a \\ b \end{pmatrix}
         * @f]
         */
        #ifndef CORRADE_GCC44_COMPATIBILITY
        constexpr explicit operator Vector2<T>() const {
        #else
        constexpr operator Vector2<T>() const {
        #endif
            return {_real, _imaginary};
        }

        /**
         * @brief Rotation angle of complex number
         *
         * @f[
         *      \theta = atan2(b, a)
         * @f]
         * @see @ref rotation()
         */
        Rad<T> angle() const {
            return Rad<T>(std::atan2(_imaginary, _real));
        }

        /**
         * @brief Convert complex number to rotation matrix
         *
         * @f[
         *      M = \begin{pmatrix}
         *               a & -b \\
         *               b &  a
         *          \end{pmatrix}
         * @f]
         * @see @ref fromMatrix(), @ref DualComplex::toMatrix(),
         *      @ref Matrix3::from(const Matrix<2, T>&, const Vector2<T>&)
         */
        Matrix<2, T> toMatrix() const {
            return {Vector<2, T>(_real, _imaginary),
                    Vector<2, T>(-_imaginary, _real)};
        }

        /**
         * @brief Add complex number and assign
         *
         * The computation is done in-place. @f[
         *      c_0 + c_1 = (a_0 + a_1) + i(b_0 + b_1)
         * @f]
         */
        Complex<T>& operator+=(const Complex<T>& other) {
            _real += other._real;
            _imaginary += other._imaginary;
            return *this;
        }

        /**
         * @brief Add complex number
         *
         * @see @ref operator+=(const Complex<T>&)
         */
        Complex<T> operator+(const Complex<T>& other) const {
            return Complex<T>(*this) += other;
        }

        /**
         * @brief Negated complex number
         *
         * @f[
         *      -c = -a -ib
         * @f]
         */
        Complex<T> operator-() const {
            return {-_real, -_imaginary};
        }

        /**
         * @brief Subtract complex number and assign
         *
         * The computation is done in-place. @f[
         *      c_0 - c_1 = (a_0 - a_1) + i(b_0 - b_1)
         * @f]
         */
        Complex<T>& operator-=(const Complex<T>& other) {
            _real -= other._real;
            _imaginary -= other._imaginary;
            return *this;
        }

        /**
         * @brief Subtract complex number
         *
         * @see @ref operator-=(const Complex<T>&)
         */
        Complex<T> operator-(const Complex<T>& other) const {
            return Complex<T>(*this) -= other;
        }

        /**
         * @brief Multiply with scalar and assign
         *
         * The computation is done in-place. @f[
         *      c \cdot t = ta + itb
         * @f]
         */
        Complex<T>& operator*=(T scalar) {
            _real *= scalar;
            _imaginary *= scalar;
            return *this;
        }

        /**
         * @brief Multiply with scalar
         *
         * @see @ref operator*=(T)
         */
        Complex<T> operator*(T scalar) const {
            return Complex<T>(*this) *= scalar;
        }

        /**
         * @brief Divide with scalar and assign
         *
         * The computation is done in-place. @f[
         *      \frac c t = \frac a t + i \frac b t
         * @f]
         */
        Complex<T>& operator/=(T scalar) {
            _real /= scalar;
            _imaginary /= scalar;
            return *this;
        }

        /**
         * @brief Divide with scalar
         *
         * @see @ref operator/=(T)
         */
        Complex<T> operator/(T scalar) const {
            return Complex<T>(*this) /= scalar;
        }

        /**
         * @brief Multiply with complex number
         *
         * @f[
         *      c_0 c_1 = (a_0 + ib_0)(a_1 + ib_1) = (a_0 a_1 - b_0 b_1) + i(a_1 b_0 + a_0 b_1)
         * @f]
         */
        Complex<T> operator*(const Complex<T>& other) const {
            return {_real*other._real - _imaginary*other._imaginary,
                    _imaginary*other._real + _real*other._imaginary};
        }

        /**
         * @brief Dot product of the complex number
         *
         * Should be used instead of @ref length() for comparing complex number
         * length with other values, because it doesn't compute the square
         * root. @f[
         *      c \cdot c = a^2 + b^2
         * @f]
         * @see @ref dot(const Complex&, const Complex&), @ref isNormalized()
         */
        T dot() const { return Math::dot(*this, *this); }

        /**
         * @brief Complex number length
         *
         * See also @ref dot() const which is faster for comparing length with
         * other values. @f[
         *      |c| = \sqrt{c \cdot c}
         * @f]
         * @see @ref isNormalized()
         */
        T length() const {
            /** @todo Remove when newlib has this fixed */
            #if !defined(CORRADE_TARGET_NACL_NEWLIB) && !defined(CORRADE_TARGET_ANDROID)
            return std::hypot(_real, _imaginary);
            #else
            return std::sqrt(dot());
            #endif
        }

        /**
         * @brief Normalized complex number (of unit length)
         *
         * @see @ref isNormalized()
         */
        Complex<T> normalized() const {
            return (*this)/length();
        }

        /**
         * @brief Conjugated complex number
         *
         * @f[
         *      c^* = a - ib
         * @f]
         */
        Complex<T> conjugated() const {
            return {_real, -_imaginary};
        }

        /**
         * @brief Inverted complex number
         *
         * See @ref invertedNormalized() which is faster for normalized
         * complex numbers. @f[
         *      c^{-1} = \frac{c^*}{|c|^2} = \frac{c^*}{c \cdot c}
         * @f]
         */
        Complex<T> inverted() const {
            return conjugated()/dot();
        }

        /**
         * @brief Inverted normalized complex number
         *
         * Equivalent to @ref conjugated(). Expects that the complex number is
         * normalized. @f[
         *      c^{-1} = \frac{c^*}{c \cdot c} = c^*
         * @f]
         * @see @ref isNormalized(), @ref inverted()
         */
        Complex<T> invertedNormalized() const {
            CORRADE_ASSERT(isNormalized(),
                           "Math::Complex::invertedNormalized(): complex number must be normalized", {});
            return conjugated();
        }

        /**
         * @brief Rotate vector with complex number
         *
         * @f[
         *      v' = c v = c (v_x + iv_y)
         * @f]
         * @see @ref Complex(const Vector2<T>&), @ref operator Vector2<T>(),
         *      @ref Matrix3::transformVector()
         */
        Vector2<T> transformVector(const Vector2<T>& vector) const {
            return Vector2<T>((*this)*Complex<T>(vector));
        }

    private:
        T _real, _imaginary;
};

/** @relates Complex
@brief Multiply scalar with complex

Same as @ref Complex::operator*(T) const.
*/
template<class T> inline Complex<T> operator*(T scalar, const Complex<T>& complex) {
    return complex*scalar;
}

/** @relates Complex
@brief Divide complex with number and invert

@f[
    \frac t c = \frac t a + i \frac t b
@f]
@see @ref Complex::operator/()
*/
template<class T> inline Complex<T> operator/(T scalar, const Complex<T>& complex) {
    return {scalar/complex.real(), scalar/complex.imaginary()};
}

/** @debugoperator{Magnum::Math::Complex} */
template<class T> Corrade::Utility::Debug operator<<(Corrade::Utility::Debug debug, const Complex<T>& value) {
    debug << "Complex(";
    debug.setFlag(Corrade::Utility::Debug::SpaceAfterEachValue, false);
    debug << value.real() << ", " << value.imaginary() << ")";
    debug.setFlag(Corrade::Utility::Debug::SpaceAfterEachValue, true);
    return debug;
}

/* Explicit instantiation for commonly used types */
#ifndef DOXYGEN_GENERATING_OUTPUT
extern template Corrade::Utility::Debug MAGNUM_EXPORT operator<<(Corrade::Utility::Debug, const Complex<Float>&);
#ifndef MAGNUM_TARGET_GLES
extern template Corrade::Utility::Debug MAGNUM_EXPORT operator<<(Corrade::Utility::Debug, const Complex<Double>&);
#endif
#endif

}}

#endif<|MERGE_RESOLUTION|>--- conflicted
+++ resolved
@@ -168,9 +168,13 @@
         constexpr explicit Complex(const Vector2<T>& vector): _real(vector.x()), _imaginary(vector.y()) {}
 
         /** @brief Construct complex number from external representation */
-<<<<<<< HEAD
         #ifndef CORRADE_GCC46_COMPATIBILITY
-        template<class U, class V = decltype(Implementation::ComplexConverter<T, U>::from(std::declval<U>()))> constexpr explicit Complex(const U& other): Complex{Implementation::ComplexConverter<T, U>::from(other)} {}
+        template<class U, class V = decltype(Implementation::ComplexConverter<T, U>::from(std::declval<U>()))>
+        #ifndef CORRADE_MSVC2015_COMPATIBILITY
+        /* Can't use delegating constructors with constexpr -- https://connect.microsoft.com/VisualStudio/feedback/details/1579279/c-constexpr-does-not-work-with-delegating-constructors */
+        constexpr
+        #endif
+        explicit Complex(const U& other): Complex{Implementation::ComplexConverter<T, U>::from(other)} {}
         #else
         #ifndef CORRADE_GCC44_COMPATIBILITY
         template<class U, class V = decltype(Implementation::ComplexConverter<T, U>::from(std::declval<U>()))> explicit Complex(const U& other)
@@ -181,14 +185,6 @@
             *this = Implementation::ComplexConverter<T, U>::from(other);
         }
         #endif
-=======
-        template<class U, class V = decltype(Implementation::ComplexConverter<T, U>::from(std::declval<U>()))>
-        #ifndef CORRADE_MSVC2015_COMPATIBILITY
-        /* Can't use delegating constructors with constexpr -- https://connect.microsoft.com/VisualStudio/feedback/details/1579279/c-constexpr-does-not-work-with-delegating-constructors */
-        constexpr
-        #endif
-        explicit Complex(const U& other): Complex{Implementation::ComplexConverter<T, U>::from(other)} {}
->>>>>>> 03c8272a
 
         /** @brief Convert complex number to external representation */
         #ifndef CORRADE_GCC44_COMPATIBILITY
