#ifndef Magnum_Math_RectangularMatrix_h
#define Magnum_Math_RectangularMatrix_h
/*
    This file is part of Magnum.

    Copyright © 2010, 2011, 2012, 2013, 2014, 2015
              Vladimír Vondruš <mosra@centrum.cz>

    Permission is hereby granted, free of charge, to any person obtaining a
    copy of this software and associated documentation files (the "Software"),
    to deal in the Software without restriction, including without limitation
    the rights to use, copy, modify, merge, publish, distribute, sublicense,
    and/or sell copies of the Software, and to permit persons to whom the
    Software is furnished to do so, subject to the following conditions:

    The above copyright notice and this permission notice shall be included
    in all copies or substantial portions of the Software.

    THE SOFTWARE IS PROVIDED "AS IS", WITHOUT WARRANTY OF ANY KIND, EXPRESS OR
    IMPLIED, INCLUDING BUT NOT LIMITED TO THE WARRANTIES OF MERCHANTABILITY,
    FITNESS FOR A PARTICULAR PURPOSE AND NONINFRINGEMENT. IN NO EVENT SHALL
    THE AUTHORS OR COPYRIGHT HOLDERS BE LIABLE FOR ANY CLAIM, DAMAGES OR OTHER
    LIABILITY, WHETHER IN AN ACTION OF CONTRACT, TORT OR OTHERWISE, ARISING
    FROM, OUT OF OR IN CONNECTION WITH THE SOFTWARE OR THE USE OR OTHER
    DEALINGS IN THE SOFTWARE.
*/

/** @file
 * @brief Class @ref Magnum::Math::RectangularMatrix, typedef @ref Magnum::Math::Matrix2x3, @ref Magnum::Math::Matrix3x2, @ref Magnum::Math::Matrix2x4, @ref Magnum::Math::Matrix4x2, @ref Magnum::Math::Matrix3x4, @ref Magnum::Math::Matrix4x3
 */

#include "Magnum/Math/Vector.h"

namespace Magnum { namespace Math {

namespace Implementation {
    template<std::size_t, std::size_t, class, class> struct RectangularMatrixConverter;
}

/**
@brief Rectangular matrix
@tparam cols    Column count
@tparam rows    Row count
@tparam T       Underlying data type

See @ref matrix-vector for brief introduction. See also @ref Matrix (square)
and @ref Vector.

The data are stored in column-major order, to reflect that, all indices in
math formulas are in reverse order (i.e. @f$ \boldsymbol A_{ji} @f$ instead
of @f$ \boldsymbol A_{ij} @f$).
@see @ref Matrix2x3, @ref Matrix3x2, @ref Matrix2x4, @ref Matrix4x2,
    @ref Matrix3x4, @ref Matrix4x3
*/
template<std::size_t cols, std::size_t rows, class T> class RectangularMatrix {
    static_assert(cols != 0 && rows != 0, "RectangularMatrix cannot have zero elements");

    template<std::size_t, std::size_t, class> friend class RectangularMatrix;

    #ifdef CORRADE_GCC46_COMPATIBILITY
    /* So it can call internal constexpr NoInit constructor */
    template<std::size_t, class> friend class Matrix;
    #endif

    public:
        typedef T Type;         /**< @brief Underlying data type */

        enum: std::size_t {
            Cols = cols,        /**< Matrix column count */
            Rows = rows,        /**< Matrix row count */

            /**
             * Size of matrix diagonal
             * @see @ref fromDiagonal(), @ref diagonal()
             */
            DiagonalSize = (cols < rows ? cols : rows)
        };

        /**
         * @brief Matrix from array
         * @return Reference to the data as if it was matrix, thus doesn't
         *      perform any copying.
         *
         * @attention Use with caution, the function doesn't check whether the
         *      array is long enough.
         */
        static RectangularMatrix<cols, rows, T>& from(T* data) {
            return *reinterpret_cast<RectangularMatrix<cols, rows, T>*>(data);
        }
        /** @overload */
        static const RectangularMatrix<cols, rows, T>& from(const T* data) {
            return *reinterpret_cast<const RectangularMatrix<cols, rows, T>*>(data);
        }

        /**
         * @brief Construct matrix from vector
         *
         * Rolls the vector into matrix, i.e. first `rows` elements of the
         * vector will make first column of resulting matrix.
         * @see @ref toVector()
         */
        static RectangularMatrix<cols, rows, T> fromVector(const Vector<cols*rows, T>& vector) {
            return *reinterpret_cast<const RectangularMatrix<cols, rows, T>*>(vector.data());
        }

        /**
         * @brief Construct diagonal matrix
         *
         * @see @ref diagonal()
         */
        constexpr static RectangularMatrix<cols, rows, T> fromDiagonal(const Vector<DiagonalSize, T>& diagonal) {
            return RectangularMatrix(typename Implementation::GenerateSequence<cols>::Type(), diagonal);
        }

        /** @brief Construct zero-filled matrix */
<<<<<<< HEAD
        #ifndef CORRADE_GCC46_COMPATIBILITY
        constexpr /*implicit*/ RectangularMatrix(ZeroInitT = ZeroInit)
=======
        /** @todo Remove MSVC workaround when fixed */
        #ifndef CORRADE_MSVC2015_COMPATIBILITY
        /* Can't use delegating constructors with constexpr -- https://connect.microsoft.com/VisualStudio/feedback/details/1579279/c-constexpr-does-not-work-with-delegating-constructors */
        constexpr
        #endif
        /*implicit*/ RectangularMatrix(ZeroInitT = ZeroInit)
>>>>>>> 83606652
            /** @todoc remove workaround when doxygen is sane */
            #ifndef DOXYGEN_GENERATING_OUTPUT
            /* MSVC 2015 can't handle {} here */
            : RectangularMatrix<cols, rows, T>(typename Implementation::GenerateSequence<cols>::Type{}, ZeroInit)
            #endif
            {}
        #else
        /* GCC 4.6 doesn't know delegating constructors but it's the default anyway */
        constexpr /*implicit*/ RectangularMatrix(ZeroInitT = ZeroInit) {}
        #endif

        /** @brief Construct matrix without initializing the contents */
        explicit RectangularMatrix(NoInitT)
            /** @todoc remove workaround when doxygen is sane */
            #ifndef DOXYGEN_GENERATING_OUTPUT
            /* I can't invent a way to do this without delegating constructors, sorry */
            #ifndef CORRADE_GCC46_COMPATIBILITY
            /* MSVC 2015 can't handle {} here */
            : RectangularMatrix<cols, rows, T>(typename Implementation::GenerateSequence<cols>::Type{}, NoInit)
            #endif
            #endif
            {}

        /**
         * @brief Construct matrix from column vectors
         * @param first First column vector
         * @param next  Next column vectors
         *
         * @todo Creating matrix from arbitrary combination of matrices with n rows
         */
        #ifndef CORRADE_GCC45_COMPATIBILITY
        template<class ...U> constexpr /*implicit*/ RectangularMatrix(const Vector<rows, T>& first, const U&... next):
            #ifndef CORRADE_MSVC2013_COMPATIBILITY
            _data{first, next...}
            #else
            _data({first, next...})
            #endif
        {
        #else
        template<class ...U> /*implicit*/ RectangularMatrix(const Vector<rows, T>& first, const U&... next): _data() {
            constructInternal({first, next...});
        #endif
            static_assert(sizeof...(next)+1 == cols, "Improper number of arguments passed to RectangularMatrix constructor");
        }

        /**
         * @brief Construct matrix from another of different type
         *
         * Performs only default casting on the values, no rounding or
         * anything else. Example usage:
         * @code
         * RectangularMatrix<4, 1, Float> floatingPoint(1.3f, 2.7f, -15.0f, 7.0f);
         * RectangularMatrix<4, 1, Byte> integral(floatingPoint);
         * // integral == {1, 2, -15, 7}
         * @endcode
         */
        #ifndef CORRADE_GCC46_COMPATIBILITY
        template<class U> constexpr explicit RectangularMatrix(const RectangularMatrix<cols, rows, U>& other): RectangularMatrix(typename Implementation::GenerateSequence<cols>::Type(), other) {}
        #else
        template<class U> explicit RectangularMatrix(const RectangularMatrix<cols, rows, U>& other) {
            *this = RectangularMatrix(typename Implementation::GenerateSequence<cols>::Type(), other);
        }
        #endif

        /** @brief Construct matrix from external representation */
        #ifndef CORRADE_GCC46_COMPATIBILITY
        template<class U, class V = decltype(Implementation::RectangularMatrixConverter<cols, rows, T, U>::from(std::declval<U>()))> constexpr explicit RectangularMatrix(const U& other): RectangularMatrix(Implementation::RectangularMatrixConverter<cols, rows, T, U>::from(other)) {}
        #else
        #ifndef CORRADE_GCC44_COMPATIBILITY
        template<class U, class V = decltype(Implementation::RectangularMatrixConverter<cols, rows, T, U>::from(std::declval<U>()))> explicit RectangularMatrix(const U& other)
        #else
        template<class U, class V = decltype(Implementation::RectangularMatrixConverter<cols, rows, T, U>::from(*static_cast<const U*>(nullptr)))> explicit RectangularMatrix(const U& other)
        #endif
        {
            *this = Implementation::RectangularMatrixConverter<cols, rows, T, U>::from(other);
        }
        #endif

        /** @brief Copy constructor */
        constexpr RectangularMatrix(const RectangularMatrix<cols, rows, T>&) = default;

        /** @brief Assignment operator */
        RectangularMatrix<cols, rows, T>& operator=(const RectangularMatrix<cols, rows, T>&) = default;

        /** @brief Convert matrix to external representation */
        #ifndef CORRADE_GCC44_COMPATIBILITY
        template<class U, class V = decltype(Implementation::RectangularMatrixConverter<cols, rows, T, U>::to(std::declval<RectangularMatrix<cols, rows, T>>()))> constexpr explicit operator U() const
        #else
        template<class U, class V = decltype(Implementation::RectangularMatrixConverter<cols, rows, T, U>::to(*static_cast<const RectangularMatrix<cols, rows, T>*>(nullptr)))> constexpr operator U() const
        #endif
        {
            /** @bug Why this is not constexpr under GCC 4.6? */
            return Implementation::RectangularMatrixConverter<cols, rows, T, U>::to(*this);
        }

        /**
         * @brief Raw data
         * @return One-dimensional array of `cols*rows` length in column-major
         *      order.
         *
         * @see @ref operator[]()
         */
        T* data() { return _data[0].data(); }
        constexpr const T* data() const { return _data[0].data(); } /**< @overload */

        /**
         * @brief Matrix column
         *
         * Particular elements can be accessed using @ref Vector::operator[](),
         * e.g.:
         * @code
         * RectangularMatrix<4, 3, Float> m;
         * Float a = m[2][1];
         * @endcode
         *
         * @see @ref row(), @ref data()
         */
        Vector<rows, T>& operator[](std::size_t col) { return _data[col]; }
        constexpr const Vector<rows, T>& operator[](std::size_t col) const { return _data[col]; } /**< @overload */

        /**
         * @brief Matrix row
         *
         * Consider using @ref transposed() when accessing rows frequently, as
         * this is slower than accessing columns due to the way the matrix is
         * stored.
         * @see @ref operator[]()
         */
        Vector<cols, T> row(std::size_t row) const;

        /** @brief Equality comparison */
        bool operator==(const RectangularMatrix<cols, rows, T>& other) const {
            for(std::size_t i = 0; i != cols; ++i)
                if(_data[i] != other._data[i]) return false;

            return true;
        }

        /**
         * @brief Non-equality operator
         *
         * @see @ref Vector::operator<(), @ref Vector::operator<=(),
         *      @ref Vector::operator>=(), @ref Vector::operator>()
         */
        bool operator!=(const RectangularMatrix<cols, rows, T>& other) const {
            return !operator==(other);
        }

        /**
         * @brief Negated matrix
         *
         * The computation is done column-wise. @f[
         *      \boldsymbol B_j = -\boldsymbol A_j
         * @f]
         */
        RectangularMatrix<cols, rows, T> operator-() const;

        /**
         * @brief Add and assign matrix
         *
         * The computation is done column-wise in-place. @f[
         *      \boldsymbol A_j = \boldsymbol A_j + \boldsymbol B_j
         * @f]
         */
        RectangularMatrix<cols, rows, T>& operator+=(const RectangularMatrix<cols, rows, T>& other) {
            for(std::size_t i = 0; i != cols; ++i)
                _data[i] += other._data[i];

            return *this;
        }

        /**
         * @brief Add matrix
         *
         * @see @ref operator+=()
         */
        RectangularMatrix<cols, rows, T> operator+(const RectangularMatrix<cols, rows, T>& other) const {
            return RectangularMatrix<cols, rows, T>(*this)+=other;
        }

        /**
         * @brief Subtract and assign matrix
         *
         * The computation is done column-wise in-place. @f[
         *      \boldsymbol A_j = \boldsymbol A_j - \boldsymbol B_j
         * @f]
         */
        RectangularMatrix<cols, rows, T>& operator-=(const RectangularMatrix<cols, rows, T>& other) {
            for(std::size_t i = 0; i != cols; ++i)
                _data[i] -= other._data[i];

            return *this;
        }

        /**
         * @brief Subtract matrix
         *
         * @see @ref operator-=()
         */
        RectangularMatrix<cols, rows, T> operator-(const RectangularMatrix<cols, rows, T>& other) const {
            return RectangularMatrix<cols, rows, T>(*this)-=other;
        }

        /**
         * @brief Multiply matrix with number and assign
         *
         * The computation is done column-wise in-place. @f[
         *      \boldsymbol A_j = a \boldsymbol A_j
         * @f]
         */
        RectangularMatrix<cols, rows, T>& operator*=(T number) {
            for(std::size_t i = 0; i != cols; ++i)
                _data[i] *= number;

            return *this;
        }

        /**
         * @brief Multiply matrix with number
         *
         * @see @ref operator*=(T), @ref operator*(T, const RectangularMatrix<cols, rows, T>&)
         */
        RectangularMatrix<cols, rows, T> operator*(T number) const {
            return RectangularMatrix<cols, rows, T>(*this) *= number;
        }

        /**
         * @brief Divide matrix with number and assign
         *
         * The computation is done column-wise in-place. @f[
         *      \boldsymbol A_j = \frac{\boldsymbol A_j} a
         * @f]
         */
        RectangularMatrix<cols, rows, T>& operator/=(T number) {
            for(std::size_t i = 0; i != cols; ++i)
                _data[i] /= number;

            return *this;
        }

        /**
         * @brief Divide matrix with number
         *
         * @see @ref operator/=(T),
         *      @ref operator/(T, const RectangularMatrix<cols, rows, T>&)
         */
        RectangularMatrix<cols, rows, T> operator/(T number) const {
            return RectangularMatrix<cols, rows, T>(*this) /= number;
        }

        /**
         * @brief Multiply matrix
         *
         * @f[
         *      (\boldsymbol {AB})_{ji} = \sum_{k=0}^{m-1} \boldsymbol A_{ki} \boldsymbol B_{jk}
         * @f]
         */
        template<std::size_t size> RectangularMatrix<size, rows, T> operator*(const RectangularMatrix<size, cols, T>& other) const;

        /**
         * @brief Multiply vector
         *
         * Internally the same as multiplying with one-column matrix, but
         * returns vector. @f[
         *      (\boldsymbol {Aa})_i = \sum_{k=0}^{m-1} \boldsymbol A_{ki} \boldsymbol a_k
         * @f]
         */
        Vector<rows, T> operator*(const Vector<cols, T>& other) const {
            return operator*(RectangularMatrix<1, cols, T>(other))[0];
        }

        /**
         * @brief Transposed matrix
         *
         * @see @ref row()
         */
        RectangularMatrix<rows, cols, T> transposed() const;

        /**
         * @brief Values on diagonal
         *
         * @see @ref fromDiagonal()
         */
        constexpr Vector<DiagonalSize, T> diagonal() const;

        /**
         * @brief Convert matrix to vector
         *
         * Returns the matrix unrolled into one large vector, i.e. first column
         * of the matrix will make first `rows` elements of resulting vector.
         * Useful for performing vector operations with the matrix (e.g.
         * summing the elements etc.).
         * @see @ref fromVector()
         */
        Vector<rows*cols, T> toVector() const {
            return *reinterpret_cast<const Vector<rows*cols, T>*>(data());
        }

    #ifndef DOXYGEN_GENERATING_OUTPUT
    protected:
    #else
    private:
    #endif
        /* Implementation for RectangularMatrix<cols, rows, T>::fromDiagonal() and Matrix<size, T>(T) */
        template<std::size_t ...sequence> constexpr explicit RectangularMatrix(Implementation::Sequence<sequence...>, const Vector<DiagonalSize, T>& diagonal);

    private:
        /* Implementation for RectangularMatrix<cols, rows, T>::RectangularMatrix(const RectangularMatrix<cols, rows, U>&) */
        #ifndef CORRADE_GCC45_COMPATIBILITY
        template<class U, std::size_t ...sequence> constexpr explicit RectangularMatrix(Implementation::Sequence<sequence...>, const RectangularMatrix<cols, rows, U>& matrix):
            #ifndef CORRADE_MSVC2013_COMPATIBILITY
            _data{Vector<rows, T>(matrix[sequence])...} {}
            #else
            _data({Vector<rows, T>(matrix[sequence])...}) {}
            #endif
        #else
        template<class U, std::size_t ...sequence> explicit RectangularMatrix(Implementation::Sequence<sequence...>, const RectangularMatrix<cols, rows, U>& matrix) {
            constructInternal({Vector<rows, T>(matrix[sequence])...});
        }
        #endif

        #ifdef CORRADE_GCC45_COMPATIBILITY
        /* GCC < 4.6 workaround for "error: bad array initializer" */
        void constructInternal(std::initializer_list<Vector<rows, T>> data) {
            for(std::size_t i = 0; i != data.size(); ++i)
                _data[i] = *(data.begin() + i);
        }
        #endif

        /* Implementation for RectangularMatrix<cols, rows, T>::RectangularMatrix(ZeroInitT) and RectangularMatrix<cols, rows, T>::RectangularMatrix(NoInitT) */
<<<<<<< HEAD
        #ifndef CORRADE_GCC45_COMPATIBILITY
        template<class U, std::size_t ...sequence> constexpr explicit RectangularMatrix(Implementation::Sequence<sequence...>, U):
            #ifndef CORRADE_MSVC2013_COMPATIBILITY
            _data{Vector<rows, T>{(static_cast<void>(sequence), U{})}...} {}
            #else
            /* std::array, also MSVC 2013 can't handle {} here */
            _data({Vector<rows, T>((static_cast<void>(sequence), U{}))...}) {}
            #endif
        #else
        /* GCC < 4.6 produces "error: bad array initializer" for the above,
           thus NoInit support is impossible */
        template<class U, std::size_t ...sequence> constexpr explicit RectangularMatrix(Implementation::Sequence<sequence...>, U) {}
        #endif
=======
        /* MSVC 2015 can't handle {} here */
        template<class U, std::size_t ...sequence> constexpr explicit RectangularMatrix(Implementation::Sequence<sequence...>, U): _data{Vector<rows, T>((static_cast<void>(sequence), U{}))...} {}
>>>>>>> 83606652

        template<std::size_t ...sequence> constexpr Vector<DiagonalSize, T> diagonalInternal(Implementation::Sequence<sequence...>) const;

        #ifndef CORRADE_MSVC2013_COMPATIBILITY
        Vector<rows, T> _data[cols];
        #else
        std::array<Vector<rows, T>, cols> _data;
        #endif
};

#ifndef CORRADE_GCC46_COMPATIBILITY
/**
@brief Matrix with 2 columns and 3 rows

Convenience alternative to `RectangularMatrix<2, 3, T>`. See
@ref RectangularMatrix for more information.
@note Not available on GCC < 4.7. Use <tt>%RectangularMatrix<2, 3, T></tt>
    instead.
@see @ref Magnum::Matrix2x3, @ref Magnum::Matrix2x3d
*/
#ifndef CORRADE_MSVC2013_COMPATIBILITY /* Apparently cannot have multiply defined aliases */
template<class T> using Matrix2x3 = RectangularMatrix<2, 3, T>;
#endif

/**
@brief Matrix with 3 columns and 2 rows

Convenience alternative to `RectangularMatrix<3, 2, T>`. See
@ref RectangularMatrix for more information.
@note Not available on GCC < 4.7. Use <tt>%RectangularMatrix<3, 2, T></tt>
    instead.
@see @ref Magnum::Matrix3x2, @ref Magnum::Matrix3x2d
*/
#ifndef CORRADE_MSVC2013_COMPATIBILITY /* Apparently cannot have multiply defined aliases */
template<class T> using Matrix3x2 = RectangularMatrix<3, 2, T>;
#endif

/**
@brief Matrix with 2 columns and 4 rows

Convenience alternative to `RectangularMatrix<2, 4, T>`. See
@ref RectangularMatrix for more information.
@note Not available on GCC < 4.7. Use <tt>%RectangularMatrix<2, 4, T></tt>
    instead.
@see @ref Magnum::Matrix2x4, @ref Magnum::Matrix2x4d
*/
#ifndef CORRADE_MSVC2013_COMPATIBILITY /* Apparently cannot have multiply defined aliases */
template<class T> using Matrix2x4 = RectangularMatrix<2, 4, T>;
#endif

/**
@brief Matrix with 4 columns and 2 rows

Convenience alternative to `RectangularMatrix<4, 2, T>`. See
@ref RectangularMatrix for more information.
@note Not available on GCC < 4.7. Use <tt>%RectangularMatrix<4, 2, T></tt>
    instead.
@see @ref Magnum::Matrix4x2, @ref Magnum::Matrix4x2d
*/
#ifndef CORRADE_MSVC2013_COMPATIBILITY /* Apparently cannot have multiply defined aliases */
template<class T> using Matrix4x2 = RectangularMatrix<4, 2, T>;
#endif

/**
@brief Matrix with 3 columns and 4 rows

Convenience alternative to `RectangularMatrix<3, 4, T>`. See
@ref RectangularMatrix for more information.
@note Not available on GCC < 4.7. Use <tt>%RectangularMatrix<3, 4, T></tt>
    instead.
@see @ref Magnum::Matrix3x4, @ref Magnum::Matrix3x4d
*/
#ifndef CORRADE_MSVC2013_COMPATIBILITY /* Apparently cannot have multiply defined aliases */
template<class T> using Matrix3x4 = RectangularMatrix<3, 4, T>;
#endif

/**
@brief Matrix with 4 columns and 3 rows

Convenience alternative to `RectangularMatrix<4, 3, T>`. See
@ref RectangularMatrix for more information.
@note Not available on GCC < 4.7. Use <tt>%RectangularMatrix<4, 3, T></tt>
    instead.
@see @ref Magnum::Matrix4x3, @ref Magnum::Matrix4x3d
*/
#ifndef CORRADE_MSVC2013_COMPATIBILITY /* Apparently cannot have multiply defined aliases */
template<class T> using Matrix4x3 = RectangularMatrix<4, 3, T>;
#endif
#endif

/** @relates RectangularMatrix
@brief Multiply number with matrix

Same as @ref RectangularMatrix::operator*(T) const.
*/
template<std::size_t cols, std::size_t rows, class T> inline RectangularMatrix<cols, rows, T> operator*(
    #ifdef DOXYGEN_GENERATING_OUTPUT
    T
    #else
    typename std::common_type<T>::type
    #endif
    number, const RectangularMatrix<cols, rows, T>& matrix)
{
    return matrix*number;
}

/** @relates RectangularMatrix
@brief Divide matrix with number and invert

The computation is done column-wise. @f[
    \boldsymbol B_j = \frac a {\boldsymbol A_j}
@f]
@see @ref RectangularMatrix::operator/(T) const
*/
template<std::size_t cols, std::size_t rows, class T> inline RectangularMatrix<cols, rows, T> operator/(
    #ifdef DOXYGEN_GENERATING_OUTPUT
    T
    #else
    typename std::common_type<T>::type
    #endif
    number, const RectangularMatrix<cols, rows, T>& matrix)
{
    RectangularMatrix<cols, rows, T> out;

    for(std::size_t i = 0; i != cols; ++i)
        out[i] = number/matrix[i];

    return out;
}

/** @relates RectangularMatrix
@brief Multiply vector with rectangular matrix

Internally the same as multiplying one-column matrix with one-row matrix. @f[
    (\boldsymbol {aA})_{ji} = \boldsymbol a_i \boldsymbol A_j
@f]
@see @ref RectangularMatrix::operator*(const RectangularMatrix<size, cols, T>&) const
*/
template<std::size_t size, std::size_t cols, class T> inline RectangularMatrix<cols, size, T> operator*(const Vector<size, T>& vector, const RectangularMatrix<cols, 1, T>& matrix) {
    return RectangularMatrix<1, size, T>(vector)*matrix;
}

/** @debugoperator{Magnum::Math::RectangularMatrix} */
template<std::size_t cols, std::size_t rows, class T> Corrade::Utility::Debug operator<<(Corrade::Utility::Debug debug, const Magnum::Math::RectangularMatrix<cols, rows, T>& value) {
    debug << "Matrix(";
    debug.setFlag(Corrade::Utility::Debug::SpaceAfterEachValue, false);
    for(std::size_t row = 0; row != rows; ++row) {
        if(row != 0) debug << ",\n       ";
        for(std::size_t col = 0; col != cols; ++col) {
            if(col != 0) debug << ", ";
            debug << value[col][row];
        }
    }
    debug << ")";
    debug.setFlag(Corrade::Utility::Debug::SpaceAfterEachValue, true);
    return debug;
}

#ifndef DOXYGEN_GENERATING_OUTPUT
/* Explicit instantiation for types used in OpenGL */
/* Square matrices */
extern template Corrade::Utility::Debug MAGNUM_EXPORT operator<<(Corrade::Utility::Debug, const RectangularMatrix<2, 2, Float>&);
extern template Corrade::Utility::Debug MAGNUM_EXPORT operator<<(Corrade::Utility::Debug, const RectangularMatrix<3, 3, Float>&);
extern template Corrade::Utility::Debug MAGNUM_EXPORT operator<<(Corrade::Utility::Debug, const RectangularMatrix<4, 4, Float>&);
#ifndef MAGNUM_TARGET_GLES
extern template Corrade::Utility::Debug MAGNUM_EXPORT operator<<(Corrade::Utility::Debug, const RectangularMatrix<2, 2, Double>&);
extern template Corrade::Utility::Debug MAGNUM_EXPORT operator<<(Corrade::Utility::Debug, const RectangularMatrix<3, 3, Double>&);
extern template Corrade::Utility::Debug MAGNUM_EXPORT operator<<(Corrade::Utility::Debug, const RectangularMatrix<4, 4, Double>&);
#endif

/* Rectangular matrices */
extern template Corrade::Utility::Debug MAGNUM_EXPORT operator<<(Corrade::Utility::Debug, const RectangularMatrix<2, 3, Float>&);
extern template Corrade::Utility::Debug MAGNUM_EXPORT operator<<(Corrade::Utility::Debug, const RectangularMatrix<3, 2, Float>&);
extern template Corrade::Utility::Debug MAGNUM_EXPORT operator<<(Corrade::Utility::Debug, const RectangularMatrix<2, 4, Float>&);
extern template Corrade::Utility::Debug MAGNUM_EXPORT operator<<(Corrade::Utility::Debug, const RectangularMatrix<4, 2, Float>&);
extern template Corrade::Utility::Debug MAGNUM_EXPORT operator<<(Corrade::Utility::Debug, const RectangularMatrix<3, 4, Float>&);
extern template Corrade::Utility::Debug MAGNUM_EXPORT operator<<(Corrade::Utility::Debug, const RectangularMatrix<4, 3, Float>&);
#ifndef MAGNUM_TARGET_GLES
extern template Corrade::Utility::Debug MAGNUM_EXPORT operator<<(Corrade::Utility::Debug, const RectangularMatrix<2, 3, Double>&);
extern template Corrade::Utility::Debug MAGNUM_EXPORT operator<<(Corrade::Utility::Debug, const RectangularMatrix<3, 2, Double>&);
extern template Corrade::Utility::Debug MAGNUM_EXPORT operator<<(Corrade::Utility::Debug, const RectangularMatrix<2, 4, Double>&);
extern template Corrade::Utility::Debug MAGNUM_EXPORT operator<<(Corrade::Utility::Debug, const RectangularMatrix<4, 2, Double>&);
extern template Corrade::Utility::Debug MAGNUM_EXPORT operator<<(Corrade::Utility::Debug, const RectangularMatrix<3, 4, Double>&);
extern template Corrade::Utility::Debug MAGNUM_EXPORT operator<<(Corrade::Utility::Debug, const RectangularMatrix<4, 3, Double>&);
#endif

#define MAGNUM_RECTANGULARMATRIX_SUBCLASS_IMPLEMENTATION(cols, rows, ...)   \
    static __VA_ARGS__& from(T* data) {                                     \
        return *reinterpret_cast<__VA_ARGS__*>(data);                       \
    }                                                                       \
    static const __VA_ARGS__& from(const T* data) {                         \
        return *reinterpret_cast<const __VA_ARGS__*>(data);                 \
    }                                                                       \
    constexpr static __VA_ARGS__ fromDiagonal(const Vector<Math::RectangularMatrix<cols, rows, T>::DiagonalSize, T>& diagonal) { \
        return Math::RectangularMatrix<cols, rows, T>::fromDiagonal(diagonal); \
    }                                                                       \
                                                                            \
    __VA_ARGS__ operator-() const {                                         \
        return Math::RectangularMatrix<cols, rows, T>::operator-();         \
    }                                                                       \
    __VA_ARGS__& operator+=(const Math::RectangularMatrix<cols, rows, T>& other) { \
        Math::RectangularMatrix<cols, rows, T>::operator+=(other);          \
        return *this;                                                       \
    }                                                                       \
    __VA_ARGS__ operator+(const Math::RectangularMatrix<cols, rows, T>& other) const { \
        return Math::RectangularMatrix<cols, rows, T>::operator+(other);    \
    }                                                                       \
    __VA_ARGS__& operator-=(const Math::RectangularMatrix<cols, rows, T>& other) { \
        Math::RectangularMatrix<cols, rows, T>::operator-=(other);          \
        return *this;                                                       \
    }                                                                       \
    __VA_ARGS__ operator-(const Math::RectangularMatrix<cols, rows, T>& other) const { \
        return Math::RectangularMatrix<cols, rows, T>::operator-(other);    \
    }                                                                       \
    __VA_ARGS__& operator*=(T number) {                                     \
        Math::RectangularMatrix<cols, rows, T>::operator*=(number);         \
        return *this;                                                       \
    }                                                                       \
    __VA_ARGS__ operator*(T number) const {                                 \
        return Math::RectangularMatrix<cols, rows, T>::operator*(number);   \
    }                                                                       \
    __VA_ARGS__& operator/=(T number) {                                     \
        Math::RectangularMatrix<cols, rows, T>::operator/=(number);         \
        return *this;                                                       \
    }                                                                       \
    __VA_ARGS__ operator/(T number) const {                                 \
        return Math::RectangularMatrix<cols, rows, T>::operator/(number);   \
    }

#define MAGNUM_MATRIX_OPERATOR_IMPLEMENTATION(...)                          \
    template<std::size_t size, class T> inline __VA_ARGS__ operator*(typename std::common_type<T>::type number, const __VA_ARGS__& matrix) { \
        return number*static_cast<const Math::RectangularMatrix<size, size, T>&>(matrix); \
    }                                                                       \
    template<std::size_t size, class T> inline __VA_ARGS__ operator/(typename std::common_type<T>::type number, const __VA_ARGS__& matrix) { \
        return number/static_cast<const Math::RectangularMatrix<size, size, T>&>(matrix); \
    }                                                                       \
    template<std::size_t size, class T> inline __VA_ARGS__ operator*(const Vector<size, T>& vector, const RectangularMatrix<size, 1, T>& matrix) { \
        return Math::RectangularMatrix<1, size, T>(vector)*matrix;          \
    }

#define MAGNUM_MATRIXn_OPERATOR_IMPLEMENTATION(size, Type)                  \
    template<class T> inline Type<T> operator*(typename std::common_type<T>::type number, const Type<T>& matrix) { \
        return number*static_cast<const Math::RectangularMatrix<size, size, T>&>(matrix); \
    }                                                                       \
    template<class T> inline Type<T> operator/(typename std::common_type<T>::type number, const Type<T>& matrix) { \
        return number/static_cast<const Math::RectangularMatrix<size, size, T>&>(matrix); \
    }                                                                       \
    template<class T> inline Type<T> operator*(const Vector<size, T>& vector, const RectangularMatrix<size, 1, T>& matrix) { \
        return Math::RectangularMatrix<1, size, T>(vector)*matrix;          \
    }
#endif

namespace Implementation {
    template<std::size_t rows, std::size_t i, class T, std::size_t ...sequence> constexpr Vector<rows, T> diagonalMatrixColumn2(Implementation::Sequence<sequence...>, const T& number) {
        return {(sequence == i ? number : T(0))...};
    }
    template<std::size_t rows, std::size_t i, class T> constexpr Vector<rows, T> diagonalMatrixColumn(const T& number) {
        return diagonalMatrixColumn2<rows, i, T>(typename Implementation::GenerateSequence<rows>::Type(), number);
    }
}

#ifndef CORRADE_GCC45_COMPATIBILITY
template<std::size_t cols, std::size_t rows, class T> template<std::size_t ...sequence> constexpr RectangularMatrix<cols, rows, T>::RectangularMatrix(Implementation::Sequence<sequence...>, const Vector<DiagonalSize, T>& diagonal):
    #ifndef CORRADE_MSVC2013_COMPATIBILITY
    _data{Implementation::diagonalMatrixColumn<rows, sequence>(sequence < DiagonalSize ? diagonal[sequence] : T{})...} {}
    #else
    _data({Implementation::diagonalMatrixColumn<rows, sequence>(sequence < DiagonalSize ? diagonal[sequence] : T{})...}) {}
    #endif
#else
template<std::size_t cols, std::size_t rows, class T> template<std::size_t ...sequence> inline RectangularMatrix<cols, rows, T>::RectangularMatrix(Implementation::Sequence<sequence...>, const Vector<DiagonalSize, T>& diagonal) {
    constructInternal({Implementation::diagonalMatrixColumn<rows, sequence>(sequence < DiagonalSize ? diagonal[sequence] : T{})...});
}
#endif

template<std::size_t cols, std::size_t rows, class T> inline Vector<cols, T> RectangularMatrix<cols, rows, T>::row(std::size_t row) const {
    Vector<cols, T> out;

    for(std::size_t i = 0; i != cols; ++i)
        out[i] = _data[i][row];

    return out;
}

template<std::size_t cols, std::size_t rows, class T> inline RectangularMatrix<cols, rows, T> RectangularMatrix<cols, rows, T>::operator-() const {
    RectangularMatrix<cols, rows, T> out;

    for(std::size_t i = 0; i != cols; ++i)
        out._data[i] = -_data[i];

    return out;
}

template<std::size_t cols, std::size_t rows, class T> template<std::size_t size> inline RectangularMatrix<size, rows, T> RectangularMatrix<cols, rows, T>::operator*(const RectangularMatrix<size, cols, T>& other) const {
    RectangularMatrix<size, rows, T> out;

    for(std::size_t col = 0; col != size; ++col)
        for(std::size_t row = 0; row != rows; ++row)
            for(std::size_t pos = 0; pos != cols; ++pos)
                out[col][row] += _data[pos][row]*other._data[col][pos];

    return out;
}

template<std::size_t cols, std::size_t rows, class T> inline RectangularMatrix<rows, cols, T> RectangularMatrix<cols, rows, T>::transposed() const {
    RectangularMatrix<rows, cols, T> out;

    for(std::size_t col = 0; col != cols; ++col)
        for(std::size_t row = 0; row != rows; ++row)
            out[row][col] = _data[col][row];

    return out;
}

template<std::size_t cols, std::size_t rows, class T> constexpr auto RectangularMatrix<cols, rows, T>::diagonal() const -> Vector<DiagonalSize, T> { return diagonalInternal(typename Implementation::GenerateSequence<DiagonalSize>::Type()); }

#ifndef DOXYGEN_GENERATING_OUTPUT
template<std::size_t cols, std::size_t rows, class T> template<std::size_t ...sequence> constexpr auto RectangularMatrix<cols, rows, T>::diagonalInternal(Implementation::Sequence<sequence...>) const -> Vector<DiagonalSize, T> {
    return {(*this)[sequence][sequence]...};
}
#endif

}}

namespace Corrade { namespace Utility {

/** @configurationvalue{Magnum::Math::RectangularMatrix} */
template<std::size_t cols, std::size_t rows, class T> struct ConfigurationValue<Magnum::Math::RectangularMatrix<cols, rows, T>> {
    ConfigurationValue() = delete;

    /** @brief Writes elements separated with spaces */
    static std::string toString(const Magnum::Math::RectangularMatrix<cols, rows, T>& value, ConfigurationValueFlags flags) {
        std::string output;

        for(std::size_t row = 0; row != rows; ++row) {
            for(std::size_t col = 0; col != cols; ++col) {
                if(!output.empty()) output += ' ';
                output += ConfigurationValue<T>::toString(value[col][row], flags);
            }
        }

        return output;
    }

    /** @brief Reads elements separated with whitespace */
    static Magnum::Math::RectangularMatrix<cols, rows, T> fromString(const std::string& stringValue, ConfigurationValueFlags flags) {
        Magnum::Math::RectangularMatrix<cols, rows, T> result;

        std::size_t oldpos = 0, pos = std::string::npos, i = 0;
        do {
            pos = stringValue.find(' ', oldpos);
            std::string part = stringValue.substr(oldpos, pos-oldpos);

            if(!part.empty()) {
                result[i%cols][i/cols] = ConfigurationValue<T>::fromString(part, flags);
                ++i;
            }

            oldpos = pos+1;
        } while(pos != std::string::npos);

        return result;
    }
};

#ifndef DOXYGEN_GENERATING_OUTPUT
/* Square matrices */
extern template struct MAGNUM_EXPORT ConfigurationValue<Magnum::Math::RectangularMatrix<2, 2, Magnum::Float>>;
extern template struct MAGNUM_EXPORT ConfigurationValue<Magnum::Math::RectangularMatrix<3, 3, Magnum::Float>>;
extern template struct MAGNUM_EXPORT ConfigurationValue<Magnum::Math::RectangularMatrix<4, 4, Magnum::Float>>;
#ifndef MAGNUM_TARGET_GLES
extern template struct MAGNUM_EXPORT ConfigurationValue<Magnum::Math::RectangularMatrix<2, 2, Magnum::Double>>;
extern template struct MAGNUM_EXPORT ConfigurationValue<Magnum::Math::RectangularMatrix<3, 3, Magnum::Double>>;
extern template struct MAGNUM_EXPORT ConfigurationValue<Magnum::Math::RectangularMatrix<4, 4, Magnum::Double>>;
#endif

/* Rectangular matrices */
extern template struct MAGNUM_EXPORT ConfigurationValue<Magnum::Math::RectangularMatrix<2, 3, Magnum::Float>>;
extern template struct MAGNUM_EXPORT ConfigurationValue<Magnum::Math::RectangularMatrix<3, 2, Magnum::Float>>;
extern template struct MAGNUM_EXPORT ConfigurationValue<Magnum::Math::RectangularMatrix<2, 4, Magnum::Float>>;
extern template struct MAGNUM_EXPORT ConfigurationValue<Magnum::Math::RectangularMatrix<4, 2, Magnum::Float>>;
extern template struct MAGNUM_EXPORT ConfigurationValue<Magnum::Math::RectangularMatrix<3, 4, Magnum::Float>>;
extern template struct MAGNUM_EXPORT ConfigurationValue<Magnum::Math::RectangularMatrix<4, 3, Magnum::Float>>;
#ifndef MAGNUM_TARGET_GLES
extern template struct MAGNUM_EXPORT ConfigurationValue<Magnum::Math::RectangularMatrix<2, 3, Magnum::Double>>;
extern template struct MAGNUM_EXPORT ConfigurationValue<Magnum::Math::RectangularMatrix<3, 2, Magnum::Double>>;
extern template struct MAGNUM_EXPORT ConfigurationValue<Magnum::Math::RectangularMatrix<2, 4, Magnum::Double>>;
extern template struct MAGNUM_EXPORT ConfigurationValue<Magnum::Math::RectangularMatrix<4, 2, Magnum::Double>>;
extern template struct MAGNUM_EXPORT ConfigurationValue<Magnum::Math::RectangularMatrix<3, 4, Magnum::Double>>;
extern template struct MAGNUM_EXPORT ConfigurationValue<Magnum::Math::RectangularMatrix<4, 3, Magnum::Double>>;
#endif
#endif

}}

#endif<|MERGE_RESOLUTION|>--- conflicted
+++ resolved
@@ -113,17 +113,13 @@
         }
 
         /** @brief Construct zero-filled matrix */
-<<<<<<< HEAD
         #ifndef CORRADE_GCC46_COMPATIBILITY
-        constexpr /*implicit*/ RectangularMatrix(ZeroInitT = ZeroInit)
-=======
         /** @todo Remove MSVC workaround when fixed */
         #ifndef CORRADE_MSVC2015_COMPATIBILITY
         /* Can't use delegating constructors with constexpr -- https://connect.microsoft.com/VisualStudio/feedback/details/1579279/c-constexpr-does-not-work-with-delegating-constructors */
         constexpr
         #endif
         /*implicit*/ RectangularMatrix(ZeroInitT = ZeroInit)
->>>>>>> 83606652
             /** @todoc remove workaround when doxygen is sane */
             #ifndef DOXYGEN_GENERATING_OUTPUT
             /* MSVC 2015 can't handle {} here */
@@ -454,13 +450,12 @@
         #endif
 
         /* Implementation for RectangularMatrix<cols, rows, T>::RectangularMatrix(ZeroInitT) and RectangularMatrix<cols, rows, T>::RectangularMatrix(NoInitT) */
-<<<<<<< HEAD
         #ifndef CORRADE_GCC45_COMPATIBILITY
         template<class U, std::size_t ...sequence> constexpr explicit RectangularMatrix(Implementation::Sequence<sequence...>, U):
             #ifndef CORRADE_MSVC2013_COMPATIBILITY
             _data{Vector<rows, T>{(static_cast<void>(sequence), U{})}...} {}
             #else
-            /* std::array, also MSVC 2013 can't handle {} here */
+            /* std::array, also MSVC 2015 can't handle {} here */
             _data({Vector<rows, T>((static_cast<void>(sequence), U{}))...}) {}
             #endif
         #else
@@ -468,10 +463,6 @@
            thus NoInit support is impossible */
         template<class U, std::size_t ...sequence> constexpr explicit RectangularMatrix(Implementation::Sequence<sequence...>, U) {}
         #endif
-=======
-        /* MSVC 2015 can't handle {} here */
-        template<class U, std::size_t ...sequence> constexpr explicit RectangularMatrix(Implementation::Sequence<sequence...>, U): _data{Vector<rows, T>((static_cast<void>(sequence), U{}))...} {}
->>>>>>> 83606652
 
         template<std::size_t ...sequence> constexpr Vector<DiagonalSize, T> diagonalInternal(Implementation::Sequence<sequence...>) const;
 
