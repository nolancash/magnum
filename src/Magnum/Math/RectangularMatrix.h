#ifndef Magnum_Math_RectangularMatrix_h
#define Magnum_Math_RectangularMatrix_h
/*
    This file is part of Magnum.

    Copyright © 2010, 2011, 2012, 2013, 2014, 2015
              Vladimír Vondruš <mosra@centrum.cz>

    Permission is hereby granted, free of charge, to any person obtaining a
    copy of this software and associated documentation files (the "Software"),
    to deal in the Software without restriction, including without limitation
    the rights to use, copy, modify, merge, publish, distribute, sublicense,
    and/or sell copies of the Software, and to permit persons to whom the
    Software is furnished to do so, subject to the following conditions:

    The above copyright notice and this permission notice shall be included
    in all copies or substantial portions of the Software.

    THE SOFTWARE IS PROVIDED "AS IS", WITHOUT WARRANTY OF ANY KIND, EXPRESS OR
    IMPLIED, INCLUDING BUT NOT LIMITED TO THE WARRANTIES OF MERCHANTABILITY,
    FITNESS FOR A PARTICULAR PURPOSE AND NONINFRINGEMENT. IN NO EVENT SHALL
    THE AUTHORS OR COPYRIGHT HOLDERS BE LIABLE FOR ANY CLAIM, DAMAGES OR OTHER
    LIABILITY, WHETHER IN AN ACTION OF CONTRACT, TORT OR OTHERWISE, ARISING
    FROM, OUT OF OR IN CONNECTION WITH THE SOFTWARE OR THE USE OR OTHER
    DEALINGS IN THE SOFTWARE.
*/

/** @file
 * @brief Class @ref Magnum::Math::RectangularMatrix, typedef @ref Magnum::Math::Matrix2x3, @ref Magnum::Math::Matrix3x2, @ref Magnum::Math::Matrix2x4, @ref Magnum::Math::Matrix4x2, @ref Magnum::Math::Matrix3x4, @ref Magnum::Math::Matrix4x3
 */

#include "Magnum/Math/Vector.h"

namespace Magnum { namespace Math {

namespace Implementation {
    template<std::size_t, std::size_t, class, class> struct RectangularMatrixConverter;
}

/**
@brief Rectangular matrix
@tparam cols    Column count
@tparam rows    Row count
@tparam T       Underlying data type

See @ref matrix-vector for brief introduction. See also @ref Matrix (square)
and @ref Vector.

The data are stored in column-major order, to reflect that, all indices in
math formulas are in reverse order (i.e. @f$ \boldsymbol A_{ji} @f$ instead
of @f$ \boldsymbol A_{ij} @f$).
@see @ref Matrix2x3, @ref Matrix3x2, @ref Matrix2x4, @ref Matrix4x2,
    @ref Matrix3x4, @ref Matrix4x3
*/
template<std::size_t cols, std::size_t rows, class T> class RectangularMatrix {
    static_assert(cols != 0 && rows != 0, "RectangularMatrix cannot have zero elements");

    template<std::size_t, std::size_t, class> friend class RectangularMatrix;

<<<<<<< HEAD
    #ifdef CORRADE_GCC46_COMPATIBILITY
    /* So it can call internal constexpr NoInit constructor */
    template<std::size_t, class> friend class Matrix;
=======
    #ifdef CORRADE_MSVC2015_COMPATIBILITY
    /* Delegating constexpr constructor workarounds */
    friend class Matrix<cols, T>;
>>>>>>> 03c8272a
    #endif

    public:
        typedef T Type;         /**< @brief Underlying data type */

        enum: std::size_t {
            Cols = cols,        /**< Matrix column count */
            Rows = rows,        /**< Matrix row count */

            /**
             * Size of matrix diagonal
             * @see @ref fromDiagonal(), @ref diagonal()
             */
            DiagonalSize = (cols < rows ? cols : rows)
        };

        /**
         * @brief Matrix from array
         * @return Reference to the data as if it was matrix, thus doesn't
         *      perform any copying.
         *
         * @attention Use with caution, the function doesn't check whether the
         *      array is long enough.
         */
        static RectangularMatrix<cols, rows, T>& from(T* data) {
            return *reinterpret_cast<RectangularMatrix<cols, rows, T>*>(data);
        }
        /** @overload */
        static const RectangularMatrix<cols, rows, T>& from(const T* data) {
            return *reinterpret_cast<const RectangularMatrix<cols, rows, T>*>(data);
        }

        /**
         * @brief Construct matrix from vector
         *
         * Rolls the vector into matrix, i.e. first `rows` elements of the
         * vector will make first column of resulting matrix.
         * @see @ref toVector()
         */
        static RectangularMatrix<cols, rows, T> fromVector(const Vector<cols*rows, T>& vector) {
            return *reinterpret_cast<const RectangularMatrix<cols, rows, T>*>(vector.data());
        }

        /**
         * @brief Construct diagonal matrix
         *
         * @see @ref diagonal()
         */
        constexpr static RectangularMatrix<cols, rows, T> fromDiagonal(const Vector<DiagonalSize, T>& diagonal) {
            return RectangularMatrix(typename Implementation::GenerateSequence<cols>::Type(), diagonal);
        }

        /** @brief Construct zero-filled matrix */
        #ifndef CORRADE_GCC46_COMPATIBILITY
        /** @todo Remove MSVC workaround when fixed */
        #ifndef CORRADE_MSVC2015_COMPATIBILITY
        /* Can't use delegating constructors with constexpr -- https://connect.microsoft.com/VisualStudio/feedback/details/1579279/c-constexpr-does-not-work-with-delegating-constructors */
        constexpr
        #endif
        /*implicit*/ RectangularMatrix(ZeroInitT = ZeroInit)
            /** @todoc remove workaround when doxygen is sane */
            #ifndef DOXYGEN_GENERATING_OUTPUT
            /* MSVC 2015 can't handle {} here */
            : RectangularMatrix<cols, rows, T>(typename Implementation::GenerateSequence<cols>::Type{}, ZeroInit)
            #endif
            {}
        #else
        /* GCC 4.6 doesn't know delegating constructors but it's the default anyway */
        constexpr /*implicit*/ RectangularMatrix(ZeroInitT = ZeroInit) {}
        #endif

        /** @brief Construct matrix without initializing the contents */
        explicit RectangularMatrix(NoInitT)
            /** @todoc remove workaround when doxygen is sane */
            #ifndef DOXYGEN_GENERATING_OUTPUT
            /* I can't invent a way to do this without delegating constructors, sorry */
            #ifndef CORRADE_GCC46_COMPATIBILITY
            /* MSVC 2015 can't handle {} here */
            : RectangularMatrix<cols, rows, T>(typename Implementation::GenerateSequence<cols>::Type{}, NoInit)
            #endif
            #endif
            {}

        /**
         * @brief Construct matrix from column vectors
         * @param first First column vector
         * @param next  Next column vectors
         *
         * @todo Creating matrix from arbitrary combination of matrices with n rows
         */
        #ifndef CORRADE_GCC45_COMPATIBILITY
        template<class ...U> constexpr /*implicit*/ RectangularMatrix(const Vector<rows, T>& first, const U&... next):
            #ifndef CORRADE_MSVC2013_COMPATIBILITY
            _data{first, next...}
            #else
            _data({first, next...})
            #endif
        {
        #else
        template<class ...U> /*implicit*/ RectangularMatrix(const Vector<rows, T>& first, const U&... next): _data() {
            constructInternal({first, next...});
        #endif
            static_assert(sizeof...(next)+1 == cols, "Improper number of arguments passed to RectangularMatrix constructor");
        }

        /**
         * @brief Construct matrix from another of different type
         *
         * Performs only default casting on the values, no rounding or
         * anything else. Example usage:
         * @code
         * RectangularMatrix<4, 1, Float> floatingPoint(1.3f, 2.7f, -15.0f, 7.0f);
         * RectangularMatrix<4, 1, Byte> integral(floatingPoint);
         * // integral == {1, 2, -15, 7}
         * @endcode
         */
<<<<<<< HEAD
        #ifndef CORRADE_GCC46_COMPATIBILITY
        template<class U> constexpr explicit RectangularMatrix(const RectangularMatrix<cols, rows, U>& other): RectangularMatrix(typename Implementation::GenerateSequence<cols>::Type(), other) {}
        #else
        template<class U> explicit RectangularMatrix(const RectangularMatrix<cols, rows, U>& other) {
            *this = RectangularMatrix(typename Implementation::GenerateSequence<cols>::Type(), other);
        }
        #endif

        /** @brief Construct matrix from external representation */
        #ifndef CORRADE_GCC46_COMPATIBILITY
        template<class U, class V = decltype(Implementation::RectangularMatrixConverter<cols, rows, T, U>::from(std::declval<U>()))> constexpr explicit RectangularMatrix(const U& other): RectangularMatrix(Implementation::RectangularMatrixConverter<cols, rows, T, U>::from(other)) {}
        #else
        #ifndef CORRADE_GCC44_COMPATIBILITY
        template<class U, class V = decltype(Implementation::RectangularMatrixConverter<cols, rows, T, U>::from(std::declval<U>()))> explicit RectangularMatrix(const U& other)
        #else
        template<class U, class V = decltype(Implementation::RectangularMatrixConverter<cols, rows, T, U>::from(*static_cast<const U*>(nullptr)))> explicit RectangularMatrix(const U& other)
        #endif
        {
            *this = Implementation::RectangularMatrixConverter<cols, rows, T, U>::from(other);
        }
        #endif
=======
        template<class U>
        #ifndef CORRADE_MSVC2015_COMPATIBILITY
        /* Can't use delegating constructors with constexpr -- https://connect.microsoft.com/VisualStudio/feedback/details/1579279/c-constexpr-does-not-work-with-delegating-constructors */
        constexpr
        #endif
        explicit RectangularMatrix(const RectangularMatrix<cols, rows, U>& other): RectangularMatrix(typename Implementation::GenerateSequence<cols>::Type(), other) {}

        /** @brief Construct matrix from external representation */
        template<class U, class V = decltype(Implementation::RectangularMatrixConverter<cols, rows, T, U>::from(std::declval<U>()))>
        #ifndef CORRADE_MSVC2015_COMPATIBILITY
        /* Can't use delegating constructors with constexpr -- https://connect.microsoft.com/VisualStudio/feedback/details/1579279/c-constexpr-does-not-work-with-delegating-constructors */
        constexpr
        #endif
        explicit RectangularMatrix(const U& other): RectangularMatrix(Implementation::RectangularMatrixConverter<cols, rows, T, U>::from(other)) {}
>>>>>>> 03c8272a

        /** @brief Copy constructor */
        constexpr RectangularMatrix(const RectangularMatrix<cols, rows, T>&) = default;

        /** @brief Assignment operator */
        RectangularMatrix<cols, rows, T>& operator=(const RectangularMatrix<cols, rows, T>&) = default;

        /** @brief Convert matrix to external representation */
        #ifndef CORRADE_GCC44_COMPATIBILITY
        template<class U, class V = decltype(Implementation::RectangularMatrixConverter<cols, rows, T, U>::to(std::declval<RectangularMatrix<cols, rows, T>>()))> constexpr explicit operator U() const
        #else
        template<class U, class V = decltype(Implementation::RectangularMatrixConverter<cols, rows, T, U>::to(*static_cast<const RectangularMatrix<cols, rows, T>*>(nullptr)))> constexpr operator U() const
        #endif
        {
            /** @bug Why this is not constexpr under GCC 4.6? */
            return Implementation::RectangularMatrixConverter<cols, rows, T, U>::to(*this);
        }

        /**
         * @brief Raw data
         * @return One-dimensional array of `cols*rows` length in column-major
         *      order.
         *
         * @see @ref operator[]()
         */
        T* data() { return _data[0].data(); }
        constexpr const T* data() const { return _data[0].data(); } /**< @overload */

        /**
         * @brief Matrix column
         *
         * Particular elements can be accessed using @ref Vector::operator[](),
         * e.g.:
         * @code
         * RectangularMatrix<4, 3, Float> m;
         * Float a = m[2][1];
         * @endcode
         *
         * @see @ref row(), @ref data()
         */
        Vector<rows, T>& operator[](std::size_t col) { return _data[col]; }
        constexpr const Vector<rows, T>& operator[](std::size_t col) const { return _data[col]; } /**< @overload */

        /**
         * @brief Matrix row
         *
         * Consider using @ref transposed() when accessing rows frequently, as
         * this is slower than accessing columns due to the way the matrix is
         * stored.
         * @see @ref operator[]()
         */
        Vector<cols, T> row(std::size_t row) const;

        /** @brief Equality comparison */
        bool operator==(const RectangularMatrix<cols, rows, T>& other) const {
            for(std::size_t i = 0; i != cols; ++i)
                if(_data[i] != other._data[i]) return false;

            return true;
        }

        /**
         * @brief Non-equality operator
         *
         * @see @ref Vector::operator<(), @ref Vector::operator<=(),
         *      @ref Vector::operator>=(), @ref Vector::operator>()
         */
        bool operator!=(const RectangularMatrix<cols, rows, T>& other) const {
            return !operator==(other);
        }

        /**
         * @brief Negated matrix
         *
         * The computation is done column-wise. @f[
         *      \boldsymbol B_j = -\boldsymbol A_j
         * @f]
         */
        RectangularMatrix<cols, rows, T> operator-() const;

        /**
         * @brief Add and assign matrix
         *
         * The computation is done column-wise in-place. @f[
         *      \boldsymbol A_j = \boldsymbol A_j + \boldsymbol B_j
         * @f]
         */
        RectangularMatrix<cols, rows, T>& operator+=(const RectangularMatrix<cols, rows, T>& other) {
            for(std::size_t i = 0; i != cols; ++i)
                _data[i] += other._data[i];

            return *this;
        }

        /**
         * @brief Add matrix
         *
         * @see @ref operator+=()
         */
        RectangularMatrix<cols, rows, T> operator+(const RectangularMatrix<cols, rows, T>& other) const {
            return RectangularMatrix<cols, rows, T>(*this)+=other;
        }

        /**
         * @brief Subtract and assign matrix
         *
         * The computation is done column-wise in-place. @f[
         *      \boldsymbol A_j = \boldsymbol A_j - \boldsymbol B_j
         * @f]
         */
        RectangularMatrix<cols, rows, T>& operator-=(const RectangularMatrix<cols, rows, T>& other) {
            for(std::size_t i = 0; i != cols; ++i)
                _data[i] -= other._data[i];

            return *this;
        }

        /**
         * @brief Subtract matrix
         *
         * @see @ref operator-=()
         */
        RectangularMatrix<cols, rows, T> operator-(const RectangularMatrix<cols, rows, T>& other) const {
            return RectangularMatrix<cols, rows, T>(*this)-=other;
        }

        /**
         * @brief Multiply matrix with number and assign
         *
         * The computation is done column-wise in-place. @f[
         *      \boldsymbol A_j = a \boldsymbol A_j
         * @f]
         */
        RectangularMatrix<cols, rows, T>& operator*=(T number) {
            for(std::size_t i = 0; i != cols; ++i)
                _data[i] *= number;

            return *this;
        }

        /**
         * @brief Multiply matrix with number
         *
         * @see @ref operator*=(T), @ref operator*(T, const RectangularMatrix<cols, rows, T>&)
         */
        RectangularMatrix<cols, rows, T> operator*(T number) const {
            return RectangularMatrix<cols, rows, T>(*this) *= number;
        }

        /**
         * @brief Divide matrix with number and assign
         *
         * The computation is done column-wise in-place. @f[
         *      \boldsymbol A_j = \frac{\boldsymbol A_j} a
         * @f]
         */
        RectangularMatrix<cols, rows, T>& operator/=(T number) {
            for(std::size_t i = 0; i != cols; ++i)
                _data[i] /= number;

            return *this;
        }

        /**
         * @brief Divide matrix with number
         *
         * @see @ref operator/=(T),
         *      @ref operator/(T, const RectangularMatrix<cols, rows, T>&)
         */
        RectangularMatrix<cols, rows, T> operator/(T number) const {
            return RectangularMatrix<cols, rows, T>(*this) /= number;
        }

        /**
         * @brief Multiply matrix
         *
         * @f[
         *      (\boldsymbol {AB})_{ji} = \sum_{k=0}^{m-1} \boldsymbol A_{ki} \boldsymbol B_{jk}
         * @f]
         */
        template<std::size_t size> RectangularMatrix<size, rows, T> operator*(const RectangularMatrix<size, cols, T>& other) const;

        /**
         * @brief Multiply vector
         *
         * Internally the same as multiplying with one-column matrix, but
         * returns vector. @f[
         *      (\boldsymbol {Aa})_i = \sum_{k=0}^{m-1} \boldsymbol A_{ki} \boldsymbol a_k
         * @f]
         */
        Vector<rows, T> operator*(const Vector<cols, T>& other) const {
            return operator*(RectangularMatrix<1, cols, T>(other))[0];
        }

        /**
         * @brief Transposed matrix
         *
         * @see @ref row()
         */
        RectangularMatrix<rows, cols, T> transposed() const;

        /**
         * @brief Values on diagonal
         *
         * @see @ref fromDiagonal()
         */
        constexpr Vector<DiagonalSize, T> diagonal() const;

        /**
         * @brief Convert matrix to vector
         *
         * Returns the matrix unrolled into one large vector, i.e. first column
         * of the matrix will make first `rows` elements of resulting vector.
         * Useful for performing vector operations with the matrix (e.g.
         * summing the elements etc.).
         * @see @ref fromVector()
         */
        Vector<rows*cols, T> toVector() const {
            return *reinterpret_cast<const Vector<rows*cols, T>*>(data());
        }

    #ifndef DOXYGEN_GENERATING_OUTPUT
    protected:
    #else
    private:
    #endif
        /* Implementation for RectangularMatrix<cols, rows, T>::fromDiagonal() and Matrix<size, T>(T) */
        template<std::size_t ...sequence> constexpr explicit RectangularMatrix(Implementation::Sequence<sequence...>, const Vector<DiagonalSize, T>& diagonal);

    private:
        /* Implementation for RectangularMatrix<cols, rows, T>::RectangularMatrix(const RectangularMatrix<cols, rows, U>&) */
        #ifndef CORRADE_GCC45_COMPATIBILITY
        template<class U, std::size_t ...sequence> constexpr explicit RectangularMatrix(Implementation::Sequence<sequence...>, const RectangularMatrix<cols, rows, U>& matrix):
            #ifndef CORRADE_MSVC2013_COMPATIBILITY
            _data{Vector<rows, T>(matrix[sequence])...} {}
            #else
            _data({Vector<rows, T>(matrix[sequence])...}) {}
            #endif
        #else
        template<class U, std::size_t ...sequence> explicit RectangularMatrix(Implementation::Sequence<sequence...>, const RectangularMatrix<cols, rows, U>& matrix) {
            constructInternal({Vector<rows, T>(matrix[sequence])...});
        }
        #endif

        #ifdef CORRADE_GCC45_COMPATIBILITY
        /* GCC < 4.6 workaround for "error: bad array initializer" */
        void constructInternal(std::initializer_list<Vector<rows, T>> data) {
            for(std::size_t i = 0; i != data.size(); ++i)
                _data[i] = *(data.begin() + i);
        }
        #endif

        /* Implementation for RectangularMatrix<cols, rows, T>::RectangularMatrix(ZeroInitT) and RectangularMatrix<cols, rows, T>::RectangularMatrix(NoInitT) */
        #ifndef CORRADE_GCC45_COMPATIBILITY
        template<class U, std::size_t ...sequence> constexpr explicit RectangularMatrix(Implementation::Sequence<sequence...>, U):
            #ifndef CORRADE_MSVC2013_COMPATIBILITY
            _data{Vector<rows, T>{(static_cast<void>(sequence), U{})}...} {}
            #else
            /* std::array, also MSVC 2015 can't handle {} here */
            _data({Vector<rows, T>((static_cast<void>(sequence), U{}))...}) {}
            #endif
        #else
        /* GCC < 4.6 produces "error: bad array initializer" for the above,
           thus NoInit support is impossible */
        template<class U, std::size_t ...sequence> constexpr explicit RectangularMatrix(Implementation::Sequence<sequence...>, U) {}
        #endif

        template<std::size_t ...sequence> constexpr Vector<DiagonalSize, T> diagonalInternal(Implementation::Sequence<sequence...>) const;

        #ifndef CORRADE_MSVC2013_COMPATIBILITY
        Vector<rows, T> _data[cols];
        #else
        std::array<Vector<rows, T>, cols> _data;
        #endif
};

#ifndef CORRADE_GCC46_COMPATIBILITY
/**
@brief Matrix with 2 columns and 3 rows

Convenience alternative to `RectangularMatrix<2, 3, T>`. See
@ref RectangularMatrix for more information.
@note Not available on GCC < 4.7. Use <tt>%RectangularMatrix<2, 3, T></tt>
    instead.
@see @ref Magnum::Matrix2x3, @ref Magnum::Matrix2x3d
*/
<<<<<<< HEAD
#ifndef CORRADE_MSVC2013_COMPATIBILITY /* Apparently cannot have multiply defined aliases */
=======
#ifndef CORRADE_MSVC2015_COMPATIBILITY /* Multiple definitions still broken */
>>>>>>> 03c8272a
template<class T> using Matrix2x3 = RectangularMatrix<2, 3, T>;
#endif

/**
@brief Matrix with 3 columns and 2 rows

Convenience alternative to `RectangularMatrix<3, 2, T>`. See
@ref RectangularMatrix for more information.
@note Not available on GCC < 4.7. Use <tt>%RectangularMatrix<3, 2, T></tt>
    instead.
@see @ref Magnum::Matrix3x2, @ref Magnum::Matrix3x2d
*/
<<<<<<< HEAD
#ifndef CORRADE_MSVC2013_COMPATIBILITY /* Apparently cannot have multiply defined aliases */
=======
#ifndef CORRADE_MSVC2015_COMPATIBILITY /* Multiple definitions still broken */
>>>>>>> 03c8272a
template<class T> using Matrix3x2 = RectangularMatrix<3, 2, T>;
#endif

/**
@brief Matrix with 2 columns and 4 rows

Convenience alternative to `RectangularMatrix<2, 4, T>`. See
@ref RectangularMatrix for more information.
@note Not available on GCC < 4.7. Use <tt>%RectangularMatrix<2, 4, T></tt>
    instead.
@see @ref Magnum::Matrix2x4, @ref Magnum::Matrix2x4d
*/
<<<<<<< HEAD
#ifndef CORRADE_MSVC2013_COMPATIBILITY /* Apparently cannot have multiply defined aliases */
=======
#ifndef CORRADE_MSVC2015_COMPATIBILITY /* Multiple definitions still broken */
>>>>>>> 03c8272a
template<class T> using Matrix2x4 = RectangularMatrix<2, 4, T>;
#endif

/**
@brief Matrix with 4 columns and 2 rows

Convenience alternative to `RectangularMatrix<4, 2, T>`. See
@ref RectangularMatrix for more information.
@note Not available on GCC < 4.7. Use <tt>%RectangularMatrix<4, 2, T></tt>
    instead.
@see @ref Magnum::Matrix4x2, @ref Magnum::Matrix4x2d
*/
<<<<<<< HEAD
#ifndef CORRADE_MSVC2013_COMPATIBILITY /* Apparently cannot have multiply defined aliases */
=======
#ifndef CORRADE_MSVC2015_COMPATIBILITY /* Multiple definitions still broken */
>>>>>>> 03c8272a
template<class T> using Matrix4x2 = RectangularMatrix<4, 2, T>;
#endif

/**
@brief Matrix with 3 columns and 4 rows

Convenience alternative to `RectangularMatrix<3, 4, T>`. See
@ref RectangularMatrix for more information.
@note Not available on GCC < 4.7. Use <tt>%RectangularMatrix<3, 4, T></tt>
    instead.
@see @ref Magnum::Matrix3x4, @ref Magnum::Matrix3x4d
*/
<<<<<<< HEAD
#ifndef CORRADE_MSVC2013_COMPATIBILITY /* Apparently cannot have multiply defined aliases */
=======
#ifndef CORRADE_MSVC2015_COMPATIBILITY /* Multiple definitions still broken */
>>>>>>> 03c8272a
template<class T> using Matrix3x4 = RectangularMatrix<3, 4, T>;
#endif

/**
@brief Matrix with 4 columns and 3 rows

Convenience alternative to `RectangularMatrix<4, 3, T>`. See
@ref RectangularMatrix for more information.
@note Not available on GCC < 4.7. Use <tt>%RectangularMatrix<4, 3, T></tt>
    instead.
@see @ref Magnum::Matrix4x3, @ref Magnum::Matrix4x3d
*/
<<<<<<< HEAD
#ifndef CORRADE_MSVC2013_COMPATIBILITY /* Apparently cannot have multiply defined aliases */
template<class T> using Matrix4x3 = RectangularMatrix<4, 3, T>;
#endif
#endif
=======
#ifndef CORRADE_MSVC2015_COMPATIBILITY /* Multiple definitions still broken */
template<class T> using Matrix4x3 = RectangularMatrix<4, 3, T>;
#endif
>>>>>>> 03c8272a

/** @relates RectangularMatrix
@brief Multiply number with matrix

Same as @ref RectangularMatrix::operator*(T) const.
*/
template<std::size_t cols, std::size_t rows, class T> inline RectangularMatrix<cols, rows, T> operator*(
    #ifdef DOXYGEN_GENERATING_OUTPUT
    T
    #else
    typename std::common_type<T>::type
    #endif
    number, const RectangularMatrix<cols, rows, T>& matrix)
{
    return matrix*number;
}

/** @relates RectangularMatrix
@brief Divide matrix with number and invert

The computation is done column-wise. @f[
    \boldsymbol B_j = \frac a {\boldsymbol A_j}
@f]
@see @ref RectangularMatrix::operator/(T) const
*/
template<std::size_t cols, std::size_t rows, class T> inline RectangularMatrix<cols, rows, T> operator/(
    #ifdef DOXYGEN_GENERATING_OUTPUT
    T
    #else
    typename std::common_type<T>::type
    #endif
    number, const RectangularMatrix<cols, rows, T>& matrix)
{
    RectangularMatrix<cols, rows, T> out;

    for(std::size_t i = 0; i != cols; ++i)
        out[i] = number/matrix[i];

    return out;
}

/** @relates RectangularMatrix
@brief Multiply vector with rectangular matrix

Internally the same as multiplying one-column matrix with one-row matrix. @f[
    (\boldsymbol {aA})_{ji} = \boldsymbol a_i \boldsymbol A_j
@f]
@see @ref RectangularMatrix::operator*(const RectangularMatrix<size, cols, T>&) const
*/
template<std::size_t size, std::size_t cols, class T> inline RectangularMatrix<cols, size, T> operator*(const Vector<size, T>& vector, const RectangularMatrix<cols, 1, T>& matrix) {
    return RectangularMatrix<1, size, T>(vector)*matrix;
}

/** @debugoperator{Magnum::Math::RectangularMatrix} */
template<std::size_t cols, std::size_t rows, class T> Corrade::Utility::Debug operator<<(Corrade::Utility::Debug debug, const Magnum::Math::RectangularMatrix<cols, rows, T>& value) {
    debug << "Matrix(";
    debug.setFlag(Corrade::Utility::Debug::SpaceAfterEachValue, false);
    for(std::size_t row = 0; row != rows; ++row) {
        if(row != 0) debug << ",\n       ";
        for(std::size_t col = 0; col != cols; ++col) {
            if(col != 0) debug << ", ";
            debug << value[col][row];
        }
    }
    debug << ")";
    debug.setFlag(Corrade::Utility::Debug::SpaceAfterEachValue, true);
    return debug;
}

#ifndef DOXYGEN_GENERATING_OUTPUT
/* Explicit instantiation for types used in OpenGL */
/* Square matrices */
extern template Corrade::Utility::Debug MAGNUM_EXPORT operator<<(Corrade::Utility::Debug, const RectangularMatrix<2, 2, Float>&);
extern template Corrade::Utility::Debug MAGNUM_EXPORT operator<<(Corrade::Utility::Debug, const RectangularMatrix<3, 3, Float>&);
extern template Corrade::Utility::Debug MAGNUM_EXPORT operator<<(Corrade::Utility::Debug, const RectangularMatrix<4, 4, Float>&);
#ifndef MAGNUM_TARGET_GLES
extern template Corrade::Utility::Debug MAGNUM_EXPORT operator<<(Corrade::Utility::Debug, const RectangularMatrix<2, 2, Double>&);
extern template Corrade::Utility::Debug MAGNUM_EXPORT operator<<(Corrade::Utility::Debug, const RectangularMatrix<3, 3, Double>&);
extern template Corrade::Utility::Debug MAGNUM_EXPORT operator<<(Corrade::Utility::Debug, const RectangularMatrix<4, 4, Double>&);
#endif

/* Rectangular matrices */
extern template Corrade::Utility::Debug MAGNUM_EXPORT operator<<(Corrade::Utility::Debug, const RectangularMatrix<2, 3, Float>&);
extern template Corrade::Utility::Debug MAGNUM_EXPORT operator<<(Corrade::Utility::Debug, const RectangularMatrix<3, 2, Float>&);
extern template Corrade::Utility::Debug MAGNUM_EXPORT operator<<(Corrade::Utility::Debug, const RectangularMatrix<2, 4, Float>&);
extern template Corrade::Utility::Debug MAGNUM_EXPORT operator<<(Corrade::Utility::Debug, const RectangularMatrix<4, 2, Float>&);
extern template Corrade::Utility::Debug MAGNUM_EXPORT operator<<(Corrade::Utility::Debug, const RectangularMatrix<3, 4, Float>&);
extern template Corrade::Utility::Debug MAGNUM_EXPORT operator<<(Corrade::Utility::Debug, const RectangularMatrix<4, 3, Float>&);
#ifndef MAGNUM_TARGET_GLES
extern template Corrade::Utility::Debug MAGNUM_EXPORT operator<<(Corrade::Utility::Debug, const RectangularMatrix<2, 3, Double>&);
extern template Corrade::Utility::Debug MAGNUM_EXPORT operator<<(Corrade::Utility::Debug, const RectangularMatrix<3, 2, Double>&);
extern template Corrade::Utility::Debug MAGNUM_EXPORT operator<<(Corrade::Utility::Debug, const RectangularMatrix<2, 4, Double>&);
extern template Corrade::Utility::Debug MAGNUM_EXPORT operator<<(Corrade::Utility::Debug, const RectangularMatrix<4, 2, Double>&);
extern template Corrade::Utility::Debug MAGNUM_EXPORT operator<<(Corrade::Utility::Debug, const RectangularMatrix<3, 4, Double>&);
extern template Corrade::Utility::Debug MAGNUM_EXPORT operator<<(Corrade::Utility::Debug, const RectangularMatrix<4, 3, Double>&);
#endif

#define MAGNUM_RECTANGULARMATRIX_SUBCLASS_IMPLEMENTATION(cols, rows, ...)   \
    static __VA_ARGS__& from(T* data) {                                     \
        return *reinterpret_cast<__VA_ARGS__*>(data);                       \
    }                                                                       \
    static const __VA_ARGS__& from(const T* data) {                         \
        return *reinterpret_cast<const __VA_ARGS__*>(data);                 \
    }                                                                       \
    constexpr static __VA_ARGS__ fromDiagonal(const Vector<Math::RectangularMatrix<cols, rows, T>::DiagonalSize, T>& diagonal) { \
        return Math::RectangularMatrix<cols, rows, T>::fromDiagonal(diagonal); \
    }                                                                       \
                                                                            \
    __VA_ARGS__ operator-() const {                                         \
        return Math::RectangularMatrix<cols, rows, T>::operator-();         \
    }                                                                       \
    __VA_ARGS__& operator+=(const Math::RectangularMatrix<cols, rows, T>& other) { \
        Math::RectangularMatrix<cols, rows, T>::operator+=(other);          \
        return *this;                                                       \
    }                                                                       \
    __VA_ARGS__ operator+(const Math::RectangularMatrix<cols, rows, T>& other) const { \
        return Math::RectangularMatrix<cols, rows, T>::operator+(other);    \
    }                                                                       \
    __VA_ARGS__& operator-=(const Math::RectangularMatrix<cols, rows, T>& other) { \
        Math::RectangularMatrix<cols, rows, T>::operator-=(other);          \
        return *this;                                                       \
    }                                                                       \
    __VA_ARGS__ operator-(const Math::RectangularMatrix<cols, rows, T>& other) const { \
        return Math::RectangularMatrix<cols, rows, T>::operator-(other);    \
    }                                                                       \
    __VA_ARGS__& operator*=(T number) {                                     \
        Math::RectangularMatrix<cols, rows, T>::operator*=(number);         \
        return *this;                                                       \
    }                                                                       \
    __VA_ARGS__ operator*(T number) const {                                 \
        return Math::RectangularMatrix<cols, rows, T>::operator*(number);   \
    }                                                                       \
    __VA_ARGS__& operator/=(T number) {                                     \
        Math::RectangularMatrix<cols, rows, T>::operator/=(number);         \
        return *this;                                                       \
    }                                                                       \
    __VA_ARGS__ operator/(T number) const {                                 \
        return Math::RectangularMatrix<cols, rows, T>::operator/(number);   \
    }

#define MAGNUM_MATRIX_OPERATOR_IMPLEMENTATION(...)                          \
    template<std::size_t size, class T> inline __VA_ARGS__ operator*(typename std::common_type<T>::type number, const __VA_ARGS__& matrix) { \
        return number*static_cast<const Math::RectangularMatrix<size, size, T>&>(matrix); \
    }                                                                       \
    template<std::size_t size, class T> inline __VA_ARGS__ operator/(typename std::common_type<T>::type number, const __VA_ARGS__& matrix) { \
        return number/static_cast<const Math::RectangularMatrix<size, size, T>&>(matrix); \
    }                                                                       \
    template<std::size_t size, class T> inline __VA_ARGS__ operator*(const Vector<size, T>& vector, const RectangularMatrix<size, 1, T>& matrix) { \
        return Math::RectangularMatrix<1, size, T>(vector)*matrix;          \
    }

#define MAGNUM_MATRIXn_OPERATOR_IMPLEMENTATION(size, Type)                  \
    template<class T> inline Type<T> operator*(typename std::common_type<T>::type number, const Type<T>& matrix) { \
        return number*static_cast<const Math::RectangularMatrix<size, size, T>&>(matrix); \
    }                                                                       \
    template<class T> inline Type<T> operator/(typename std::common_type<T>::type number, const Type<T>& matrix) { \
        return number/static_cast<const Math::RectangularMatrix<size, size, T>&>(matrix); \
    }                                                                       \
    template<class T> inline Type<T> operator*(const Vector<size, T>& vector, const RectangularMatrix<size, 1, T>& matrix) { \
        return Math::RectangularMatrix<1, size, T>(vector)*matrix;          \
    }
#endif

namespace Implementation {
    template<std::size_t rows, std::size_t i, class T, std::size_t ...sequence> constexpr Vector<rows, T> diagonalMatrixColumn2(Implementation::Sequence<sequence...>, const T& number) {
        return {(sequence == i ? number : T(0))...};
    }
    template<std::size_t rows, std::size_t i, class T> constexpr Vector<rows, T> diagonalMatrixColumn(const T& number) {
        return diagonalMatrixColumn2<rows, i, T>(typename Implementation::GenerateSequence<rows>::Type(), number);
    }
}

#ifndef CORRADE_GCC45_COMPATIBILITY
template<std::size_t cols, std::size_t rows, class T> template<std::size_t ...sequence> constexpr RectangularMatrix<cols, rows, T>::RectangularMatrix(Implementation::Sequence<sequence...>, const Vector<DiagonalSize, T>& diagonal):
    #ifndef CORRADE_MSVC2013_COMPATIBILITY
    _data{Implementation::diagonalMatrixColumn<rows, sequence>(sequence < DiagonalSize ? diagonal[sequence] : T{})...} {}
    #else
    _data({Implementation::diagonalMatrixColumn<rows, sequence>(sequence < DiagonalSize ? diagonal[sequence] : T{})...}) {}
    #endif
#else
template<std::size_t cols, std::size_t rows, class T> template<std::size_t ...sequence> inline RectangularMatrix<cols, rows, T>::RectangularMatrix(Implementation::Sequence<sequence...>, const Vector<DiagonalSize, T>& diagonal) {
    constructInternal({Implementation::diagonalMatrixColumn<rows, sequence>(sequence < DiagonalSize ? diagonal[sequence] : T{})...});
}
#endif

template<std::size_t cols, std::size_t rows, class T> inline Vector<cols, T> RectangularMatrix<cols, rows, T>::row(std::size_t row) const {
    Vector<cols, T> out;

    for(std::size_t i = 0; i != cols; ++i)
        out[i] = _data[i][row];

    return out;
}

template<std::size_t cols, std::size_t rows, class T> inline RectangularMatrix<cols, rows, T> RectangularMatrix<cols, rows, T>::operator-() const {
    RectangularMatrix<cols, rows, T> out;

    for(std::size_t i = 0; i != cols; ++i)
        out._data[i] = -_data[i];

    return out;
}

template<std::size_t cols, std::size_t rows, class T> template<std::size_t size> inline RectangularMatrix<size, rows, T> RectangularMatrix<cols, rows, T>::operator*(const RectangularMatrix<size, cols, T>& other) const {
    RectangularMatrix<size, rows, T> out;

    for(std::size_t col = 0; col != size; ++col)
        for(std::size_t row = 0; row != rows; ++row)
            for(std::size_t pos = 0; pos != cols; ++pos)
                out[col][row] += _data[pos][row]*other._data[col][pos];

    return out;
}

template<std::size_t cols, std::size_t rows, class T> inline RectangularMatrix<rows, cols, T> RectangularMatrix<cols, rows, T>::transposed() const {
    RectangularMatrix<rows, cols, T> out;

    for(std::size_t col = 0; col != cols; ++col)
        for(std::size_t row = 0; row != rows; ++row)
            out[row][col] = _data[col][row];

    return out;
}

template<std::size_t cols, std::size_t rows, class T> constexpr auto RectangularMatrix<cols, rows, T>::diagonal() const -> Vector<DiagonalSize, T> { return diagonalInternal(typename Implementation::GenerateSequence<DiagonalSize>::Type()); }

#ifndef DOXYGEN_GENERATING_OUTPUT
template<std::size_t cols, std::size_t rows, class T> template<std::size_t ...sequence> constexpr auto RectangularMatrix<cols, rows, T>::diagonalInternal(Implementation::Sequence<sequence...>) const -> Vector<DiagonalSize, T> {
    return {(*this)[sequence][sequence]...};
}
#endif

}}

namespace Corrade { namespace Utility {

/** @configurationvalue{Magnum::Math::RectangularMatrix} */
template<std::size_t cols, std::size_t rows, class T> struct ConfigurationValue<Magnum::Math::RectangularMatrix<cols, rows, T>> {
    ConfigurationValue() = delete;

    /** @brief Writes elements separated with spaces */
    static std::string toString(const Magnum::Math::RectangularMatrix<cols, rows, T>& value, ConfigurationValueFlags flags) {
        std::string output;

        for(std::size_t row = 0; row != rows; ++row) {
            for(std::size_t col = 0; col != cols; ++col) {
                if(!output.empty()) output += ' ';
                output += ConfigurationValue<T>::toString(value[col][row], flags);
            }
        }

        return output;
    }

    /** @brief Reads elements separated with whitespace */
    static Magnum::Math::RectangularMatrix<cols, rows, T> fromString(const std::string& stringValue, ConfigurationValueFlags flags) {
        Magnum::Math::RectangularMatrix<cols, rows, T> result;

        std::size_t oldpos = 0, pos = std::string::npos, i = 0;
        do {
            pos = stringValue.find(' ', oldpos);
            std::string part = stringValue.substr(oldpos, pos-oldpos);

            if(!part.empty()) {
                result[i%cols][i/cols] = ConfigurationValue<T>::fromString(part, flags);
                ++i;
            }

            oldpos = pos+1;
        } while(pos != std::string::npos);

        return result;
    }
};

#if !defined(DOXYGEN_GENERATING_OUTPUT) && !defined(__MINGW32__)
/* Square matrices */
extern template struct MAGNUM_EXPORT ConfigurationValue<Magnum::Math::RectangularMatrix<2, 2, Magnum::Float>>;
extern template struct MAGNUM_EXPORT ConfigurationValue<Magnum::Math::RectangularMatrix<3, 3, Magnum::Float>>;
extern template struct MAGNUM_EXPORT ConfigurationValue<Magnum::Math::RectangularMatrix<4, 4, Magnum::Float>>;
#ifndef MAGNUM_TARGET_GLES
extern template struct MAGNUM_EXPORT ConfigurationValue<Magnum::Math::RectangularMatrix<2, 2, Magnum::Double>>;
extern template struct MAGNUM_EXPORT ConfigurationValue<Magnum::Math::RectangularMatrix<3, 3, Magnum::Double>>;
extern template struct MAGNUM_EXPORT ConfigurationValue<Magnum::Math::RectangularMatrix<4, 4, Magnum::Double>>;
#endif

/* Rectangular matrices */
extern template struct MAGNUM_EXPORT ConfigurationValue<Magnum::Math::RectangularMatrix<2, 3, Magnum::Float>>;
extern template struct MAGNUM_EXPORT ConfigurationValue<Magnum::Math::RectangularMatrix<3, 2, Magnum::Float>>;
extern template struct MAGNUM_EXPORT ConfigurationValue<Magnum::Math::RectangularMatrix<2, 4, Magnum::Float>>;
extern template struct MAGNUM_EXPORT ConfigurationValue<Magnum::Math::RectangularMatrix<4, 2, Magnum::Float>>;
extern template struct MAGNUM_EXPORT ConfigurationValue<Magnum::Math::RectangularMatrix<3, 4, Magnum::Float>>;
extern template struct MAGNUM_EXPORT ConfigurationValue<Magnum::Math::RectangularMatrix<4, 3, Magnum::Float>>;
#ifndef MAGNUM_TARGET_GLES
extern template struct MAGNUM_EXPORT ConfigurationValue<Magnum::Math::RectangularMatrix<2, 3, Magnum::Double>>;
extern template struct MAGNUM_EXPORT ConfigurationValue<Magnum::Math::RectangularMatrix<3, 2, Magnum::Double>>;
extern template struct MAGNUM_EXPORT ConfigurationValue<Magnum::Math::RectangularMatrix<2, 4, Magnum::Double>>;
extern template struct MAGNUM_EXPORT ConfigurationValue<Magnum::Math::RectangularMatrix<4, 2, Magnum::Double>>;
extern template struct MAGNUM_EXPORT ConfigurationValue<Magnum::Math::RectangularMatrix<3, 4, Magnum::Double>>;
extern template struct MAGNUM_EXPORT ConfigurationValue<Magnum::Math::RectangularMatrix<4, 3, Magnum::Double>>;
#endif
#endif

}}

#endif<|MERGE_RESOLUTION|>--- conflicted
+++ resolved
@@ -57,15 +57,9 @@
 
     template<std::size_t, std::size_t, class> friend class RectangularMatrix;
 
-<<<<<<< HEAD
-    #ifdef CORRADE_GCC46_COMPATIBILITY
-    /* So it can call internal constexpr NoInit constructor */
-    template<std::size_t, class> friend class Matrix;
-=======
-    #ifdef CORRADE_MSVC2015_COMPATIBILITY
-    /* Delegating constexpr constructor workarounds */
+    #if defined(CORRADE_MSVC2015_COMPATIBILITY) || defined(CORRADE_GCC46_COMPATIBILITY)
+    /* Delegating constructor workarounds */
     friend class Matrix<cols, T>;
->>>>>>> 03c8272a
     #endif
 
     public:
@@ -182,9 +176,13 @@
          * // integral == {1, 2, -15, 7}
          * @endcode
          */
-<<<<<<< HEAD
         #ifndef CORRADE_GCC46_COMPATIBILITY
-        template<class U> constexpr explicit RectangularMatrix(const RectangularMatrix<cols, rows, U>& other): RectangularMatrix(typename Implementation::GenerateSequence<cols>::Type(), other) {}
+        template<class U>
+        #ifndef CORRADE_MSVC2015_COMPATIBILITY
+        /* Can't use delegating constructors with constexpr -- https://connect.microsoft.com/VisualStudio/feedback/details/1579279/c-constexpr-does-not-work-with-delegating-constructors */
+        constexpr
+        #endif
+        explicit RectangularMatrix(const RectangularMatrix<cols, rows, U>& other): RectangularMatrix(typename Implementation::GenerateSequence<cols>::Type(), other) {}
         #else
         template<class U> explicit RectangularMatrix(const RectangularMatrix<cols, rows, U>& other) {
             *this = RectangularMatrix(typename Implementation::GenerateSequence<cols>::Type(), other);
@@ -193,7 +191,12 @@
 
         /** @brief Construct matrix from external representation */
         #ifndef CORRADE_GCC46_COMPATIBILITY
-        template<class U, class V = decltype(Implementation::RectangularMatrixConverter<cols, rows, T, U>::from(std::declval<U>()))> constexpr explicit RectangularMatrix(const U& other): RectangularMatrix(Implementation::RectangularMatrixConverter<cols, rows, T, U>::from(other)) {}
+        template<class U, class V = decltype(Implementation::RectangularMatrixConverter<cols, rows, T, U>::from(std::declval<U>()))>
+        #ifndef CORRADE_MSVC2015_COMPATIBILITY
+        /* Can't use delegating constructors with constexpr -- https://connect.microsoft.com/VisualStudio/feedback/details/1579279/c-constexpr-does-not-work-with-delegating-constructors */
+        constexpr
+        #endif
+        explicit RectangularMatrix(const U& other): RectangularMatrix(Implementation::RectangularMatrixConverter<cols, rows, T, U>::from(other)) {}
         #else
         #ifndef CORRADE_GCC44_COMPATIBILITY
         template<class U, class V = decltype(Implementation::RectangularMatrixConverter<cols, rows, T, U>::from(std::declval<U>()))> explicit RectangularMatrix(const U& other)
@@ -204,22 +207,6 @@
             *this = Implementation::RectangularMatrixConverter<cols, rows, T, U>::from(other);
         }
         #endif
-=======
-        template<class U>
-        #ifndef CORRADE_MSVC2015_COMPATIBILITY
-        /* Can't use delegating constructors with constexpr -- https://connect.microsoft.com/VisualStudio/feedback/details/1579279/c-constexpr-does-not-work-with-delegating-constructors */
-        constexpr
-        #endif
-        explicit RectangularMatrix(const RectangularMatrix<cols, rows, U>& other): RectangularMatrix(typename Implementation::GenerateSequence<cols>::Type(), other) {}
-
-        /** @brief Construct matrix from external representation */
-        template<class U, class V = decltype(Implementation::RectangularMatrixConverter<cols, rows, T, U>::from(std::declval<U>()))>
-        #ifndef CORRADE_MSVC2015_COMPATIBILITY
-        /* Can't use delegating constructors with constexpr -- https://connect.microsoft.com/VisualStudio/feedback/details/1579279/c-constexpr-does-not-work-with-delegating-constructors */
-        constexpr
-        #endif
-        explicit RectangularMatrix(const U& other): RectangularMatrix(Implementation::RectangularMatrixConverter<cols, rows, T, U>::from(other)) {}
->>>>>>> 03c8272a
 
         /** @brief Copy constructor */
         constexpr RectangularMatrix(const RectangularMatrix<cols, rows, T>&) = default;
@@ -506,11 +493,7 @@
     instead.
 @see @ref Magnum::Matrix2x3, @ref Magnum::Matrix2x3d
 */
-<<<<<<< HEAD
-#ifndef CORRADE_MSVC2013_COMPATIBILITY /* Apparently cannot have multiply defined aliases */
-=======
 #ifndef CORRADE_MSVC2015_COMPATIBILITY /* Multiple definitions still broken */
->>>>>>> 03c8272a
 template<class T> using Matrix2x3 = RectangularMatrix<2, 3, T>;
 #endif
 
@@ -523,11 +506,7 @@
     instead.
 @see @ref Magnum::Matrix3x2, @ref Magnum::Matrix3x2d
 */
-<<<<<<< HEAD
-#ifndef CORRADE_MSVC2013_COMPATIBILITY /* Apparently cannot have multiply defined aliases */
-=======
 #ifndef CORRADE_MSVC2015_COMPATIBILITY /* Multiple definitions still broken */
->>>>>>> 03c8272a
 template<class T> using Matrix3x2 = RectangularMatrix<3, 2, T>;
 #endif
 
@@ -540,11 +519,7 @@
     instead.
 @see @ref Magnum::Matrix2x4, @ref Magnum::Matrix2x4d
 */
-<<<<<<< HEAD
-#ifndef CORRADE_MSVC2013_COMPATIBILITY /* Apparently cannot have multiply defined aliases */
-=======
 #ifndef CORRADE_MSVC2015_COMPATIBILITY /* Multiple definitions still broken */
->>>>>>> 03c8272a
 template<class T> using Matrix2x4 = RectangularMatrix<2, 4, T>;
 #endif
 
@@ -557,11 +532,7 @@
     instead.
 @see @ref Magnum::Matrix4x2, @ref Magnum::Matrix4x2d
 */
-<<<<<<< HEAD
-#ifndef CORRADE_MSVC2013_COMPATIBILITY /* Apparently cannot have multiply defined aliases */
-=======
 #ifndef CORRADE_MSVC2015_COMPATIBILITY /* Multiple definitions still broken */
->>>>>>> 03c8272a
 template<class T> using Matrix4x2 = RectangularMatrix<4, 2, T>;
 #endif
 
@@ -574,11 +545,7 @@
     instead.
 @see @ref Magnum::Matrix3x4, @ref Magnum::Matrix3x4d
 */
-<<<<<<< HEAD
-#ifndef CORRADE_MSVC2013_COMPATIBILITY /* Apparently cannot have multiply defined aliases */
-=======
 #ifndef CORRADE_MSVC2015_COMPATIBILITY /* Multiple definitions still broken */
->>>>>>> 03c8272a
 template<class T> using Matrix3x4 = RectangularMatrix<3, 4, T>;
 #endif
 
@@ -591,16 +558,10 @@
     instead.
 @see @ref Magnum::Matrix4x3, @ref Magnum::Matrix4x3d
 */
-<<<<<<< HEAD
-#ifndef CORRADE_MSVC2013_COMPATIBILITY /* Apparently cannot have multiply defined aliases */
-template<class T> using Matrix4x3 = RectangularMatrix<4, 3, T>;
-#endif
-#endif
-=======
 #ifndef CORRADE_MSVC2015_COMPATIBILITY /* Multiple definitions still broken */
 template<class T> using Matrix4x3 = RectangularMatrix<4, 3, T>;
 #endif
->>>>>>> 03c8272a
+#endif
 
 /** @relates RectangularMatrix
 @brief Multiply number with matrix
