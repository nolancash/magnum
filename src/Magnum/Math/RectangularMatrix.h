#ifndef Magnum_Math_RectangularMatrix_h
#define Magnum_Math_RectangularMatrix_h
/*
    This file is part of Magnum.

    Copyright © 2010, 2011, 2012, 2013, 2014, 2015
              Vladimír Vondruš <mosra@centrum.cz>

    Permission is hereby granted, free of charge, to any person obtaining a
    copy of this software and associated documentation files (the "Software"),
    to deal in the Software without restriction, including without limitation
    the rights to use, copy, modify, merge, publish, distribute, sublicense,
    and/or sell copies of the Software, and to permit persons to whom the
    Software is furnished to do so, subject to the following conditions:

    The above copyright notice and this permission notice shall be included
    in all copies or substantial portions of the Software.

    THE SOFTWARE IS PROVIDED "AS IS", WITHOUT WARRANTY OF ANY KIND, EXPRESS OR
    IMPLIED, INCLUDING BUT NOT LIMITED TO THE WARRANTIES OF MERCHANTABILITY,
    FITNESS FOR A PARTICULAR PURPOSE AND NONINFRINGEMENT. IN NO EVENT SHALL
    THE AUTHORS OR COPYRIGHT HOLDERS BE LIABLE FOR ANY CLAIM, DAMAGES OR OTHER
    LIABILITY, WHETHER IN AN ACTION OF CONTRACT, TORT OR OTHERWISE, ARISING
    FROM, OUT OF OR IN CONNECTION WITH THE SOFTWARE OR THE USE OR OTHER
    DEALINGS IN THE SOFTWARE.
*/

/** @file
 * @brief Class @ref Magnum::Math::RectangularMatrix, typedef @ref Magnum::Math::Matrix2x3, @ref Magnum::Math::Matrix3x2, @ref Magnum::Math::Matrix2x4, @ref Magnum::Math::Matrix4x2, @ref Magnum::Math::Matrix3x4, @ref Magnum::Math::Matrix4x3
 */

#include "Magnum/Math/Vector.h"

namespace Magnum { namespace Math {

namespace Implementation {
    template<std::size_t, std::size_t, class, class> struct RectangularMatrixConverter;
}

/**
@brief Rectangular matrix
@tparam cols    Column count
@tparam rows    Row count
@tparam T       Underlying data type

See @ref matrix-vector for brief introduction. See also @ref Matrix (square)
and @ref Vector.

The data are stored in column-major order, to reflect that, all indices in
math formulas are in reverse order (i.e. @f$ \boldsymbol A_{ji} @f$ instead
of @f$ \boldsymbol A_{ij} @f$).
@see @ref Matrix2x3, @ref Matrix3x2, @ref Matrix2x4, @ref Matrix4x2,
    @ref Matrix3x4, @ref Matrix4x3
*/
template<std::size_t cols, std::size_t rows, class T> class RectangularMatrix {
    static_assert(cols != 0 && rows != 0, "RectangularMatrix cannot have zero elements");

    template<std::size_t, std::size_t, class> friend class RectangularMatrix;

    #ifdef CORRADE_GCC46_COMPATIBILITY
    /* So it can call internal constexpr NoInit constructor */
    template<std::size_t, class> friend class Matrix;
    #endif

    public:
        typedef T Type;         /**< @brief Underlying data type */

        enum: std::size_t {
            Cols = cols,        /**< Matrix column count */
            Rows = rows,        /**< Matrix row count */

            /**
             * Size of matrix diagonal
             * @see @ref fromDiagonal(), @ref diagonal()
             */
            DiagonalSize = (cols < rows ? cols : rows)
        };

        /**
         * @brief Matrix from array
         * @return Reference to the data as if it was matrix, thus doesn't
         *      perform any copying.
         *
         * @attention Use with caution, the function doesn't check whether the
         *      array is long enough.
         */
        static RectangularMatrix<cols, rows, T>& from(T* data) {
            return *reinterpret_cast<RectangularMatrix<cols, rows, T>*>(data);
        }
        /** @overload */
        static const RectangularMatrix<cols, rows, T>& from(const T* data) {
            return *reinterpret_cast<const RectangularMatrix<cols, rows, T>*>(data);
        }

        /**
         * @brief Construct matrix from vector
         *
         * Rolls the vector into matrix, i.e. first `rows` elements of the
         * vector will make first column of resulting matrix.
         * @see @ref toVector()
         */
        static RectangularMatrix<cols, rows, T> fromVector(const Vector<cols*rows, T>& vector) {
            return *reinterpret_cast<const RectangularMatrix<cols, rows, T>*>(vector.data());
        }

        /**
         * @brief Construct diagonal matrix
         *
         * @see @ref diagonal()
         */
        constexpr static RectangularMatrix<cols, rows, T> fromDiagonal(const Vector<DiagonalSize, T>& diagonal) {
            return RectangularMatrix(typename Implementation::GenerateSequence<cols>::Type(), diagonal);
        }

        /** @brief Construct zero-filled matrix */
        #ifndef CORRADE_GCC46_COMPATIBILITY
        constexpr /*implicit*/ RectangularMatrix(ZeroInitT = ZeroInit)
            /** @todoc remove workaround when doxygen is sane */
            #ifndef DOXYGEN_GENERATING_OUTPUT
<<<<<<< HEAD
            /* MSVC 2013 can't handle {} here */
=======
            /* MSVC 2015 can't handle {} here */
>>>>>>> a87aa431
            : RectangularMatrix<cols, rows, T>(typename Implementation::GenerateSequence<cols>::Type{}, ZeroInit)
            #endif
            {}
        #else
        /* GCC 4.6 doesn't know delegating constructors but it's the default anyway */
        constexpr /*implicit*/ RectangularMatrix(ZeroInitT = ZeroInit) {}
        #endif

        /** @brief Construct matrix without initializing the contents */
        explicit RectangularMatrix(NoInitT)
            /** @todoc remove workaround when doxygen is sane */
            #ifndef DOXYGEN_GENERATING_OUTPUT
<<<<<<< HEAD
            /* I can't invent a way to do this without delegating constructors, sorry */
            #ifndef CORRADE_GCC46_COMPATIBILITY
            /* MSVC 2013 can't handle {} here */
            : RectangularMatrix<cols, rows, T>(typename Implementation::GenerateSequence<cols>::Type{}, NoInit)
            #endif
=======
            /* MSVC 2015 can't handle {} here */
            : RectangularMatrix<cols, rows, T>(typename Implementation::GenerateSequence<cols>::Type{}, NoInit)
>>>>>>> a87aa431
            #endif
            {}

        /**
         * @brief Construct matrix from column vectors
         * @param first First column vector
         * @param next  Next column vectors
         *
         * @todo Creating matrix from arbitrary combination of matrices with n rows
         */
        #ifndef CORRADE_GCC45_COMPATIBILITY
        template<class ...U> constexpr /*implicit*/ RectangularMatrix(const Vector<rows, T>& first, const U&... next):
            #ifndef CORRADE_MSVC2013_COMPATIBILITY
            _data{first, next...}
            #else
            _data({first, next...})
            #endif
        {
        #else
        template<class ...U> /*implicit*/ RectangularMatrix(const Vector<rows, T>& first, const U&... next): _data() {
            constructInternal({first, next...});
        #endif
            static_assert(sizeof...(next)+1 == cols, "Improper number of arguments passed to RectangularMatrix constructor");
        }

        /**
         * @brief Construct matrix from another of different type
         *
         * Performs only default casting on the values, no rounding or
         * anything else. Example usage:
         * @code
         * RectangularMatrix<4, 1, Float> floatingPoint(1.3f, 2.7f, -15.0f, 7.0f);
         * RectangularMatrix<4, 1, Byte> integral(floatingPoint);
         * // integral == {1, 2, -15, 7}
         * @endcode
         */
        #ifndef CORRADE_GCC46_COMPATIBILITY
        template<class U> constexpr explicit RectangularMatrix(const RectangularMatrix<cols, rows, U>& other): RectangularMatrix(typename Implementation::GenerateSequence<cols>::Type(), other) {}
        #else
        template<class U> explicit RectangularMatrix(const RectangularMatrix<cols, rows, U>& other) {
            *this = RectangularMatrix(typename Implementation::GenerateSequence<cols>::Type(), other);
        }
        #endif

        /** @brief Construct matrix from external representation */
        #ifndef CORRADE_GCC46_COMPATIBILITY
        template<class U, class V = decltype(Implementation::RectangularMatrixConverter<cols, rows, T, U>::from(std::declval<U>()))> constexpr explicit RectangularMatrix(const U& other): RectangularMatrix(Implementation::RectangularMatrixConverter<cols, rows, T, U>::from(other)) {}
        #else
        #ifndef CORRADE_GCC44_COMPATIBILITY
        template<class U, class V = decltype(Implementation::RectangularMatrixConverter<cols, rows, T, U>::from(std::declval<U>()))> explicit RectangularMatrix(const U& other)
        #else
        template<class U, class V = decltype(Implementation::RectangularMatrixConverter<cols, rows, T, U>::from(*static_cast<const U*>(nullptr)))> explicit RectangularMatrix(const U& other)
        #endif
        {
            *this = Implementation::RectangularMatrixConverter<cols, rows, T, U>::from(other);
        }
        #endif

        /** @brief Copy constructor */
        constexpr RectangularMatrix(const RectangularMatrix<cols, rows, T>&) = default;

        /** @brief Assignment operator */
        RectangularMatrix<cols, rows, T>& operator=(const RectangularMatrix<cols, rows, T>&) = default;

        /** @brief Convert matrix to external representation */
        #ifndef CORRADE_GCC44_COMPATIBILITY
        template<class U, class V = decltype(Implementation::RectangularMatrixConverter<cols, rows, T, U>::to(std::declval<RectangularMatrix<cols, rows, T>>()))> constexpr explicit operator U() const
        #else
        template<class U, class V = decltype(Implementation::RectangularMatrixConverter<cols, rows, T, U>::to(*static_cast<const RectangularMatrix<cols, rows, T>*>(nullptr)))> constexpr operator U() const
        #endif
        {
            /** @bug Why this is not constexpr under GCC 4.6? */
            return Implementation::RectangularMatrixConverter<cols, rows, T, U>::to(*this);
        }

        /**
         * @brief Raw data
         * @return One-dimensional array of `cols*rows` length in column-major
         *      order.
         *
         * @see @ref operator[]()
         */
        T* data() { return _data[0].data(); }
        constexpr const T* data() const { return _data[0].data(); } /**< @overload */

        /**
         * @brief Matrix column
         *
         * Particular elements can be accessed using @ref Vector::operator[](),
         * e.g.:
         * @code
         * RectangularMatrix<4, 3, Float> m;
         * Float a = m[2][1];
         * @endcode
         *
         * @see @ref row(), @ref data()
         */
        Vector<rows, T>& operator[](std::size_t col) { return _data[col]; }
        constexpr const Vector<rows, T>& operator[](std::size_t col) const { return _data[col]; } /**< @overload */

        /**
         * @brief Matrix row
         *
         * Consider using @ref transposed() when accessing rows frequently, as
         * this is slower than accessing columns due to the way the matrix is
         * stored.
         * @see @ref operator[]()
         */
        Vector<cols, T> row(std::size_t row) const;

        /** @brief Equality comparison */
        bool operator==(const RectangularMatrix<cols, rows, T>& other) const {
            for(std::size_t i = 0; i != cols; ++i)
                if(_data[i] != other._data[i]) return false;

            return true;
        }

        /**
         * @brief Non-equality operator
         *
         * @see @ref Vector::operator<(), @ref Vector::operator<=(),
         *      @ref Vector::operator>=(), @ref Vector::operator>()
         */
        bool operator!=(const RectangularMatrix<cols, rows, T>& other) const {
            return !operator==(other);
        }

        /**
         * @brief Negated matrix
         *
         * The computation is done column-wise. @f[
         *      \boldsymbol B_j = -\boldsymbol A_j
         * @f]
         */
        RectangularMatrix<cols, rows, T> operator-() const;

        /**
         * @brief Add and assign matrix
         *
         * The computation is done column-wise in-place. @f[
         *      \boldsymbol A_j = \boldsymbol A_j + \boldsymbol B_j
         * @f]
         */
        RectangularMatrix<cols, rows, T>& operator+=(const RectangularMatrix<cols, rows, T>& other) {
            for(std::size_t i = 0; i != cols; ++i)
                _data[i] += other._data[i];

            return *this;
        }

        /**
         * @brief Add matrix
         *
         * @see @ref operator+=()
         */
        RectangularMatrix<cols, rows, T> operator+(const RectangularMatrix<cols, rows, T>& other) const {
            return RectangularMatrix<cols, rows, T>(*this)+=other;
        }

        /**
         * @brief Subtract and assign matrix
         *
         * The computation is done column-wise in-place. @f[
         *      \boldsymbol A_j = \boldsymbol A_j - \boldsymbol B_j
         * @f]
         */
        RectangularMatrix<cols, rows, T>& operator-=(const RectangularMatrix<cols, rows, T>& other) {
            for(std::size_t i = 0; i != cols; ++i)
                _data[i] -= other._data[i];

            return *this;
        }

        /**
         * @brief Subtract matrix
         *
         * @see @ref operator-=()
         */
        RectangularMatrix<cols, rows, T> operator-(const RectangularMatrix<cols, rows, T>& other) const {
            return RectangularMatrix<cols, rows, T>(*this)-=other;
        }

        /**
         * @brief Multiply matrix with number and assign
         *
         * The computation is done column-wise in-place. @f[
         *      \boldsymbol A_j = a \boldsymbol A_j
         * @f]
         */
        RectangularMatrix<cols, rows, T>& operator*=(T number) {
            for(std::size_t i = 0; i != cols; ++i)
                _data[i] *= number;

            return *this;
        }

        /**
         * @brief Multiply matrix with number
         *
         * @see @ref operator*=(T), @ref operator*(T, const RectangularMatrix<cols, rows, T>&)
         */
        RectangularMatrix<cols, rows, T> operator*(T number) const {
            return RectangularMatrix<cols, rows, T>(*this) *= number;
        }

        /**
         * @brief Divide matrix with number and assign
         *
         * The computation is done column-wise in-place. @f[
         *      \boldsymbol A_j = \frac{\boldsymbol A_j} a
         * @f]
         */
        RectangularMatrix<cols, rows, T>& operator/=(T number) {
            for(std::size_t i = 0; i != cols; ++i)
                _data[i] /= number;

            return *this;
        }

        /**
         * @brief Divide matrix with number
         *
         * @see @ref operator/=(T),
         *      @ref operator/(T, const RectangularMatrix<cols, rows, T>&)
         */
        RectangularMatrix<cols, rows, T> operator/(T number) const {
            return RectangularMatrix<cols, rows, T>(*this) /= number;
        }

        /**
         * @brief Multiply matrix
         *
         * @f[
         *      (\boldsymbol {AB})_{ji} = \sum_{k=0}^{m-1} \boldsymbol A_{ki} \boldsymbol B_{jk}
         * @f]
         */
        template<std::size_t size> RectangularMatrix<size, rows, T> operator*(const RectangularMatrix<size, cols, T>& other) const;

        /**
         * @brief Multiply vector
         *
         * Internally the same as multiplying with one-column matrix, but
         * returns vector. @f[
         *      (\boldsymbol {Aa})_i = \sum_{k=0}^{m-1} \boldsymbol A_{ki} \boldsymbol a_k
         * @f]
         */
        Vector<rows, T> operator*(const Vector<cols, T>& other) const {
            return operator*(RectangularMatrix<1, cols, T>(other))[0];
        }

        /**
         * @brief Transposed matrix
         *
         * @see @ref row()
         */
        RectangularMatrix<rows, cols, T> transposed() const;

        /**
         * @brief Values on diagonal
         *
         * @see @ref fromDiagonal()
         */
        constexpr Vector<DiagonalSize, T> diagonal() const;

        /**
         * @brief Convert matrix to vector
         *
         * Returns the matrix unrolled into one large vector, i.e. first column
         * of the matrix will make first `rows` elements of resulting vector.
         * Useful for performing vector operations with the matrix (e.g.
         * summing the elements etc.).
         * @see @ref fromVector()
         */
        Vector<rows*cols, T> toVector() const {
            return *reinterpret_cast<const Vector<rows*cols, T>*>(data());
        }

    #ifndef DOXYGEN_GENERATING_OUTPUT
    protected:
    #else
    private:
    #endif
        /* Implementation for RectangularMatrix<cols, rows, T>::fromDiagonal() and Matrix<size, T>(T) */
        template<std::size_t ...sequence> constexpr explicit RectangularMatrix(Implementation::Sequence<sequence...>, const Vector<DiagonalSize, T>& diagonal);

    private:
        /* Implementation for RectangularMatrix<cols, rows, T>::RectangularMatrix(const RectangularMatrix<cols, rows, U>&) */
        #ifndef CORRADE_GCC45_COMPATIBILITY
        template<class U, std::size_t ...sequence> constexpr explicit RectangularMatrix(Implementation::Sequence<sequence...>, const RectangularMatrix<cols, rows, U>& matrix):
            #ifndef CORRADE_MSVC2013_COMPATIBILITY
            _data{Vector<rows, T>(matrix[sequence])...} {}
            #else
            _data({Vector<rows, T>(matrix[sequence])...}) {}
            #endif
        #else
        template<class U, std::size_t ...sequence> explicit RectangularMatrix(Implementation::Sequence<sequence...>, const RectangularMatrix<cols, rows, U>& matrix) {
            constructInternal({Vector<rows, T>(matrix[sequence])...});
        }
        #endif

        #ifdef CORRADE_GCC45_COMPATIBILITY
        /* GCC < 4.6 workaround for "error: bad array initializer" */
        void constructInternal(std::initializer_list<Vector<rows, T>> data) {
            for(std::size_t i = 0; i != data.size(); ++i)
                _data[i] = *(data.begin() + i);
        }
        #endif

        /* Implementation for RectangularMatrix<cols, rows, T>::RectangularMatrix(ZeroInitT) and RectangularMatrix<cols, rows, T>::RectangularMatrix(NoInitT) */
        #ifndef CORRADE_GCC45_COMPATIBILITY
        template<class U, std::size_t ...sequence> constexpr explicit RectangularMatrix(Implementation::Sequence<sequence...>, U):
            #ifndef CORRADE_MSVC2013_COMPATIBILITY
            _data{Vector<rows, T>{(static_cast<void>(sequence), U{})}...} {}
            #else
            /* std::array, also MSVC 2013 can't handle {} here */
            _data({Vector<rows, T>((static_cast<void>(sequence), U{}))...}) {}
            #endif
        #else
        /* GCC < 4.6 produces "error: bad array initializer" for the above,
           thus NoInit support is impossible */
        template<class U, std::size_t ...sequence> constexpr explicit RectangularMatrix(Implementation::Sequence<sequence...>, U) {}
        #endif

        template<std::size_t ...sequence> constexpr Vector<DiagonalSize, T> diagonalInternal(Implementation::Sequence<sequence...>) const;

        #ifndef CORRADE_MSVC2013_COMPATIBILITY
        Vector<rows, T> _data[cols];
        #else
        std::array<Vector<rows, T>, cols> _data;
        #endif
};

#ifndef CORRADE_GCC46_COMPATIBILITY
/**
@brief Matrix with 2 columns and 3 rows

Convenience alternative to `RectangularMatrix<2, 3, T>`. See
@ref RectangularMatrix for more information.
@note Not available on GCC < 4.7. Use <tt>%RectangularMatrix<2, 3, T></tt>
    instead.
@see @ref Magnum::Matrix2x3, @ref Magnum::Matrix2x3d
*/
#ifndef CORRADE_MSVC2013_COMPATIBILITY /* Apparently cannot have multiply defined aliases */
template<class T> using Matrix2x3 = RectangularMatrix<2, 3, T>;
#endif

/**
@brief Matrix with 3 columns and 2 rows

Convenience alternative to `RectangularMatrix<3, 2, T>`. See
@ref RectangularMatrix for more information.
@note Not available on GCC < 4.7. Use <tt>%RectangularMatrix<3, 2, T></tt>
    instead.
@see @ref Magnum::Matrix3x2, @ref Magnum::Matrix3x2d
*/
#ifndef CORRADE_MSVC2013_COMPATIBILITY /* Apparently cannot have multiply defined aliases */
template<class T> using Matrix3x2 = RectangularMatrix<3, 2, T>;
#endif

/**
@brief Matrix with 2 columns and 4 rows

Convenience alternative to `RectangularMatrix<2, 4, T>`. See
@ref RectangularMatrix for more information.
@note Not available on GCC < 4.7. Use <tt>%RectangularMatrix<2, 4, T></tt>
    instead.
@see @ref Magnum::Matrix2x4, @ref Magnum::Matrix2x4d
*/
#ifndef CORRADE_MSVC2013_COMPATIBILITY /* Apparently cannot have multiply defined aliases */
template<class T> using Matrix2x4 = RectangularMatrix<2, 4, T>;
#endif

/**
@brief Matrix with 4 columns and 2 rows

Convenience alternative to `RectangularMatrix<4, 2, T>`. See
@ref RectangularMatrix for more information.
@note Not available on GCC < 4.7. Use <tt>%RectangularMatrix<4, 2, T></tt>
    instead.
@see @ref Magnum::Matrix4x2, @ref Magnum::Matrix4x2d
*/
#ifndef CORRADE_MSVC2013_COMPATIBILITY /* Apparently cannot have multiply defined aliases */
template<class T> using Matrix4x2 = RectangularMatrix<4, 2, T>;
#endif

/**
@brief Matrix with 3 columns and 4 rows

Convenience alternative to `RectangularMatrix<3, 4, T>`. See
@ref RectangularMatrix for more information.
@note Not available on GCC < 4.7. Use <tt>%RectangularMatrix<3, 4, T></tt>
    instead.
@see @ref Magnum::Matrix3x4, @ref Magnum::Matrix3x4d
*/
#ifndef CORRADE_MSVC2013_COMPATIBILITY /* Apparently cannot have multiply defined aliases */
template<class T> using Matrix3x4 = RectangularMatrix<3, 4, T>;
#endif

/**
@brief Matrix with 4 columns and 3 rows

Convenience alternative to `RectangularMatrix<4, 3, T>`. See
@ref RectangularMatrix for more information.
@note Not available on GCC < 4.7. Use <tt>%RectangularMatrix<4, 3, T></tt>
    instead.
@see @ref Magnum::Matrix4x3, @ref Magnum::Matrix4x3d
*/
#ifndef CORRADE_MSVC2013_COMPATIBILITY /* Apparently cannot have multiply defined aliases */
template<class T> using Matrix4x3 = RectangularMatrix<4, 3, T>;
#endif
#endif

/** @relates RectangularMatrix
@brief Multiply number with matrix

Same as @ref RectangularMatrix::operator*(T) const.
*/
template<std::size_t cols, std::size_t rows, class T> inline RectangularMatrix<cols, rows, T> operator*(
    #ifdef DOXYGEN_GENERATING_OUTPUT
    T
    #else
    typename std::common_type<T>::type
    #endif
    number, const RectangularMatrix<cols, rows, T>& matrix)
{
    return matrix*number;
}

/** @relates RectangularMatrix
@brief Divide matrix with number and invert

The computation is done column-wise. @f[
    \boldsymbol B_j = \frac a {\boldsymbol A_j}
@f]
@see @ref RectangularMatrix::operator/(T) const
*/
template<std::size_t cols, std::size_t rows, class T> inline RectangularMatrix<cols, rows, T> operator/(
    #ifdef DOXYGEN_GENERATING_OUTPUT
    T
    #else
    typename std::common_type<T>::type
    #endif
    number, const RectangularMatrix<cols, rows, T>& matrix)
{
    RectangularMatrix<cols, rows, T> out;

    for(std::size_t i = 0; i != cols; ++i)
        out[i] = number/matrix[i];

    return out;
}

/** @relates RectangularMatrix
@brief Multiply vector with rectangular matrix

Internally the same as multiplying one-column matrix with one-row matrix. @f[
    (\boldsymbol {aA})_{ji} = \boldsymbol a_i \boldsymbol A_j
@f]
@see @ref RectangularMatrix::operator*(const RectangularMatrix<size, cols, T>&) const
*/
template<std::size_t size, std::size_t cols, class T> inline RectangularMatrix<cols, size, T> operator*(const Vector<size, T>& vector, const RectangularMatrix<cols, 1, T>& matrix) {
    return RectangularMatrix<1, size, T>(vector)*matrix;
}

/** @debugoperator{Magnum::Math::RectangularMatrix} */
template<std::size_t cols, std::size_t rows, class T> Corrade::Utility::Debug operator<<(Corrade::Utility::Debug debug, const Magnum::Math::RectangularMatrix<cols, rows, T>& value) {
    debug << "Matrix(";
    debug.setFlag(Corrade::Utility::Debug::SpaceAfterEachValue, false);
    for(std::size_t row = 0; row != rows; ++row) {
        if(row != 0) debug << ",\n       ";
        for(std::size_t col = 0; col != cols; ++col) {
            if(col != 0) debug << ", ";
            debug << value[col][row];
        }
    }
    debug << ")";
    debug.setFlag(Corrade::Utility::Debug::SpaceAfterEachValue, true);
    return debug;
}

#ifndef DOXYGEN_GENERATING_OUTPUT
/* Explicit instantiation for types used in OpenGL */
/* Square matrices */
extern template Corrade::Utility::Debug MAGNUM_EXPORT operator<<(Corrade::Utility::Debug, const RectangularMatrix<2, 2, Float>&);
extern template Corrade::Utility::Debug MAGNUM_EXPORT operator<<(Corrade::Utility::Debug, const RectangularMatrix<3, 3, Float>&);
extern template Corrade::Utility::Debug MAGNUM_EXPORT operator<<(Corrade::Utility::Debug, const RectangularMatrix<4, 4, Float>&);
#ifndef MAGNUM_TARGET_GLES
extern template Corrade::Utility::Debug MAGNUM_EXPORT operator<<(Corrade::Utility::Debug, const RectangularMatrix<2, 2, Double>&);
extern template Corrade::Utility::Debug MAGNUM_EXPORT operator<<(Corrade::Utility::Debug, const RectangularMatrix<3, 3, Double>&);
extern template Corrade::Utility::Debug MAGNUM_EXPORT operator<<(Corrade::Utility::Debug, const RectangularMatrix<4, 4, Double>&);
#endif

/* Rectangular matrices */
extern template Corrade::Utility::Debug MAGNUM_EXPORT operator<<(Corrade::Utility::Debug, const RectangularMatrix<2, 3, Float>&);
extern template Corrade::Utility::Debug MAGNUM_EXPORT operator<<(Corrade::Utility::Debug, const RectangularMatrix<3, 2, Float>&);
extern template Corrade::Utility::Debug MAGNUM_EXPORT operator<<(Corrade::Utility::Debug, const RectangularMatrix<2, 4, Float>&);
extern template Corrade::Utility::Debug MAGNUM_EXPORT operator<<(Corrade::Utility::Debug, const RectangularMatrix<4, 2, Float>&);
extern template Corrade::Utility::Debug MAGNUM_EXPORT operator<<(Corrade::Utility::Debug, const RectangularMatrix<3, 4, Float>&);
extern template Corrade::Utility::Debug MAGNUM_EXPORT operator<<(Corrade::Utility::Debug, const RectangularMatrix<4, 3, Float>&);
#ifndef MAGNUM_TARGET_GLES
extern template Corrade::Utility::Debug MAGNUM_EXPORT operator<<(Corrade::Utility::Debug, const RectangularMatrix<2, 3, Double>&);
extern template Corrade::Utility::Debug MAGNUM_EXPORT operator<<(Corrade::Utility::Debug, const RectangularMatrix<3, 2, Double>&);
extern template Corrade::Utility::Debug MAGNUM_EXPORT operator<<(Corrade::Utility::Debug, const RectangularMatrix<2, 4, Double>&);
extern template Corrade::Utility::Debug MAGNUM_EXPORT operator<<(Corrade::Utility::Debug, const RectangularMatrix<4, 2, Double>&);
extern template Corrade::Utility::Debug MAGNUM_EXPORT operator<<(Corrade::Utility::Debug, const RectangularMatrix<3, 4, Double>&);
extern template Corrade::Utility::Debug MAGNUM_EXPORT operator<<(Corrade::Utility::Debug, const RectangularMatrix<4, 3, Double>&);
#endif

#define MAGNUM_RECTANGULARMATRIX_SUBCLASS_IMPLEMENTATION(cols, rows, ...)   \
    static __VA_ARGS__& from(T* data) {                                     \
        return *reinterpret_cast<__VA_ARGS__*>(data);                       \
    }                                                                       \
    static const __VA_ARGS__& from(const T* data) {                         \
        return *reinterpret_cast<const __VA_ARGS__*>(data);                 \
    }                                                                       \
    constexpr static __VA_ARGS__ fromDiagonal(const Vector<Math::RectangularMatrix<cols, rows, T>::DiagonalSize, T>& diagonal) { \
        return Math::RectangularMatrix<cols, rows, T>::fromDiagonal(diagonal); \
    }                                                                       \
                                                                            \
    __VA_ARGS__ operator-() const {                                         \
        return Math::RectangularMatrix<cols, rows, T>::operator-();         \
    }                                                                       \
    __VA_ARGS__& operator+=(const Math::RectangularMatrix<cols, rows, T>& other) { \
        Math::RectangularMatrix<cols, rows, T>::operator+=(other);          \
        return *this;                                                       \
    }                                                                       \
    __VA_ARGS__ operator+(const Math::RectangularMatrix<cols, rows, T>& other) const { \
        return Math::RectangularMatrix<cols, rows, T>::operator+(other);    \
    }                                                                       \
    __VA_ARGS__& operator-=(const Math::RectangularMatrix<cols, rows, T>& other) { \
        Math::RectangularMatrix<cols, rows, T>::operator-=(other);          \
        return *this;                                                       \
    }                                                                       \
    __VA_ARGS__ operator-(const Math::RectangularMatrix<cols, rows, T>& other) const { \
        return Math::RectangularMatrix<cols, rows, T>::operator-(other);    \
    }                                                                       \
    __VA_ARGS__& operator*=(T number) {                                     \
        Math::RectangularMatrix<cols, rows, T>::operator*=(number);         \
        return *this;                                                       \
    }                                                                       \
    __VA_ARGS__ operator*(T number) const {                                 \
        return Math::RectangularMatrix<cols, rows, T>::operator*(number);   \
    }                                                                       \
    __VA_ARGS__& operator/=(T number) {                                     \
        Math::RectangularMatrix<cols, rows, T>::operator/=(number);         \
        return *this;                                                       \
    }                                                                       \
    __VA_ARGS__ operator/(T number) const {                                 \
        return Math::RectangularMatrix<cols, rows, T>::operator/(number);   \
    }

#define MAGNUM_MATRIX_OPERATOR_IMPLEMENTATION(...)                          \
    template<std::size_t size, class T> inline __VA_ARGS__ operator*(typename std::common_type<T>::type number, const __VA_ARGS__& matrix) { \
        return number*static_cast<const Math::RectangularMatrix<size, size, T>&>(matrix); \
    }                                                                       \
    template<std::size_t size, class T> inline __VA_ARGS__ operator/(typename std::common_type<T>::type number, const __VA_ARGS__& matrix) { \
        return number/static_cast<const Math::RectangularMatrix<size, size, T>&>(matrix); \
    }                                                                       \
    template<std::size_t size, class T> inline __VA_ARGS__ operator*(const Vector<size, T>& vector, const RectangularMatrix<size, 1, T>& matrix) { \
        return Math::RectangularMatrix<1, size, T>(vector)*matrix;          \
    }

#define MAGNUM_MATRIXn_OPERATOR_IMPLEMENTATION(size, Type)                  \
    template<class T> inline Type<T> operator*(typename std::common_type<T>::type number, const Type<T>& matrix) { \
        return number*static_cast<const Math::RectangularMatrix<size, size, T>&>(matrix); \
    }                                                                       \
    template<class T> inline Type<T> operator/(typename std::common_type<T>::type number, const Type<T>& matrix) { \
        return number/static_cast<const Math::RectangularMatrix<size, size, T>&>(matrix); \
    }                                                                       \
    template<class T> inline Type<T> operator*(const Vector<size, T>& vector, const RectangularMatrix<size, 1, T>& matrix) { \
        return Math::RectangularMatrix<1, size, T>(vector)*matrix;          \
    }
#endif

namespace Implementation {
    template<std::size_t rows, std::size_t i, class T, std::size_t ...sequence> constexpr Vector<rows, T> diagonalMatrixColumn2(Implementation::Sequence<sequence...>, const T& number) {
        return {(sequence == i ? number : T(0))...};
    }
    template<std::size_t rows, std::size_t i, class T> constexpr Vector<rows, T> diagonalMatrixColumn(const T& number) {
        return diagonalMatrixColumn2<rows, i, T>(typename Implementation::GenerateSequence<rows>::Type(), number);
    }
}

#ifndef CORRADE_GCC45_COMPATIBILITY
template<std::size_t cols, std::size_t rows, class T> template<std::size_t ...sequence> constexpr RectangularMatrix<cols, rows, T>::RectangularMatrix(Implementation::Sequence<sequence...>, const Vector<DiagonalSize, T>& diagonal):
    #ifndef CORRADE_MSVC2013_COMPATIBILITY
    _data{Implementation::diagonalMatrixColumn<rows, sequence>(sequence < DiagonalSize ? diagonal[sequence] : T{})...} {}
    #else
    _data({Implementation::diagonalMatrixColumn<rows, sequence>(sequence < DiagonalSize ? diagonal[sequence] : T{})...}) {}
    #endif
#else
template<std::size_t cols, std::size_t rows, class T> template<std::size_t ...sequence> inline RectangularMatrix<cols, rows, T>::RectangularMatrix(Implementation::Sequence<sequence...>, const Vector<DiagonalSize, T>& diagonal) {
    constructInternal({Implementation::diagonalMatrixColumn<rows, sequence>(sequence < DiagonalSize ? diagonal[sequence] : T{})...});
}
#endif

template<std::size_t cols, std::size_t rows, class T> inline Vector<cols, T> RectangularMatrix<cols, rows, T>::row(std::size_t row) const {
    Vector<cols, T> out;

    for(std::size_t i = 0; i != cols; ++i)
        out[i] = _data[i][row];

    return out;
}

template<std::size_t cols, std::size_t rows, class T> inline RectangularMatrix<cols, rows, T> RectangularMatrix<cols, rows, T>::operator-() const {
    RectangularMatrix<cols, rows, T> out;

    for(std::size_t i = 0; i != cols; ++i)
        out._data[i] = -_data[i];

    return out;
}

template<std::size_t cols, std::size_t rows, class T> template<std::size_t size> inline RectangularMatrix<size, rows, T> RectangularMatrix<cols, rows, T>::operator*(const RectangularMatrix<size, cols, T>& other) const {
    RectangularMatrix<size, rows, T> out;

    for(std::size_t col = 0; col != size; ++col)
        for(std::size_t row = 0; row != rows; ++row)
            for(std::size_t pos = 0; pos != cols; ++pos)
                out[col][row] += _data[pos][row]*other._data[col][pos];

    return out;
}

template<std::size_t cols, std::size_t rows, class T> inline RectangularMatrix<rows, cols, T> RectangularMatrix<cols, rows, T>::transposed() const {
    RectangularMatrix<rows, cols, T> out;

    for(std::size_t col = 0; col != cols; ++col)
        for(std::size_t row = 0; row != rows; ++row)
            out[row][col] = _data[col][row];

    return out;
}

template<std::size_t cols, std::size_t rows, class T> constexpr auto RectangularMatrix<cols, rows, T>::diagonal() const -> Vector<DiagonalSize, T> { return diagonalInternal(typename Implementation::GenerateSequence<DiagonalSize>::Type()); }

#ifndef DOXYGEN_GENERATING_OUTPUT
template<std::size_t cols, std::size_t rows, class T> template<std::size_t ...sequence> constexpr auto RectangularMatrix<cols, rows, T>::diagonalInternal(Implementation::Sequence<sequence...>) const -> Vector<DiagonalSize, T> {
    return {(*this)[sequence][sequence]...};
}
#endif

}}

namespace Corrade { namespace Utility {

/** @configurationvalue{Magnum::Math::RectangularMatrix} */
template<std::size_t cols, std::size_t rows, class T> struct ConfigurationValue<Magnum::Math::RectangularMatrix<cols, rows, T>> {
    ConfigurationValue() = delete;

    /** @brief Writes elements separated with spaces */
    static std::string toString(const Magnum::Math::RectangularMatrix<cols, rows, T>& value, ConfigurationValueFlags flags) {
        std::string output;

        for(std::size_t row = 0; row != rows; ++row) {
            for(std::size_t col = 0; col != cols; ++col) {
                if(!output.empty()) output += ' ';
                output += ConfigurationValue<T>::toString(value[col][row], flags);
            }
        }

        return output;
    }

    /** @brief Reads elements separated with whitespace */
    static Magnum::Math::RectangularMatrix<cols, rows, T> fromString(const std::string& stringValue, ConfigurationValueFlags flags) {
        Magnum::Math::RectangularMatrix<cols, rows, T> result;

        std::size_t oldpos = 0, pos = std::string::npos, i = 0;
        do {
            pos = stringValue.find(' ', oldpos);
            std::string part = stringValue.substr(oldpos, pos-oldpos);

            if(!part.empty()) {
                result[i%cols][i/cols] = ConfigurationValue<T>::fromString(part, flags);
                ++i;
            }

            oldpos = pos+1;
        } while(pos != std::string::npos);

        return result;
    }
};

#ifndef DOXYGEN_GENERATING_OUTPUT
/* Square matrices */
extern template struct MAGNUM_EXPORT ConfigurationValue<Magnum::Math::RectangularMatrix<2, 2, Magnum::Float>>;
extern template struct MAGNUM_EXPORT ConfigurationValue<Magnum::Math::RectangularMatrix<3, 3, Magnum::Float>>;
extern template struct MAGNUM_EXPORT ConfigurationValue<Magnum::Math::RectangularMatrix<4, 4, Magnum::Float>>;
#ifndef MAGNUM_TARGET_GLES
extern template struct MAGNUM_EXPORT ConfigurationValue<Magnum::Math::RectangularMatrix<2, 2, Magnum::Double>>;
extern template struct MAGNUM_EXPORT ConfigurationValue<Magnum::Math::RectangularMatrix<3, 3, Magnum::Double>>;
extern template struct MAGNUM_EXPORT ConfigurationValue<Magnum::Math::RectangularMatrix<4, 4, Magnum::Double>>;
#endif

/* Rectangular matrices */
extern template struct MAGNUM_EXPORT ConfigurationValue<Magnum::Math::RectangularMatrix<2, 3, Magnum::Float>>;
extern template struct MAGNUM_EXPORT ConfigurationValue<Magnum::Math::RectangularMatrix<3, 2, Magnum::Float>>;
extern template struct MAGNUM_EXPORT ConfigurationValue<Magnum::Math::RectangularMatrix<2, 4, Magnum::Float>>;
extern template struct MAGNUM_EXPORT ConfigurationValue<Magnum::Math::RectangularMatrix<4, 2, Magnum::Float>>;
extern template struct MAGNUM_EXPORT ConfigurationValue<Magnum::Math::RectangularMatrix<3, 4, Magnum::Float>>;
extern template struct MAGNUM_EXPORT ConfigurationValue<Magnum::Math::RectangularMatrix<4, 3, Magnum::Float>>;
#ifndef MAGNUM_TARGET_GLES
extern template struct MAGNUM_EXPORT ConfigurationValue<Magnum::Math::RectangularMatrix<2, 3, Magnum::Double>>;
extern template struct MAGNUM_EXPORT ConfigurationValue<Magnum::Math::RectangularMatrix<3, 2, Magnum::Double>>;
extern template struct MAGNUM_EXPORT ConfigurationValue<Magnum::Math::RectangularMatrix<2, 4, Magnum::Double>>;
extern template struct MAGNUM_EXPORT ConfigurationValue<Magnum::Math::RectangularMatrix<4, 2, Magnum::Double>>;
extern template struct MAGNUM_EXPORT ConfigurationValue<Magnum::Math::RectangularMatrix<3, 4, Magnum::Double>>;
extern template struct MAGNUM_EXPORT ConfigurationValue<Magnum::Math::RectangularMatrix<4, 3, Magnum::Double>>;
#endif
#endif

}}

#endif<|MERGE_RESOLUTION|>--- conflicted
+++ resolved
@@ -117,11 +117,7 @@
         constexpr /*implicit*/ RectangularMatrix(ZeroInitT = ZeroInit)
             /** @todoc remove workaround when doxygen is sane */
             #ifndef DOXYGEN_GENERATING_OUTPUT
-<<<<<<< HEAD
-            /* MSVC 2013 can't handle {} here */
-=======
             /* MSVC 2015 can't handle {} here */
->>>>>>> a87aa431
             : RectangularMatrix<cols, rows, T>(typename Implementation::GenerateSequence<cols>::Type{}, ZeroInit)
             #endif
             {}
@@ -134,16 +130,11 @@
         explicit RectangularMatrix(NoInitT)
             /** @todoc remove workaround when doxygen is sane */
             #ifndef DOXYGEN_GENERATING_OUTPUT
-<<<<<<< HEAD
             /* I can't invent a way to do this without delegating constructors, sorry */
             #ifndef CORRADE_GCC46_COMPATIBILITY
-            /* MSVC 2013 can't handle {} here */
+            /* MSVC 2015 can't handle {} here */
             : RectangularMatrix<cols, rows, T>(typename Implementation::GenerateSequence<cols>::Type{}, NoInit)
             #endif
-=======
-            /* MSVC 2015 can't handle {} here */
-            : RectangularMatrix<cols, rows, T>(typename Implementation::GenerateSequence<cols>::Type{}, NoInit)
->>>>>>> a87aa431
             #endif
             {}
 
