--- conflicted
+++ resolved
@@ -137,11 +137,7 @@
         constexpr /*implicit*/ Vector3(ZeroInitT = ZeroInit)
             /** @todoc remove workaround when doxygen is sane */
             #ifndef DOXYGEN_GENERATING_OUTPUT
-<<<<<<< HEAD
-            /* MSVC 2013 can't handle {} here */
-=======
             /* MSVC 2015 can't handle {} here */
->>>>>>> a87aa431
             : Vector<3, T>(ZeroInit)
             #endif
             {}
@@ -150,11 +146,7 @@
         explicit Vector3(NoInitT)
             /** @todoc remove workaround when doxygen is sane */
             #ifndef DOXYGEN_GENERATING_OUTPUT
-<<<<<<< HEAD
-            /* MSVC 2013 can't handle {} here */
-=======
             /* MSVC 2015 can't handle {} here */
->>>>>>> a87aa431
             : Vector<3, T>(NoInit)
             #endif
             {}
