#ifndef Magnum_Math_Matrix3_h
#define Magnum_Math_Matrix3_h
/*
    This file is part of Magnum.

    Copyright © 2010, 2011, 2012, 2013, 2014, 2015
              Vladimír Vondruš <mosra@centrum.cz>

    Permission is hereby granted, free of charge, to any person obtaining a
    copy of this software and associated documentation files (the "Software"),
    to deal in the Software without restriction, including without limitation
    the rights to use, copy, modify, merge, publish, distribute, sublicense,
    and/or sell copies of the Software, and to permit persons to whom the
    Software is furnished to do so, subject to the following conditions:

    The above copyright notice and this permission notice shall be included
    in all copies or substantial portions of the Software.

    THE SOFTWARE IS PROVIDED "AS IS", WITHOUT WARRANTY OF ANY KIND, EXPRESS OR
    IMPLIED, INCLUDING BUT NOT LIMITED TO THE WARRANTIES OF MERCHANTABILITY,
    FITNESS FOR A PARTICULAR PURPOSE AND NONINFRINGEMENT. IN NO EVENT SHALL
    THE AUTHORS OR COPYRIGHT HOLDERS BE LIABLE FOR ANY CLAIM, DAMAGES OR OTHER
    LIABILITY, WHETHER IN AN ACTION OF CONTRACT, TORT OR OTHERWISE, ARISING
    FROM, OUT OF OR IN CONNECTION WITH THE SOFTWARE OR THE USE OR OTHER
    DEALINGS IN THE SOFTWARE.
*/

/** @file
 * @brief Class @ref Magnum::Math::Matrix3
 */

#include "Magnum/Math/Matrix.h"
#include "Magnum/Math/Vector3.h"

namespace Magnum { namespace Math {

/**
@brief 2D transformation matrix
@tparam T   Underlying data type

See @ref matrix-vector and @ref transformations for brief introduction.
@see @ref Magnum::Matrix3, @ref Magnum::Matrix3d, @ref Matrix3x3,
    @ref DualComplex, @ref SceneGraph::MatrixTransformation2D
@configurationvalueref{Magnum::Math::Matrix3}
*/
template<class T> class Matrix3: public Matrix<3, T> {
    public:
        /**
         * @brief 2D translation matrix
         * @param vector    Translation vector
         *
         * @see @ref translation() const, @ref DualComplex::translation(),
         *      @ref Matrix4::translation(const Vector3<T>&),
         *      @ref Vector2::xAxis(), @ref Vector2::yAxis()
         */
        constexpr static Matrix3<T> translation(const Vector2<T>& vector) {
            return {{      T(1),       T(0), T(0)},
                    {      T(0),       T(1), T(0)},
                    {vector.x(), vector.y(), T(1)}};
        }

        /**
         * @brief 2D scaling matrix
         * @param vector    Scaling vector
         *
         * @see @ref rotationScaling(),
         *      @ref Matrix4::scaling(const Vector3<T>&),
         *      @ref Vector2::xScale(), @ref Vector2::yScale()
         */
        constexpr static Matrix3<T> scaling(const Vector2<T>& vector) {
            return {{vector.x(),       T(0), T(0)},
                    {      T(0), vector.y(), T(0)},
                    {      T(0),       T(0), T(1)}};
        }

        /**
         * @brief 2D rotation matrix
         * @param angle     Rotation angle (counterclockwise)
         *
         * @see @ref rotation() const, @ref Complex::rotation(),
         *      @ref DualComplex::rotation(),
         *      @ref Matrix4::rotation(Rad, const Vector3<T>&)
         */
        static Matrix3<T> rotation(Rad<T> angle);

        /**
         * @brief 2D reflection matrix
         * @param normal    Normal of the line through which to reflect
         *
         * Expects that the normal is normalized. Reflection along axes can be
         * done in a slightly simpler way also using @ref scaling(), e.g.
         * `Matrix3::reflection(Vector2::yAxis())` is equivalent to
         * `Matrix3::scaling(Vector2::yScale(-1.0f))`.
         * @see @ref Matrix4::reflection(), @ref Vector::isNormalized()
         */
        static Matrix3<T> reflection(const Vector2<T>& normal) {
            CORRADE_ASSERT(normal.isNormalized(),
                           "Math::Matrix3::reflection(): normal must be normalized", {});
            return from(Matrix<2, T>() - T(2)*normal*RectangularMatrix<1, 2, T>(normal).transposed(), {});
        }

        /**
         * @brief 2D shearing matrix along X axis
         * @param amount    Shearing amount
         *
         * Y axis remains unchanged.
         * @see @ref shearingY(), @ref Matrix4::shearingXY(),
         *      @ref Matrix4::shearingXZ(), @ref Matrix4::shearingYZ()
         */
        constexpr static Matrix3<T> shearingX(T amount) {
            return {{  T(1), T(0), T(0)},
                    {amount, T(1), T(0)},
                    {  T(0), T(0), T(1)}};
        }

        /**
         * @brief 2D shearing matrix along Y axis
         * @param amount    Shearing amount
         *
         * X axis remains unchanged.
         * @see @ref shearingX(), @ref Matrix4::shearingXY(),
         *      @ref Matrix4::shearingXZ(), @ref Matrix4::shearingYZ()
         */
        constexpr static Matrix3<T> shearingY(T amount) {
            return {{T(1), amount, T(0)},
                    {T(0),   T(1), T(0)},
                    {T(0),   T(0), T(1)}};
        }

        /**
         * @brief 2D projection matrix
         * @param size      Size of the view
         *
         * @see @ref Matrix4::orthographicProjection(),
         *      @ref Matrix4::perspectiveProjection()
         */
        static Matrix3<T> projection(const Vector2<T>& size) {
            return scaling(2.0f/size);
        }

        /**
         * @brief Create matrix from rotation/scaling part and translation part
         * @param rotationScaling   Rotation/scaling part (upper-left 2x2
         *      matrix)
         * @param translation       Translation part (first two elements of
         *      third column)
         *
         * @see @ref rotationScaling(), @ref translation() const
         */
        constexpr static Matrix3<T> from(const Matrix<2, T>& rotationScaling, const Vector2<T>& translation) {
            return {{rotationScaling[0], T(0)},
                    {rotationScaling[1], T(0)},
                    {       translation, T(1)}};
        }

        /**
         * @brief Default constructor
         *
         * Creates identity matrix. @p value allows you to specify value on
         * diagonal.
         */
        constexpr /*implicit*/ Matrix3(IdentityInitT = IdentityInit, T value = T{1})
            /** @todoc remove workaround when doxygen is sane */
            #ifndef DOXYGEN_GENERATING_OUTPUT
<<<<<<< HEAD
            /* MSVC 2015 can't handle {} here */
            : Matrix<3, T>(IdentityInit, value)
=======
            #ifndef CORRADE_MSVC2015_COMPATIBILITY
            : Matrix3x3<T>{IdentityInit, value}
            #else
            /* Avoid using non-constexpr version, also MSVC 2015 can't handle
               {} here */
            : Matrix3x3<T>(Vector<3, T>{value, T(0), T(0)},
                           Vector<3, T>{T(0), value, T(0)},
                           Vector<3, T>{T(0), T(0), value})
            #endif
>>>>>>> 03c8272a
            #endif
            {}

        /** @copydoc Matrix::Matrix(ZeroInitT) */
        constexpr explicit Matrix3(ZeroInitT)
            /** @todoc remove workaround when doxygen is sane */
            #ifndef DOXYGEN_GENERATING_OUTPUT
<<<<<<< HEAD
            /* MSVC 2015 can't handle {} here */
            : Matrix<3, T>(ZeroInit)
=======
            #ifndef CORRADE_MSVC2015_COMPATIBILITY
            : Matrix3x3<T>(ZeroInit)
            #else
            /* Avoid using non-constexpr version, also MSVC 2015 can't handle
               {} here */
            : Matrix3x3<T>(Vector<3, T>{T(0), T(0), T(0)},
                           Vector<3, T>{T(0), T(0), T(0)},
                           Vector<3, T>{T(0), T(0), T(0)})
            #endif
>>>>>>> 03c8272a
            #endif
            {}

        /** @copydoc Matrix::Matrix(NoInitT) */
        constexpr explicit Matrix3(NoInitT)
            /** @todoc remove workaround when doxygen is sane */
            #ifndef DOXYGEN_GENERATING_OUTPUT
            /* MSVC 2015 can't handle {} here */
            : Matrix<3, T>(NoInit)
            #endif
            {}

        /** @brief Matrix from column vectors */
        constexpr /*implicit*/ Matrix3(const Vector3<T>& first, const Vector3<T>& second, const Vector3<T>& third): Matrix<3, T>(first, second, third) {}

        /** @copydoc Matrix::Matrix(const RectangularMatrix<size, size, U>&) */
        template<class U> constexpr explicit Matrix3(const RectangularMatrix<3, 3, U>& other): Matrix<3, T>(other) {}

        /** @brief Construct matrix from external representation */
        #ifndef CORRADE_GCC44_COMPATIBILITY
        template<class U, class V = decltype(Implementation::RectangularMatrixConverter<3, 3, T, U>::from(std::declval<U>()))> constexpr explicit Matrix3(const U& other): Matrix<3, T>(Implementation::RectangularMatrixConverter<3, 3, T, U>::from(other)) {}
        #else
        template<class U, class V = decltype(Implementation::RectangularMatrixConverter<3, 3, T, U>::from(*static_cast<const U*>(nullptr)))> constexpr explicit Matrix3(const U& other): Matrix<3, T>(Implementation::RectangularMatrixConverter<3, 3, T, U>::from(other)) {}
        #endif

        /** @brief Copy constructor */
        constexpr Matrix3(const RectangularMatrix<3, 3, T>& other): Matrix<3, T>(other) {}

        /**
         * @brief Check whether the matrix represents rigid transformation
         *
         * Rigid transformation consists only of rotation and translation (i.e.
         * no scaling or projection).
         * @see @ref isOrthogonal()
         */
        bool isRigidTransformation() const {
            return rotationScaling().isOrthogonal() && row(2) == Vector3<T>(T(0), T(0), T(1));
        }

        /**
         * @brief 2D rotation and scaling part of the matrix
         *
         * Upper-left 2x2 part of the matrix.
         * @see @ref from(const Matrix<2, T>&, const Vector2<T>&),
         *      @ref rotation() const, @ref rotationNormalized(),
         *      @ref uniformScaling(), @ref rotation(Rad<T>),
         *      @ref Matrix4::rotationScaling()
         */
        constexpr Matrix<2, T> rotationScaling() const {
            return {(*this)[0].xy(),
                    (*this)[1].xy()};
        }

        /**
         * @brief 2D rotation part of the matrix assuming there is no scaling
         *
         * Similar to @ref rotationScaling(), but additionally checks that the
         * base vectors are normalized.
         * @see @ref rotation() const, @ref uniformScaling(),
         *      @ref Matrix4::rotationNormalized()
         * @todo assert also orthogonality or this is good enough?
         */
        Matrix<2, T> rotationNormalized() const {
            CORRADE_ASSERT((*this)[0].xy().isNormalized() && (*this)[1].xy().isNormalized(),
                           "Math::Matrix3::rotationNormalized(): the rotation part is not normalized", {});
            return {(*this)[0].xy(),
                    (*this)[1].xy()};
        }

        /**
         * @brief 2D rotation part of the matrix
         *
         * Normalized upper-left 2x2 part of the matrix. Expects uniform
         * scaling.
         * @see @ref rotationNormalized(), @ref rotationScaling(),
         *      @ref uniformScaling(), @ref rotation(Rad<T>),
         *      @ref Matrix4::rotation() const
         */
        Matrix<2, T> rotation() const {
            CORRADE_ASSERT(TypeTraits<T>::equals((*this)[0].xy().dot(), (*this)[1].xy().dot()),
                           "Math::Matrix3::rotation(): the matrix doesn't have uniform scaling", {});
            return {(*this)[0].xy().normalized(),
                    (*this)[1].xy().normalized()};
        }

        /**
         * @brief Uniform scaling part of the matrix, squared
         *
         * Squared length of vectors in upper-left 2x2 part of the matrix.
         * Expects that the scaling is the same in all axes. Faster alternative
         * to @ref uniformScaling(), because it doesn't compute the square
         * root.
         * @see @ref rotationScaling(), @ref rotation() const,
         *      @ref rotationNormalized(), @ref scaling(const Vector2<T>&),
         *      @ref Matrix4::uniformScaling()
         */
        T uniformScalingSquared() const {
            const T scalingSquared = (*this)[0].xy().dot();
            CORRADE_ASSERT(TypeTraits<T>::equals((*this)[1].xy().dot(), scalingSquared),
                           "Math::Matrix3::uniformScaling(): the matrix doesn't have uniform scaling", {});
            return scalingSquared;
        }

        /**
         * @brief Uniform scaling part of the matrix
         *
         * Length of vectors in upper-left 2x2 part of the matrix. Expects that
         * the scaling is the same in all axes. Use faster alternative
         * @ref uniformScalingSquared() where possible.
         * @see @ref rotationScaling(), @ref rotation() const,
         *      @ref rotationNormalized(), @ref scaling(const Vector2<T>&),
         *      @ref Matrix4::uniformScaling()
         */
        T uniformScaling() const { return std::sqrt(uniformScalingSquared()); }

        /**
         * @brief Right-pointing 2D vector
         *
         * First two elements of first column.
         * @see @ref up(), @ref Vector2::xAxis(), @ref Matrix4::right()
         */
        Vector2<T>& right() { return (*this)[0].xy(); }
        constexpr Vector2<T> right() const { return (*this)[0].xy(); } /**< @overload */

        /**
         * @brief Up-pointing 2D vector
         *
         * First two elements of second column.
         * @see @ref right(), @ref Vector2::yAxis(), @ref Matrix4::up()
         */
        Vector2<T>& up() { return (*this)[1].xy(); }
        constexpr Vector2<T> up() const { return (*this)[1].xy(); } /**< @overload */

        /**
         * @brief 2D translation part of the matrix
         *
         * First two elements of third column.
         * @see @ref from(const Matrix<2, T>&, const Vector2<T>&),
         *      @ref translation(const Vector2<T>&),
         *      @ref Matrix4::translation()
         */
        Vector2<T>& translation() { return (*this)[2].xy(); }
        constexpr Vector2<T> translation() const { return (*this)[2].xy(); } /**< @overload */

        /**
         * @brief Inverted rigid transformation matrix
         *
         * Expects that the matrix represents rigid transformation.
         * Significantly faster than the general algorithm in @ref inverted(). @f[
         *      A^{-1} = \begin{pmatrix} (A^{2,2})^T & (A^{2,2})^T \begin{pmatrix} a_{2,0} \\ a_{2,1} \end{pmatrix} \\ \begin{array}{cc} 0 & 0 \end{array} & 1 \end{pmatrix}
         * @f]
         * @f$ A^{i, j} @f$ is matrix without i-th row and j-th column, see
         * @ref ij()
         * @see @ref isRigidTransformation(), @ref invertedOrthogonal(),
         *      @ref rotationScaling(), @ref translation() const,
         *      @ref Matrix4::invertedRigid()
         */
        Matrix3<T> invertedRigid() const;

        /**
         * @brief Transform 2D vector with the matrix
         *
         * Unlike in @ref transformPoint(), translation is not involved in the
         * transformation. @f[
         *      \boldsymbol v' = \boldsymbol M \begin{pmatrix} v_x \\ v_y \\ 0 \end{pmatrix}
         * @f]
         * @see @ref Complex::transformVector(),
         *      @ref Matrix4::transformVector()
         * @todo extract 2x2 matrix and multiply directly? (benchmark that)
         */
        Vector2<T> transformVector(const Vector2<T>& vector) const {
            return ((*this)*Vector3<T>(vector, T(0))).xy();
        }

        /**
         * @brief Transform 2D point with the matrix
         *
         * Unlike in @ref transformVector(), translation is also involved in
         * the transformation. @f[
         *      \boldsymbol v' = \boldsymbol M \begin{pmatrix} v_x \\ v_y \\ 1 \end{pmatrix}
         * @f]
         * @see @ref DualComplex::transformPoint(),
         *      @ref Matrix4::transformPoint()
         */
        Vector2<T> transformPoint(const Vector2<T>& vector) const {
            return ((*this)*Vector3<T>(vector, T(1))).xy();
        }

        MAGNUM_RECTANGULARMATRIX_SUBCLASS_IMPLEMENTATION(3, 3, Matrix3<T>)
        MAGNUM_MATRIX_SUBCLASS_IMPLEMENTATION(3, Matrix3, Vector3)
};

#ifndef DOXYGEN_GENERATING_OUTPUT
MAGNUM_MATRIXn_OPERATOR_IMPLEMENTATION(3, Matrix3)
#endif

/** @debugoperator{Magnum::Math::Matrix3} */
template<class T> inline Corrade::Utility::Debug operator<<(Corrade::Utility::Debug debug, const Matrix3<T>& value) {
    return debug << static_cast<const Matrix<3, T>&>(value);
}

template<class T> Matrix3<T> Matrix3<T>::rotation(const Rad<T> angle) {
    const T sine = std::sin(angle.toUnderlyingType());
    const T cosine = std::cos(angle.toUnderlyingType());

    return {{ cosine,   sine, T(0)},
            {  -sine, cosine, T(0)},
            {   T(0),   T(0), T(1)}};
}

template<class T> inline Matrix3<T> Matrix3<T>::invertedRigid() const {
    CORRADE_ASSERT(isRigidTransformation(),
        "Math::Matrix3::invertedRigid(): the matrix doesn't represent rigid transformation", {});

    Matrix<2, T> inverseRotation = rotationScaling().transposed();
    return from(inverseRotation, inverseRotation*-translation());
}

}}

namespace Corrade { namespace Utility {
    /** @configurationvalue{Magnum::Math::Matrix3} */
    template<class T> struct ConfigurationValue<Magnum::Math::Matrix3<T>>: public ConfigurationValue<Magnum::Math::Matrix<3, T>> {};
}}

#endif<|MERGE_RESOLUTION|>--- conflicted
+++ resolved
@@ -162,12 +162,8 @@
         constexpr /*implicit*/ Matrix3(IdentityInitT = IdentityInit, T value = T{1})
             /** @todoc remove workaround when doxygen is sane */
             #ifndef DOXYGEN_GENERATING_OUTPUT
-<<<<<<< HEAD
-            /* MSVC 2015 can't handle {} here */
-            : Matrix<3, T>(IdentityInit, value)
-=======
             #ifndef CORRADE_MSVC2015_COMPATIBILITY
-            : Matrix3x3<T>{IdentityInit, value}
+            : Matrix<3, T>{IdentityInit, value}
             #else
             /* Avoid using non-constexpr version, also MSVC 2015 can't handle
                {} here */
@@ -175,7 +171,6 @@
                            Vector<3, T>{T(0), value, T(0)},
                            Vector<3, T>{T(0), T(0), value})
             #endif
->>>>>>> 03c8272a
             #endif
             {}
 
@@ -183,12 +178,8 @@
         constexpr explicit Matrix3(ZeroInitT)
             /** @todoc remove workaround when doxygen is sane */
             #ifndef DOXYGEN_GENERATING_OUTPUT
-<<<<<<< HEAD
-            /* MSVC 2015 can't handle {} here */
+            #ifndef CORRADE_MSVC2015_COMPATIBILITY
             : Matrix<3, T>(ZeroInit)
-=======
-            #ifndef CORRADE_MSVC2015_COMPATIBILITY
-            : Matrix3x3<T>(ZeroInit)
             #else
             /* Avoid using non-constexpr version, also MSVC 2015 can't handle
                {} here */
@@ -196,7 +187,6 @@
                            Vector<3, T>{T(0), T(0), T(0)},
                            Vector<3, T>{T(0), T(0), T(0)})
             #endif
->>>>>>> 03c8272a
             #endif
             {}
 
