#ifndef Magnum_Math_Matrix3_h
#define Magnum_Math_Matrix3_h
/*
    This file is part of Magnum.

    Copyright © 2010, 2011, 2012, 2013, 2014, 2015
              Vladimír Vondruš <mosra@centrum.cz>

    Permission is hereby granted, free of charge, to any person obtaining a
    copy of this software and associated documentation files (the "Software"),
    to deal in the Software without restriction, including without limitation
    the rights to use, copy, modify, merge, publish, distribute, sublicense,
    and/or sell copies of the Software, and to permit persons to whom the
    Software is furnished to do so, subject to the following conditions:

    The above copyright notice and this permission notice shall be included
    in all copies or substantial portions of the Software.

    THE SOFTWARE IS PROVIDED "AS IS", WITHOUT WARRANTY OF ANY KIND, EXPRESS OR
    IMPLIED, INCLUDING BUT NOT LIMITED TO THE WARRANTIES OF MERCHANTABILITY,
    FITNESS FOR A PARTICULAR PURPOSE AND NONINFRINGEMENT. IN NO EVENT SHALL
    THE AUTHORS OR COPYRIGHT HOLDERS BE LIABLE FOR ANY CLAIM, DAMAGES OR OTHER
    LIABILITY, WHETHER IN AN ACTION OF CONTRACT, TORT OR OTHERWISE, ARISING
    FROM, OUT OF OR IN CONNECTION WITH THE SOFTWARE OR THE USE OR OTHER
    DEALINGS IN THE SOFTWARE.
*/

/** @file
 * @brief Class @ref Magnum::Math::Matrix3
 */

#include "Magnum/Math/Matrix.h"
#include "Magnum/Math/Vector3.h"

namespace Magnum { namespace Math {

/**
@brief 2D transformation matrix
@tparam T   Underlying data type

See @ref matrix-vector and @ref transformations for brief introduction.
@see @ref Magnum::Matrix3, @ref Magnum::Matrix3d, @ref Matrix3x3,
    @ref DualComplex, @ref SceneGraph::MatrixTransformation2D
@configurationvalueref{Magnum::Math::Matrix3}
*/
template<class T> class Matrix3: public Matrix<3, T> {
    public:
        /**
         * @brief 2D translation matrix
         * @param vector    Translation vector
         *
         * @see @ref translation() const, @ref DualComplex::translation(),
         *      @ref Matrix4::translation(const Vector3<T>&),
         *      @ref Vector2::xAxis(), @ref Vector2::yAxis()
         */
        constexpr static Matrix3<T> translation(const Vector2<T>& vector) {
            return {{      T(1),       T(0), T(0)},
                    {      T(0),       T(1), T(0)},
                    {vector.x(), vector.y(), T(1)}};
        }

        /**
         * @brief 2D scaling matrix
         * @param vector    Scaling vector
         *
         * @see @ref rotationScaling(),
         *      @ref Matrix4::scaling(const Vector3<T>&),
         *      @ref Vector2::xScale(), @ref Vector2::yScale()
         */
        constexpr static Matrix3<T> scaling(const Vector2<T>& vector) {
            return {{vector.x(),       T(0), T(0)},
                    {      T(0), vector.y(), T(0)},
                    {      T(0),       T(0), T(1)}};
        }

        /**
         * @brief 2D rotation matrix
         * @param angle     Rotation angle (counterclockwise)
         *
         * @see @ref rotation() const, @ref Complex::rotation(),
         *      @ref DualComplex::rotation(),
         *      @ref Matrix4::rotation(Rad, const Vector3<T>&)
         */
        static Matrix3<T> rotation(Rad<T> angle);

        /**
         * @brief 2D reflection matrix
         * @param normal    Normal of the line through which to reflect
         *
         * Expects that the normal is normalized. Reflection along axes can be
         * done in a slightly simpler way also using @ref scaling(), e.g.
         * `Matrix3::reflection(Vector2::yAxis())` is equivalent to
         * `Matrix3::scaling(Vector2::yScale(-1.0f))`.
         * @see @ref Matrix4::reflection(), @ref Vector::isNormalized()
         */
        static Matrix3<T> reflection(const Vector2<T>& normal) {
            CORRADE_ASSERT(normal.isNormalized(),
                           "Math::Matrix3::reflection(): normal must be normalized", {});
            return from(Matrix<2, T>() - T(2)*normal*RectangularMatrix<1, 2, T>(normal).transposed(), {});
        }

        /**
         * @brief 2D shearing matrix along X axis
         * @param amount    Shearing amount
         *
         * Y axis remains unchanged.
         * @see @ref shearingY(), @ref Matrix4::shearingXY(),
         *      @ref Matrix4::shearingXZ(), @ref Matrix4::shearingYZ()
         */
        constexpr static Matrix3<T> shearingX(T amount) {
            return {{  T(1), T(0), T(0)},
                    {amount, T(1), T(0)},
                    {  T(0), T(0), T(1)}};
        }

        /**
         * @brief 2D shearing matrix along Y axis
         * @param amount    Shearing amount
         *
         * X axis remains unchanged.
         * @see @ref shearingX(), @ref Matrix4::shearingXY(),
         *      @ref Matrix4::shearingXZ(), @ref Matrix4::shearingYZ()
         */
        constexpr static Matrix3<T> shearingY(T amount) {
            return {{T(1), amount, T(0)},
                    {T(0),   T(1), T(0)},
                    {T(0),   T(0), T(1)}};
        }

        /**
         * @brief 2D projection matrix
         * @param size      Size of the view
         *
         * @see @ref Matrix4::orthographicProjection(),
         *      @ref Matrix4::perspectiveProjection()
         */
        static Matrix3<T> projection(const Vector2<T>& size) {
            return scaling(2.0f/size);
        }

        /**
         * @brief Create matrix from rotation/scaling part and translation part
         * @param rotationScaling   Rotation/scaling part (upper-left 2x2
         *      matrix)
         * @param translation       Translation part (first two elements of
         *      third column)
         *
         * @see @ref rotationScaling(), @ref translation() const
         */
        constexpr static Matrix3<T> from(const Matrix<2, T>& rotationScaling, const Vector2<T>& translation) {
            return {{rotationScaling[0], T(0)},
                    {rotationScaling[1], T(0)},
                    {       translation, T(1)}};
        }

<<<<<<< HEAD
        /** @copydoc Matrix::Matrix(ZeroType) */
        constexpr explicit Matrix3(typename Matrix<3, T>::ZeroType): Matrix<3, T>(Matrix<3, T>::Zero) {}

=======
>>>>>>> 41f5b95e
        /**
         * @brief Default constructor
         *
         * Creates identity matrix. @p value allows you to specify value on
         * diagonal.
         */
<<<<<<< HEAD
        constexpr /*implicit*/ Matrix3(typename Matrix<3, T>::IdentityType = (Matrix<3, T>::Identity), T value = T(1)): Matrix<3, T>(Matrix<3, T>::Identity, value) {}
=======
        constexpr /*implicit*/ Matrix3(IdentityInitT = IdentityInit, T value = T{1})
            /** @todoc remove workaround when doxygen is sane */
            #ifndef DOXYGEN_GENERATING_OUTPUT
            : Matrix3x3<T>{IdentityInit, value}
            #endif
            {}

        /** @copydoc Matrix::Matrix(ZeroInitT) */
        constexpr explicit Matrix3(ZeroInitT)
            /** @todoc remove workaround when doxygen is sane */
            #ifndef DOXYGEN_GENERATING_OUTPUT
            : Matrix3x3<T>{ZeroInit}
            #endif
            {}

        /** @copydoc Matrix::Matrix(NoInitT) */
        constexpr explicit Matrix3(NoInitT)
            /** @todoc remove workaround when doxygen is sane */
            #ifndef DOXYGEN_GENERATING_OUTPUT
            : Matrix3x3<T>{NoInit}
            #endif
            {}
>>>>>>> 41f5b95e

        /** @brief Matrix from column vectors */
        constexpr /*implicit*/ Matrix3(const Vector3<T>& first, const Vector3<T>& second, const Vector3<T>& third): Matrix<3, T>(first, second, third) {}

        /** @copydoc Matrix::Matrix(const RectangularMatrix<size, size, U>&) */
        template<class U> constexpr explicit Matrix3(const RectangularMatrix<3, 3, U>& other): Matrix<3, T>(other) {}

        /** @brief Construct matrix from external representation */
        #ifndef CORRADE_GCC44_COMPATIBILITY
        template<class U, class V = decltype(Implementation::RectangularMatrixConverter<3, 3, T, U>::from(std::declval<U>()))> constexpr explicit Matrix3(const U& other): Matrix<3, T>(Implementation::RectangularMatrixConverter<3, 3, T, U>::from(other)) {}
        #else
        template<class U, class V = decltype(Implementation::RectangularMatrixConverter<3, 3, T, U>::from(*static_cast<const U*>(nullptr)))> constexpr explicit Matrix3(const U& other): Matrix<3, T>(Implementation::RectangularMatrixConverter<3, 3, T, U>::from(other)) {}
        #endif

        /** @brief Copy constructor */
        constexpr Matrix3(const RectangularMatrix<3, 3, T>& other): Matrix<3, T>(other) {}

        /**
         * @brief Check whether the matrix represents rigid transformation
         *
         * Rigid transformation consists only of rotation and translation (i.e.
         * no scaling or projection).
         * @see @ref isOrthogonal()
         */
        bool isRigidTransformation() const {
            return rotationScaling().isOrthogonal() && row(2) == Vector3<T>(T(0), T(0), T(1));
        }

        /**
         * @brief 2D rotation and scaling part of the matrix
         *
         * Upper-left 2x2 part of the matrix.
         * @see @ref from(const Matrix<2, T>&, const Vector2<T>&),
         *      @ref rotation() const, @ref rotationNormalized(),
         *      @ref uniformScaling(), @ref rotation(Rad<T>),
         *      @ref Matrix4::rotationScaling()
         */
        constexpr Matrix<2, T> rotationScaling() const {
            return {(*this)[0].xy(),
                    (*this)[1].xy()};
        }

        /**
         * @brief 2D rotation part of the matrix assuming there is no scaling
         *
         * Similar to @ref rotationScaling(), but additionally checks that the
         * base vectors are normalized.
         * @see @ref rotation() const, @ref uniformScaling(),
         *      @ref Matrix4::rotationNormalized()
         * @todo assert also orthogonality or this is good enough?
         */
        Matrix<2, T> rotationNormalized() const {
            CORRADE_ASSERT((*this)[0].xy().isNormalized() && (*this)[1].xy().isNormalized(),
                           "Math::Matrix3::rotationNormalized(): the rotation part is not normalized", {});
            return {(*this)[0].xy(),
                    (*this)[1].xy()};
        }

        /**
         * @brief 2D rotation part of the matrix
         *
         * Normalized upper-left 2x2 part of the matrix. Expects uniform
         * scaling.
         * @see @ref rotationNormalized(), @ref rotationScaling(),
         *      @ref uniformScaling(), @ref rotation(Rad<T>),
         *      @ref Matrix4::rotation() const
         */
        Matrix<2, T> rotation() const {
            CORRADE_ASSERT(TypeTraits<T>::equals((*this)[0].xy().dot(), (*this)[1].xy().dot()),
                           "Math::Matrix3::rotation(): the matrix doesn't have uniform scaling", {});
            return {(*this)[0].xy().normalized(),
                    (*this)[1].xy().normalized()};
        }

        /**
         * @brief Uniform scaling part of the matrix, squared
         *
         * Squared length of vectors in upper-left 2x2 part of the matrix.
         * Expects that the scaling is the same in all axes. Faster alternative
         * to @ref uniformScaling(), because it doesn't compute the square
         * root.
         * @see @ref rotationScaling(), @ref rotation() const,
         *      @ref rotationNormalized(), @ref scaling(const Vector2<T>&),
         *      @ref Matrix4::uniformScaling()
         */
        T uniformScalingSquared() const {
            const T scalingSquared = (*this)[0].xy().dot();
            CORRADE_ASSERT(TypeTraits<T>::equals((*this)[1].xy().dot(), scalingSquared),
                           "Math::Matrix3::uniformScaling(): the matrix doesn't have uniform scaling", {});
            return scalingSquared;
        }

        /**
         * @brief Uniform scaling part of the matrix
         *
         * Length of vectors in upper-left 2x2 part of the matrix. Expects that
         * the scaling is the same in all axes. Use faster alternative
         * @ref uniformScalingSquared() where possible.
         * @see @ref rotationScaling(), @ref rotation() const,
         *      @ref rotationNormalized(), @ref scaling(const Vector2<T>&),
         *      @ref Matrix4::uniformScaling()
         */
        T uniformScaling() const { return std::sqrt(uniformScalingSquared()); }

        /**
         * @brief Right-pointing 2D vector
         *
         * First two elements of first column.
         * @see @ref up(), @ref Vector2::xAxis(), @ref Matrix4::right()
         */
        Vector2<T>& right() { return (*this)[0].xy(); }
        constexpr Vector2<T> right() const { return (*this)[0].xy(); } /**< @overload */

        /**
         * @brief Up-pointing 2D vector
         *
         * First two elements of second column.
         * @see @ref right(), @ref Vector2::yAxis(), @ref Matrix4::up()
         */
        Vector2<T>& up() { return (*this)[1].xy(); }
        constexpr Vector2<T> up() const { return (*this)[1].xy(); } /**< @overload */

        /**
         * @brief 2D translation part of the matrix
         *
         * First two elements of third column.
         * @see @ref from(const Matrix<2, T>&, const Vector2<T>&),
         *      @ref translation(const Vector2<T>&),
         *      @ref Matrix4::translation()
         */
        Vector2<T>& translation() { return (*this)[2].xy(); }
        constexpr Vector2<T> translation() const { return (*this)[2].xy(); } /**< @overload */

        /**
         * @brief Inverted rigid transformation matrix
         *
         * Expects that the matrix represents rigid transformation.
         * Significantly faster than the general algorithm in @ref inverted(). @f[
         *      A^{-1} = \begin{pmatrix} (A^{2,2})^T & (A^{2,2})^T \begin{pmatrix} a_{2,0} \\ a_{2,1} \end{pmatrix} \\ \begin{array}{cc} 0 & 0 \end{array} & 1 \end{pmatrix}
         * @f]
         * @f$ A^{i, j} @f$ is matrix without i-th row and j-th column, see
         * @ref ij()
         * @see @ref isRigidTransformation(), @ref invertedOrthogonal(),
         *      @ref rotationScaling(), @ref translation() const,
         *      @ref Matrix4::invertedRigid()
         */
        Matrix3<T> invertedRigid() const;

        /**
         * @brief Transform 2D vector with the matrix
         *
         * Unlike in @ref transformPoint(), translation is not involved in the
         * transformation. @f[
         *      \boldsymbol v' = \boldsymbol M \begin{pmatrix} v_x \\ v_y \\ 0 \end{pmatrix}
         * @f]
         * @see @ref Complex::transformVector(),
         *      @ref Matrix4::transformVector()
         * @todo extract 2x2 matrix and multiply directly? (benchmark that)
         */
        Vector2<T> transformVector(const Vector2<T>& vector) const {
            return ((*this)*Vector3<T>(vector, T(0))).xy();
        }

        /**
         * @brief Transform 2D point with the matrix
         *
         * Unlike in @ref transformVector(), translation is also involved in
         * the transformation. @f[
         *      \boldsymbol v' = \boldsymbol M \begin{pmatrix} v_x \\ v_y \\ 1 \end{pmatrix}
         * @f]
         * @see @ref DualComplex::transformPoint(),
         *      @ref Matrix4::transformPoint()
         */
        Vector2<T> transformPoint(const Vector2<T>& vector) const {
            return ((*this)*Vector3<T>(vector, T(1))).xy();
        }

        MAGNUM_RECTANGULARMATRIX_SUBCLASS_IMPLEMENTATION(3, 3, Matrix3<T>)
        MAGNUM_MATRIX_SUBCLASS_IMPLEMENTATION(3, Matrix3, Vector3)
};

#ifndef DOXYGEN_GENERATING_OUTPUT
MAGNUM_MATRIXn_OPERATOR_IMPLEMENTATION(3, Matrix3)
#endif

/** @debugoperator{Magnum::Math::Matrix3} */
template<class T> inline Corrade::Utility::Debug operator<<(Corrade::Utility::Debug debug, const Matrix3<T>& value) {
    return debug << static_cast<const Matrix<3, T>&>(value);
}

template<class T> Matrix3<T> Matrix3<T>::rotation(const Rad<T> angle) {
    const T sine = std::sin(angle.toUnderlyingType());
    const T cosine = std::cos(angle.toUnderlyingType());

    return {{ cosine,   sine, T(0)},
            {  -sine, cosine, T(0)},
            {   T(0),   T(0), T(1)}};
}

template<class T> inline Matrix3<T> Matrix3<T>::invertedRigid() const {
    CORRADE_ASSERT(isRigidTransformation(),
        "Math::Matrix3::invertedRigid(): the matrix doesn't represent rigid transformation", {});

    Matrix<2, T> inverseRotation = rotationScaling().transposed();
    return from(inverseRotation, inverseRotation*-translation());
}

}}

namespace Corrade { namespace Utility {
    /** @configurationvalue{Magnum::Math::Matrix3} */
    template<class T> struct ConfigurationValue<Magnum::Math::Matrix3<T>>: public ConfigurationValue<Magnum::Math::Matrix<3, T>> {};
}}

#endif<|MERGE_RESOLUTION|>--- conflicted
+++ resolved
@@ -153,25 +153,16 @@
                     {       translation, T(1)}};
         }
 
-<<<<<<< HEAD
-        /** @copydoc Matrix::Matrix(ZeroType) */
-        constexpr explicit Matrix3(typename Matrix<3, T>::ZeroType): Matrix<3, T>(Matrix<3, T>::Zero) {}
-
-=======
->>>>>>> 41f5b95e
         /**
          * @brief Default constructor
          *
          * Creates identity matrix. @p value allows you to specify value on
          * diagonal.
          */
-<<<<<<< HEAD
-        constexpr /*implicit*/ Matrix3(typename Matrix<3, T>::IdentityType = (Matrix<3, T>::Identity), T value = T(1)): Matrix<3, T>(Matrix<3, T>::Identity, value) {}
-=======
         constexpr /*implicit*/ Matrix3(IdentityInitT = IdentityInit, T value = T{1})
             /** @todoc remove workaround when doxygen is sane */
             #ifndef DOXYGEN_GENERATING_OUTPUT
-            : Matrix3x3<T>{IdentityInit, value}
+            : Matrix<3, T>{IdentityInit, value}
             #endif
             {}
 
@@ -179,7 +170,7 @@
         constexpr explicit Matrix3(ZeroInitT)
             /** @todoc remove workaround when doxygen is sane */
             #ifndef DOXYGEN_GENERATING_OUTPUT
-            : Matrix3x3<T>{ZeroInit}
+            : Matrix<3, T>{ZeroInit}
             #endif
             {}
 
@@ -187,10 +178,9 @@
         constexpr explicit Matrix3(NoInitT)
             /** @todoc remove workaround when doxygen is sane */
             #ifndef DOXYGEN_GENERATING_OUTPUT
-            : Matrix3x3<T>{NoInit}
+            : Matrix<3, T>{NoInit}
             #endif
             {}
->>>>>>> 41f5b95e
 
         /** @brief Matrix from column vectors */
         constexpr /*implicit*/ Matrix3(const Vector3<T>& first, const Vector3<T>& second, const Vector3<T>& third): Matrix<3, T>(first, second, third) {}
