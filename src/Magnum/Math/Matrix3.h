#ifndef Magnum_Math_Matrix3_h
#define Magnum_Math_Matrix3_h
/*
    This file is part of Magnum.

    Copyright © 2010, 2011, 2012, 2013, 2014, 2015
              Vladimír Vondruš <mosra@centrum.cz>

    Permission is hereby granted, free of charge, to any person obtaining a
    copy of this software and associated documentation files (the "Software"),
    to deal in the Software without restriction, including without limitation
    the rights to use, copy, modify, merge, publish, distribute, sublicense,
    and/or sell copies of the Software, and to permit persons to whom the
    Software is furnished to do so, subject to the following conditions:

    The above copyright notice and this permission notice shall be included
    in all copies or substantial portions of the Software.

    THE SOFTWARE IS PROVIDED "AS IS", WITHOUT WARRANTY OF ANY KIND, EXPRESS OR
    IMPLIED, INCLUDING BUT NOT LIMITED TO THE WARRANTIES OF MERCHANTABILITY,
    FITNESS FOR A PARTICULAR PURPOSE AND NONINFRINGEMENT. IN NO EVENT SHALL
    THE AUTHORS OR COPYRIGHT HOLDERS BE LIABLE FOR ANY CLAIM, DAMAGES OR OTHER
    LIABILITY, WHETHER IN AN ACTION OF CONTRACT, TORT OR OTHERWISE, ARISING
    FROM, OUT OF OR IN CONNECTION WITH THE SOFTWARE OR THE USE OR OTHER
    DEALINGS IN THE SOFTWARE.
*/

/** @file
 * @brief Class @ref Magnum::Math::Matrix3
 */

#include "Magnum/Math/Matrix.h"
#include "Magnum/Math/Vector3.h"

namespace Magnum { namespace Math {

/**
@brief 2D transformation matrix
@tparam T   Underlying data type

See @ref matrix-vector and @ref transformations for brief introduction.
@see @ref Magnum::Matrix3, @ref Magnum::Matrix3d, @ref Matrix3x3,
    @ref DualComplex, @ref SceneGraph::MatrixTransformation2D
@configurationvalueref{Magnum::Math::Matrix3}
*/
template<class T> class Matrix3: public Matrix<3, T> {
    public:
        /**
         * @brief 2D translation matrix
         * @param vector    Translation vector
         *
         * @see @ref translation() const, @ref DualComplex::translation(),
         *      @ref Matrix4::translation(const Vector3<T>&),
         *      @ref Vector2::xAxis(), @ref Vector2::yAxis()
         */
        constexpr static Matrix3<T> translation(const Vector2<T>& vector) {
            return {{      T(1),       T(0), T(0)},
                    {      T(0),       T(1), T(0)},
                    {vector.x(), vector.y(), T(1)}};
        }

        /**
         * @brief 2D scaling matrix
         * @param vector    Scaling vector
         *
         * @see @ref rotationScaling(),
         *      @ref Matrix4::scaling(const Vector3<T>&),
         *      @ref Vector2::xScale(), @ref Vector2::yScale()
         */
        constexpr static Matrix3<T> scaling(const Vector2<T>& vector) {
            return {{vector.x(),       T(0), T(0)},
                    {      T(0), vector.y(), T(0)},
                    {      T(0),       T(0), T(1)}};
        }

        /**
         * @brief 2D rotation matrix
         * @param angle     Rotation angle (counterclockwise)
         *
         * @see @ref rotation() const, @ref Complex::rotation(),
         *      @ref DualComplex::rotation(),
         *      @ref Matrix4::rotation(Rad, const Vector3<T>&)
         */
        static Matrix3<T> rotation(Rad<T> angle);

        /**
         * @brief 2D reflection matrix
         * @param normal    Normal of the line through which to reflect
         *
         * Expects that the normal is normalized. Reflection along axes can be
         * done in a slightly simpler way also using @ref scaling(), e.g.
         * `Matrix3::reflection(Vector2::yAxis())` is equivalent to
         * `Matrix3::scaling(Vector2::yScale(-1.0f))`.
         * @see @ref Matrix4::reflection(), @ref Vector::isNormalized()
         */
        static Matrix3<T> reflection(const Vector2<T>& normal) {
            CORRADE_ASSERT(normal.isNormalized(),
                           "Math::Matrix3::reflection(): normal must be normalized", {});
            return from(Matrix<2, T>() - T(2)*normal*RectangularMatrix<1, 2, T>(normal).transposed(), {});
        }

        /**
         * @brief 2D shearing matrix along X axis
         * @param amount    Shearing amount
         *
         * Y axis remains unchanged.
         * @see @ref shearingY(), @ref Matrix4::shearingXY(),
         *      @ref Matrix4::shearingXZ(), @ref Matrix4::shearingYZ()
         */
        constexpr static Matrix3<T> shearingX(T amount) {
            return {{  T(1), T(0), T(0)},
                    {amount, T(1), T(0)},
                    {  T(0), T(0), T(1)}};
        }

        /**
         * @brief 2D shearing matrix along Y axis
         * @param amount    Shearing amount
         *
         * X axis remains unchanged.
         * @see @ref shearingX(), @ref Matrix4::shearingXY(),
         *      @ref Matrix4::shearingXZ(), @ref Matrix4::shearingYZ()
         */
        constexpr static Matrix3<T> shearingY(T amount) {
            return {{T(1), amount, T(0)},
                    {T(0),   T(1), T(0)},
                    {T(0),   T(0), T(1)}};
        }

        /**
         * @brief 2D projection matrix
         * @param size      Size of the view
         *
         * @see @ref Matrix4::orthographicProjection(),
         *      @ref Matrix4::perspectiveProjection()
         */
        static Matrix3<T> projection(const Vector2<T>& size) {
            return scaling(2.0f/size);
        }

        /**
         * @brief Create matrix from rotation/scaling part and translation part
         * @param rotationScaling   Rotation/scaling part (upper-left 2x2
         *      matrix)
         * @param translation       Translation part (first two elements of
         *      third column)
         *
         * @see @ref rotationScaling(), @ref translation() const
         */
        constexpr static Matrix3<T> from(const Matrix<2, T>& rotationScaling, const Vector2<T>& translation) {
            return {{rotationScaling[0], T(0)},
                    {rotationScaling[1], T(0)},
                    {       translation, T(1)}};
        }

        /**
         * @brief Default constructor
         *
         * Creates identity matrix. @p value allows you to specify value on
         * diagonal.
         */
        constexpr /*implicit*/ Matrix3(IdentityInitT = IdentityInit, T value = T{1})
            /** @todoc remove workaround when doxygen is sane */
            #ifndef DOXYGEN_GENERATING_OUTPUT
<<<<<<< HEAD
            /* MSVC 2013 can't handle {} here */
            : Matrix<3, T>(IdentityInit, value)
=======
            /* MSVC 2015 can't handle {} here */
            : Matrix3x3<T>(IdentityInit, value)
>>>>>>> a87aa431
            #endif
            {}

        /** @copydoc Matrix::Matrix(ZeroInitT) */
        constexpr explicit Matrix3(ZeroInitT)
            /** @todoc remove workaround when doxygen is sane */
            #ifndef DOXYGEN_GENERATING_OUTPUT
<<<<<<< HEAD
            /* MSVC 2013 can't handle {} here */
            : Matrix<3, T>(ZeroInit)
=======
            /* MSVC 2015 can't handle {} here */
            : Matrix3x3<T>(ZeroInit)
>>>>>>> a87aa431
            #endif
            {}

        /** @copydoc Matrix::Matrix(NoInitT) */
        constexpr explicit Matrix3(NoInitT)
            /** @todoc remove workaround when doxygen is sane */
            #ifndef DOXYGEN_GENERATING_OUTPUT
<<<<<<< HEAD
            /* MSVC 2013 can't handle {} here */
            : Matrix<3, T>(NoInit)
=======
            /* MSVC 2015 can't handle {} here */
            : Matrix3x3<T>(NoInit)
>>>>>>> a87aa431
            #endif
            {}

        /** @brief Matrix from column vectors */
        constexpr /*implicit*/ Matrix3(const Vector3<T>& first, const Vector3<T>& second, const Vector3<T>& third): Matrix<3, T>(first, second, third) {}

        /** @copydoc Matrix::Matrix(const RectangularMatrix<size, size, U>&) */
        template<class U> constexpr explicit Matrix3(const RectangularMatrix<3, 3, U>& other): Matrix<3, T>(other) {}

        /** @brief Construct matrix from external representation */
        #ifndef CORRADE_GCC44_COMPATIBILITY
        template<class U, class V = decltype(Implementation::RectangularMatrixConverter<3, 3, T, U>::from(std::declval<U>()))> constexpr explicit Matrix3(const U& other): Matrix<3, T>(Implementation::RectangularMatrixConverter<3, 3, T, U>::from(other)) {}
        #else
        template<class U, class V = decltype(Implementation::RectangularMatrixConverter<3, 3, T, U>::from(*static_cast<const U*>(nullptr)))> constexpr explicit Matrix3(const U& other): Matrix<3, T>(Implementation::RectangularMatrixConverter<3, 3, T, U>::from(other)) {}
        #endif

        /** @brief Copy constructor */
        constexpr Matrix3(const RectangularMatrix<3, 3, T>& other): Matrix<3, T>(other) {}

        /**
         * @brief Check whether the matrix represents rigid transformation
         *
         * Rigid transformation consists only of rotation and translation (i.e.
         * no scaling or projection).
         * @see @ref isOrthogonal()
         */
        bool isRigidTransformation() const {
            return rotationScaling().isOrthogonal() && row(2) == Vector3<T>(T(0), T(0), T(1));
        }

        /**
         * @brief 2D rotation and scaling part of the matrix
         *
         * Upper-left 2x2 part of the matrix.
         * @see @ref from(const Matrix<2, T>&, const Vector2<T>&),
         *      @ref rotation() const, @ref rotationNormalized(),
         *      @ref uniformScaling(), @ref rotation(Rad<T>),
         *      @ref Matrix4::rotationScaling()
         */
        constexpr Matrix<2, T> rotationScaling() const {
            return {(*this)[0].xy(),
                    (*this)[1].xy()};
        }

        /**
         * @brief 2D rotation part of the matrix assuming there is no scaling
         *
         * Similar to @ref rotationScaling(), but additionally checks that the
         * base vectors are normalized.
         * @see @ref rotation() const, @ref uniformScaling(),
         *      @ref Matrix4::rotationNormalized()
         * @todo assert also orthogonality or this is good enough?
         */
        Matrix<2, T> rotationNormalized() const {
            CORRADE_ASSERT((*this)[0].xy().isNormalized() && (*this)[1].xy().isNormalized(),
                           "Math::Matrix3::rotationNormalized(): the rotation part is not normalized", {});
            return {(*this)[0].xy(),
                    (*this)[1].xy()};
        }

        /**
         * @brief 2D rotation part of the matrix
         *
         * Normalized upper-left 2x2 part of the matrix. Expects uniform
         * scaling.
         * @see @ref rotationNormalized(), @ref rotationScaling(),
         *      @ref uniformScaling(), @ref rotation(Rad<T>),
         *      @ref Matrix4::rotation() const
         */
        Matrix<2, T> rotation() const {
            CORRADE_ASSERT(TypeTraits<T>::equals((*this)[0].xy().dot(), (*this)[1].xy().dot()),
                           "Math::Matrix3::rotation(): the matrix doesn't have uniform scaling", {});
            return {(*this)[0].xy().normalized(),
                    (*this)[1].xy().normalized()};
        }

        /**
         * @brief Uniform scaling part of the matrix, squared
         *
         * Squared length of vectors in upper-left 2x2 part of the matrix.
         * Expects that the scaling is the same in all axes. Faster alternative
         * to @ref uniformScaling(), because it doesn't compute the square
         * root.
         * @see @ref rotationScaling(), @ref rotation() const,
         *      @ref rotationNormalized(), @ref scaling(const Vector2<T>&),
         *      @ref Matrix4::uniformScaling()
         */
        T uniformScalingSquared() const {
            const T scalingSquared = (*this)[0].xy().dot();
            CORRADE_ASSERT(TypeTraits<T>::equals((*this)[1].xy().dot(), scalingSquared),
                           "Math::Matrix3::uniformScaling(): the matrix doesn't have uniform scaling", {});
            return scalingSquared;
        }

        /**
         * @brief Uniform scaling part of the matrix
         *
         * Length of vectors in upper-left 2x2 part of the matrix. Expects that
         * the scaling is the same in all axes. Use faster alternative
         * @ref uniformScalingSquared() where possible.
         * @see @ref rotationScaling(), @ref rotation() const,
         *      @ref rotationNormalized(), @ref scaling(const Vector2<T>&),
         *      @ref Matrix4::uniformScaling()
         */
        T uniformScaling() const { return std::sqrt(uniformScalingSquared()); }

        /**
         * @brief Right-pointing 2D vector
         *
         * First two elements of first column.
         * @see @ref up(), @ref Vector2::xAxis(), @ref Matrix4::right()
         */
        Vector2<T>& right() { return (*this)[0].xy(); }
        constexpr Vector2<T> right() const { return (*this)[0].xy(); } /**< @overload */

        /**
         * @brief Up-pointing 2D vector
         *
         * First two elements of second column.
         * @see @ref right(), @ref Vector2::yAxis(), @ref Matrix4::up()
         */
        Vector2<T>& up() { return (*this)[1].xy(); }
        constexpr Vector2<T> up() const { return (*this)[1].xy(); } /**< @overload */

        /**
         * @brief 2D translation part of the matrix
         *
         * First two elements of third column.
         * @see @ref from(const Matrix<2, T>&, const Vector2<T>&),
         *      @ref translation(const Vector2<T>&),
         *      @ref Matrix4::translation()
         */
        Vector2<T>& translation() { return (*this)[2].xy(); }
        constexpr Vector2<T> translation() const { return (*this)[2].xy(); } /**< @overload */

        /**
         * @brief Inverted rigid transformation matrix
         *
         * Expects that the matrix represents rigid transformation.
         * Significantly faster than the general algorithm in @ref inverted(). @f[
         *      A^{-1} = \begin{pmatrix} (A^{2,2})^T & (A^{2,2})^T \begin{pmatrix} a_{2,0} \\ a_{2,1} \end{pmatrix} \\ \begin{array}{cc} 0 & 0 \end{array} & 1 \end{pmatrix}
         * @f]
         * @f$ A^{i, j} @f$ is matrix without i-th row and j-th column, see
         * @ref ij()
         * @see @ref isRigidTransformation(), @ref invertedOrthogonal(),
         *      @ref rotationScaling(), @ref translation() const,
         *      @ref Matrix4::invertedRigid()
         */
        Matrix3<T> invertedRigid() const;

        /**
         * @brief Transform 2D vector with the matrix
         *
         * Unlike in @ref transformPoint(), translation is not involved in the
         * transformation. @f[
         *      \boldsymbol v' = \boldsymbol M \begin{pmatrix} v_x \\ v_y \\ 0 \end{pmatrix}
         * @f]
         * @see @ref Complex::transformVector(),
         *      @ref Matrix4::transformVector()
         * @todo extract 2x2 matrix and multiply directly? (benchmark that)
         */
        Vector2<T> transformVector(const Vector2<T>& vector) const {
            return ((*this)*Vector3<T>(vector, T(0))).xy();
        }

        /**
         * @brief Transform 2D point with the matrix
         *
         * Unlike in @ref transformVector(), translation is also involved in
         * the transformation. @f[
         *      \boldsymbol v' = \boldsymbol M \begin{pmatrix} v_x \\ v_y \\ 1 \end{pmatrix}
         * @f]
         * @see @ref DualComplex::transformPoint(),
         *      @ref Matrix4::transformPoint()
         */
        Vector2<T> transformPoint(const Vector2<T>& vector) const {
            return ((*this)*Vector3<T>(vector, T(1))).xy();
        }

        MAGNUM_RECTANGULARMATRIX_SUBCLASS_IMPLEMENTATION(3, 3, Matrix3<T>)
        MAGNUM_MATRIX_SUBCLASS_IMPLEMENTATION(3, Matrix3, Vector3)
};

#ifndef DOXYGEN_GENERATING_OUTPUT
MAGNUM_MATRIXn_OPERATOR_IMPLEMENTATION(3, Matrix3)
#endif

/** @debugoperator{Magnum::Math::Matrix3} */
template<class T> inline Corrade::Utility::Debug operator<<(Corrade::Utility::Debug debug, const Matrix3<T>& value) {
    return debug << static_cast<const Matrix<3, T>&>(value);
}

template<class T> Matrix3<T> Matrix3<T>::rotation(const Rad<T> angle) {
    const T sine = std::sin(angle.toUnderlyingType());
    const T cosine = std::cos(angle.toUnderlyingType());

    return {{ cosine,   sine, T(0)},
            {  -sine, cosine, T(0)},
            {   T(0),   T(0), T(1)}};
}

template<class T> inline Matrix3<T> Matrix3<T>::invertedRigid() const {
    CORRADE_ASSERT(isRigidTransformation(),
        "Math::Matrix3::invertedRigid(): the matrix doesn't represent rigid transformation", {});

    Matrix<2, T> inverseRotation = rotationScaling().transposed();
    return from(inverseRotation, inverseRotation*-translation());
}

}}

namespace Corrade { namespace Utility {
    /** @configurationvalue{Magnum::Math::Matrix3} */
    template<class T> struct ConfigurationValue<Magnum::Math::Matrix3<T>>: public ConfigurationValue<Magnum::Math::Matrix<3, T>> {};
}}

#endif<|MERGE_RESOLUTION|>--- conflicted
+++ resolved
@@ -162,13 +162,8 @@
         constexpr /*implicit*/ Matrix3(IdentityInitT = IdentityInit, T value = T{1})
             /** @todoc remove workaround when doxygen is sane */
             #ifndef DOXYGEN_GENERATING_OUTPUT
-<<<<<<< HEAD
-            /* MSVC 2013 can't handle {} here */
+            /* MSVC 2015 can't handle {} here */
             : Matrix<3, T>(IdentityInit, value)
-=======
-            /* MSVC 2015 can't handle {} here */
-            : Matrix3x3<T>(IdentityInit, value)
->>>>>>> a87aa431
             #endif
             {}
 
@@ -176,13 +171,8 @@
         constexpr explicit Matrix3(ZeroInitT)
             /** @todoc remove workaround when doxygen is sane */
             #ifndef DOXYGEN_GENERATING_OUTPUT
-<<<<<<< HEAD
-            /* MSVC 2013 can't handle {} here */
+            /* MSVC 2015 can't handle {} here */
             : Matrix<3, T>(ZeroInit)
-=======
-            /* MSVC 2015 can't handle {} here */
-            : Matrix3x3<T>(ZeroInit)
->>>>>>> a87aa431
             #endif
             {}
 
@@ -190,13 +180,8 @@
         constexpr explicit Matrix3(NoInitT)
             /** @todoc remove workaround when doxygen is sane */
             #ifndef DOXYGEN_GENERATING_OUTPUT
-<<<<<<< HEAD
-            /* MSVC 2013 can't handle {} here */
+            /* MSVC 2015 can't handle {} here */
             : Matrix<3, T>(NoInit)
-=======
-            /* MSVC 2015 can't handle {} here */
-            : Matrix3x3<T>(NoInit)
->>>>>>> a87aa431
             #endif
             {}
 
