--- conflicted
+++ resolved
@@ -384,13 +384,8 @@
 #endif
 
 /** @debugoperator{Magnum::Math::Matrix3} */
-<<<<<<< HEAD
-template<class T> inline Corrade::Utility::Debug operator<<(Corrade::Utility::Debug debug, const Matrix3<T>& value) {
+template<class T> inline Corrade::Utility::Debug& operator<<(Corrade::Utility::Debug& debug, const Matrix3<T>& value) {
     return debug << static_cast<const Matrix<3, T>&>(value);
-=======
-template<class T> inline Corrade::Utility::Debug& operator<<(Corrade::Utility::Debug& debug, const Matrix3<T>& value) {
-    return debug << static_cast<const Matrix3x3<T>&>(value);
->>>>>>> a535f7ab
 }
 
 template<class T> Matrix3<T> Matrix3<T>::rotation(const Rad<T> angle) {
