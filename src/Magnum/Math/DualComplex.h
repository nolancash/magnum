--- conflicted
+++ resolved
@@ -113,11 +113,7 @@
         constexpr explicit DualComplex(ZeroInitT)
             /** @todoc remove workaround when doxygen is sane */
             #ifndef DOXYGEN_GENERATING_OUTPUT
-<<<<<<< HEAD
-            /* MSVC 2013 can't handle {} here */
-=======
             /* MSVC 2015 can't handle {} here */
->>>>>>> a87aa431
             : Dual<Complex<T>>(Complex<T>{ZeroInit}, Complex<T>{ZeroInit})
             #endif
             {}
@@ -126,11 +122,7 @@
         explicit DualComplex(NoInitT)
             /** @todoc remove workaround when doxygen is sane */
             #ifndef DOXYGEN_GENERATING_OUTPUT
-<<<<<<< HEAD
-            /* MSVC 2013 can't handle {} here */
-=======
             /* MSVC 2015 can't handle {} here */
->>>>>>> a87aa431
             : Dual<Complex<T>>(NoInit)
             #endif
             {}
