--- conflicted
+++ resolved
@@ -124,19 +124,11 @@
 template<class T> class Deg: public Unit<Deg, T> {
     public:
         /** @brief Construct zero angle */
-<<<<<<< HEAD
-        /* MSVC 2013 can't handle {} here */
+        /* MSVC 2015 can't handle {} here */
         constexpr /*implicit*/ Deg(ZeroInitT = ZeroInit): Unit<Math::Deg, T>(ZeroInit) {}
 
         /** @brief Construct without initializing the contents */
-        /* MSVC 2013 can't handle {} here */
-=======
-        /* MSVC 2015 can't handle {} here */
-        constexpr /*implicit*/ Deg(ZeroInitT = ZeroInit): Unit<Math::Deg, T>(ZeroInit) {}
-
-        /** @brief Construct without initializing the contents */
-        /* MSVC 2015 can't handle {} here */
->>>>>>> a87aa431
+        /* MSVC 2015 can't handle {} here */
         explicit Deg(NoInitT): Unit<Math::Deg, T>(NoInit) {}
 
         /** @brief Explicit constructor from unitless type */
@@ -199,19 +191,11 @@
 template<class T> class Rad: public Unit<Rad, T> {
     public:
         /** @brief Default constructor */
-<<<<<<< HEAD
-        /* MSVC 2013 can't handle {} here */
+        /* MSVC 2015 can't handle {} here */
         constexpr /*implicit*/ Rad(ZeroInitT = ZeroInit): Unit<Math::Rad, T>(ZeroInit) {}
 
         /** @brief Construct without initializing the contents */
-        /* MSVC 2013 can't handle {} here */
-=======
-        /* MSVC 2015 can't handle {} here */
-        constexpr /*implicit*/ Rad(ZeroInitT = ZeroInit): Unit<Math::Rad, T>(ZeroInit) {}
-
-        /** @brief Construct without initializing the contents */
-        /* MSVC 2015 can't handle {} here */
->>>>>>> a87aa431
+        /* MSVC 2015 can't handle {} here */
         explicit Rad(NoInitT): Unit<Math::Rad, T>(NoInit) {}
 
         /** @brief Construct from unitless type */
