#ifndef Magnum_Math_Angle_h
#define Magnum_Math_Angle_h
/*
    This file is part of Magnum.

    Copyright © 2010, 2011, 2012, 2013, 2014, 2015
              Vladimír Vondruš <mosra@centrum.cz>

    Permission is hereby granted, free of charge, to any person obtaining a
    copy of this software and associated documentation files (the "Software"),
    to deal in the Software without restriction, including without limitation
    the rights to use, copy, modify, merge, publish, distribute, sublicense,
    and/or sell copies of the Software, and to permit persons to whom the
    Software is furnished to do so, subject to the following conditions:

    The above copyright notice and this permission notice shall be included
    in all copies or substantial portions of the Software.

    THE SOFTWARE IS PROVIDED "AS IS", WITHOUT WARRANTY OF ANY KIND, EXPRESS OR
    IMPLIED, INCLUDING BUT NOT LIMITED TO THE WARRANTIES OF MERCHANTABILITY,
    FITNESS FOR A PARTICULAR PURPOSE AND NONINFRINGEMENT. IN NO EVENT SHALL
    THE AUTHORS OR COPYRIGHT HOLDERS BE LIABLE FOR ANY CLAIM, DAMAGES OR OTHER
    LIABILITY, WHETHER IN AN ACTION OF CONTRACT, TORT OR OTHERWISE, ARISING
    FROM, OUT OF OR IN CONNECTION WITH THE SOFTWARE OR THE USE OR OTHER
    DEALINGS IN THE SOFTWARE.
*/

/** @file
 * @brief Class @ref Magnum::Math::Deg, @ref Magnum::Math::Rad and related operators.
 */

#include <Corrade/configure.h>
#include <Corrade/Utility/Debug.h>

#include "Magnum/visibility.h"
#include "Magnum/Math/Constants.h"
#include "Magnum/Math/Math.h"
#include "Magnum/Math/Unit.h"

namespace Magnum { namespace Math {

/**
@brief Angle in degrees

Along with Rad provides convenience classes to make angle specification and
conversion less error-prone.

## Usage

You can enter the value either by using literal:
@code
auto degrees = 60.0_degf;       // type is Deg<Float>
auto radians = 1.047_rad;       // type is Rad<Double>
@endcode

Or explicitly convert unitless value (such as output from some function) to
either degrees or radians:
@code
Double foo();

Deg<Float> degrees(35.0f);
Rad<Double> radians(foo());
//degrees = 60.0f;              // error, no implicit conversion
@endcode

The classes support all arithmetic operations, such as addition, subtraction
or multiplication/division by unitless number:
@code
auto a = 60.0_degf + 17.35_degf;
auto b = -a + 23.0_degf*4;
//auto c = 60.0_degf*45.0_degf; // error, undefined resulting unit
@endcode

It is also possible to compare angles with all comparison operators, but
comparison of degrees and radians is not possible without explicit conversion
to common type:
@code
Rad<Float> angle();

Deg<Float> x = angle();         // convert to degrees for easier comparison
if(x < 30.0_degf) foo();
//if(x > 1.57_radf) bar();      // error, both need to be of the same type
@endcode

It is possible to seamlessly convert between degrees and radians and explicitly
convert the value back to underlying type:
@code
Float sine(Rad<Float> angle);
Float a = sine(60.0_degf);      // the same as sine(1.047_radf)
Deg<Double> b = 1.047_rad;      // the same as 60.0_deg
Float d = Double(b);            // 60.0
//Float e = b;                  // error, no implicit conversion
@endcode

## Requirement of explicit conversion

The requirement of explicit conversions from and to unitless types helps to
reduce unit-based errors. Consider following example with implicit conversions
allowed:
@code
namespace std { float sin(float angle); }
Float sine(Rad<Float> angle);

Float a = 60.0f;                // degrees
sine(a);                        // silent error, sine() expected radians

auto b = 60.0_degf;             // degrees
std::sin(b);                    // silent error, std::sin() expected radians
@endcode

These silent errors are easily avoided by requiring explicit conversions:
@code
//sine(a);                      // compilation error
sine(Deg<Float>{a});            // explicitly specifying unit

//std::sin(b);                  // compilation error
std::sin(Float(Rad<Float>(b));  // required explicit conversion hints to user
                                // that this case needs special attention
                                // (i.e., conversion to radians)
@endcode

@see @ref Magnum::Deg, @ref Magnum::Degd
*/
template<class T> class Deg: public Unit<Deg, T> {
    public:
        /** @brief Construct zero angle */
        /* MSVC 2015 can't handle {} here */
        constexpr /*implicit*/ Deg(ZeroInitT = ZeroInit): Unit<Math::Deg, T>(ZeroInit) {}

        /** @brief Construct without initializing the contents */
        /* MSVC 2015 can't handle {} here */
        explicit Deg(NoInitT): Unit<Math::Deg, T>(NoInit) {}

        /** @brief Explicit constructor from unitless type */
        constexpr explicit Deg(T value): Unit<Math::Deg, T>(value) {}

        /** @brief Copy constructor */
        constexpr /*implicit*/ Deg(Unit<Math::Deg, T> value): Unit<Math::Deg, T>(value) {}

        /** @brief Construct from another underlying type */
        template<class U> constexpr explicit Deg(Unit<Math::Deg, U> value): Unit<Math::Deg, T>(value) {}

        /**
         * @brief Construct degrees from radians
         *
         * Performs conversion from radians to degrees, i.e.:
         * @f[
         *      deg = 180 \frac {rad} \pi
         * @f]
         */
        constexpr /*implicit*/ Deg(Unit<Rad, T> value);
};

#if !defined(CORRADE_GCC46_COMPATIBILITY) && !defined(CORRADE_MSVC2013_COMPATIBILITY)
#ifndef MAGNUM_TARGET_GLES
/** @relatesalso Deg
@brief Double-precision degree value literal

Example usage:
@code
Double cosine = Math::cos(60.0_deg);  // cosine = 0.5
Double cosine = Math::cos(1.047_rad); // cosine = 0.5
@endcode
@see @link operator""_degf() @endlink, @link operator""_rad() @endlink
@note Not available on GCC < 4.7 and MSVC 2013. Use @ref Deg::Deg(T) instead.
@requires_gl Only single-precision types are available in OpenGL ES and WebGL.
*/
constexpr Deg<Double> operator "" _deg(long double value) { return Deg<Double>(Double(value)); }
#endif

/** @relatesalso Deg
@brief Single-precision degree value literal

Example usage:
@code
Float tangent = Math::tan(60.0_degf);  // tangent = 1.732f
Float tangent = Math::tan(1.047_radf); // tangent = 1.732f
@endcode
@see @link operator""_deg() @endlink, @link operator""_radf() @endlink
@note Not available on GCC < 4.7 and MSVC 2013. Use @ref Deg::Deg(T) instead.
*/
constexpr Deg<Float> operator "" _degf(long double value) { return Deg<Float>(Float(value)); }
#endif

/**
@brief Angle in radians

See @ref Deg for more information.
@see @ref Magnum::Rad, @ref Magnum::Radd
*/
template<class T> class Rad: public Unit<Rad, T> {
    public:
        /** @brief Default constructor */
        /* MSVC 2015 can't handle {} here */
        constexpr /*implicit*/ Rad(ZeroInitT = ZeroInit): Unit<Math::Rad, T>(ZeroInit) {}

        /** @brief Construct without initializing the contents */
        /* MSVC 2015 can't handle {} here */
        explicit Rad(NoInitT): Unit<Math::Rad, T>(NoInit) {}

        /** @brief Construct from unitless type */
        constexpr explicit Rad(T value): Unit<Math::Rad, T>(value) {}

        /** @brief Copy constructor */
        constexpr /*implicit*/ Rad(Unit<Math::Rad, T> value): Unit<Math::Rad, T>(value) {}

        /** @brief Construct from another underlying type */
        template<class U> constexpr explicit Rad(Unit<Math::Rad, U> value): Unit<Math::Rad, T>(value) {}

        /**
         * @brief Construct radians from degrees
         *
         * Performs conversion from degrees to radians, i.e.:
         * @f[
         *      rad = deg \frac \pi 180
         * @f]
         */
        constexpr /*implicit*/ Rad(Unit<Deg, T> value);
};

#if !defined(CORRADE_GCC46_COMPATIBILITY) && !defined(CORRADE_MSVC2013_COMPATIBILITY)
#ifndef MAGNUM_TARGET_GLES
/** @relatesalso Rad
@brief Double-precision radian value literal

See @link operator""_deg() @endlink for more information.
@see @link operator""_radf() @endlink
@note Not available on GCC < 4.7 and MSVC 2013. Use @ref Rad::Rad(T) instead.
@requires_gl Only single-precision types are available in OpenGL ES and WebGL.
*/
constexpr Rad<Double> operator "" _rad(long double value) { return Rad<Double>(Double(value)); }
#endif

/** @relatesalso Rad
@brief Single-precision radian value literal

See @link operator""_degf() @endlink for more information.
@see @link operator""_rad() @endlink
@note Not available on GCC < 4.7 and MSVC 2013. Use @ref Rad::Rad(T) instead.
*/
constexpr Rad<Float> operator "" _radf(long double value) { return Rad<Float>(Float(value)); }
#endif

template<class T> constexpr Deg<T>::Deg(Unit<Rad, T> value): Unit<Math::Deg, T>(T(180)*value.toUnderlyingType()/Math::Constants<T>::pi()) {}
template<class T> constexpr Rad<T>::Rad(Unit<Deg, T> value): Unit<Math::Rad, T>(value.toUnderlyingType()*Math::Constants<T>::pi()/T(180)) {}

/** @debugoperator{Magnum::Math::Rad} */
<<<<<<< HEAD
template<class T> Corrade::Utility::Debug operator<<(Corrade::Utility::Debug debug, const Unit<Rad, T>& value) {
    debug << "Rad(";
    debug.setFlag(Corrade::Utility::Debug::SpaceAfterEachValue, false);
    debug << value.toUnderlyingType() << ")";
    debug.setFlag(Corrade::Utility::Debug::SpaceAfterEachValue, true);
    return debug;
}

/** @debugoperator{Magnum::Math::Deg} */
template<class T> Corrade::Utility::Debug operator<<(Corrade::Utility::Debug debug, const Unit<Deg, T>& value) {
    debug << "Deg(";
    debug.setFlag(Corrade::Utility::Debug::SpaceAfterEachValue, false);
    debug << value.toUnderlyingType() << ")";
    debug.setFlag(Corrade::Utility::Debug::SpaceAfterEachValue, true);
    return debug;
=======
template<class T> Corrade::Utility::Debug& operator<<(Corrade::Utility::Debug& debug, const Unit<Rad, T>& value) {
    return debug << "Rad(" << Corrade::Utility::Debug::nospace << T(value) << Corrade::Utility::Debug::nospace << ")";
}

/** @debugoperator{Magnum::Math::Deg} */
template<class T> Corrade::Utility::Debug& operator<<(Corrade::Utility::Debug& debug, const Unit<Deg, T>& value) {
    return debug << "Deg(" << Corrade::Utility::Debug::nospace << T(value) << Corrade::Utility::Debug::nospace << ")";
>>>>>>> a535f7ab
}

/* Explicit instantiation for commonly used types */
#ifndef DOXYGEN_GENERATING_OUTPUT
extern template MAGNUM_EXPORT Corrade::Utility::Debug& operator<<(Corrade::Utility::Debug&, const Unit<Rad, Float>&);
extern template MAGNUM_EXPORT Corrade::Utility::Debug& operator<<(Corrade::Utility::Debug&, const Unit<Deg, Float>&);
#ifndef MAGNUM_TARGET_GLES
extern template MAGNUM_EXPORT Corrade::Utility::Debug& operator<<(Corrade::Utility::Debug&, const Unit<Rad, Double>&);
extern template MAGNUM_EXPORT Corrade::Utility::Debug& operator<<(Corrade::Utility::Debug&, const Unit<Deg, Double>&);
#endif
#endif

}}

#endif<|MERGE_RESOLUTION|>--- conflicted
+++ resolved
@@ -245,31 +245,13 @@
 template<class T> constexpr Rad<T>::Rad(Unit<Deg, T> value): Unit<Math::Rad, T>(value.toUnderlyingType()*Math::Constants<T>::pi()/T(180)) {}
 
 /** @debugoperator{Magnum::Math::Rad} */
-<<<<<<< HEAD
-template<class T> Corrade::Utility::Debug operator<<(Corrade::Utility::Debug debug, const Unit<Rad, T>& value) {
-    debug << "Rad(";
-    debug.setFlag(Corrade::Utility::Debug::SpaceAfterEachValue, false);
-    debug << value.toUnderlyingType() << ")";
-    debug.setFlag(Corrade::Utility::Debug::SpaceAfterEachValue, true);
-    return debug;
-}
-
-/** @debugoperator{Magnum::Math::Deg} */
-template<class T> Corrade::Utility::Debug operator<<(Corrade::Utility::Debug debug, const Unit<Deg, T>& value) {
-    debug << "Deg(";
-    debug.setFlag(Corrade::Utility::Debug::SpaceAfterEachValue, false);
-    debug << value.toUnderlyingType() << ")";
-    debug.setFlag(Corrade::Utility::Debug::SpaceAfterEachValue, true);
-    return debug;
-=======
 template<class T> Corrade::Utility::Debug& operator<<(Corrade::Utility::Debug& debug, const Unit<Rad, T>& value) {
-    return debug << "Rad(" << Corrade::Utility::Debug::nospace << T(value) << Corrade::Utility::Debug::nospace << ")";
+    return debug << "Rad(" << Corrade::Utility::Debug::nospace << value.toUnderlyingType() << Corrade::Utility::Debug::nospace << ")";
 }
 
 /** @debugoperator{Magnum::Math::Deg} */
 template<class T> Corrade::Utility::Debug& operator<<(Corrade::Utility::Debug& debug, const Unit<Deg, T>& value) {
-    return debug << "Deg(" << Corrade::Utility::Debug::nospace << T(value) << Corrade::Utility::Debug::nospace << ")";
->>>>>>> a535f7ab
+    return debug << "Deg(" << Corrade::Utility::Debug::nospace << value.toUnderlyingType() << Corrade::Utility::Debug::nospace << ")";
 }
 
 /* Explicit instantiation for commonly used types */
