--- conflicted
+++ resolved
@@ -179,12 +179,8 @@
 @see @link operator""_deg() @endlink, @link operator""_radf() @endlink
 @note Not available on GCC < 4.7 and MSVC 2013. Use @ref Deg::Deg(T) instead.
 */
-<<<<<<< HEAD
-constexpr Deg<Float> operator "" _degf(long double value) { return Deg<Float>(value); }
-#endif
-=======
 constexpr Deg<Float> operator "" _degf(long double value) { return Deg<Float>(Float(value)); }
->>>>>>> 83606652
+#endif
 
 /**
 @brief Angle in radians
@@ -242,12 +238,8 @@
 @see @link operator""_rad() @endlink
 @note Not available on GCC < 4.7 and MSVC 2013. Use @ref Rad::Rad(T) instead.
 */
-<<<<<<< HEAD
-constexpr Rad<Float> operator "" _radf(long double value) { return Rad<Float>(value); }
-#endif
-=======
 constexpr Rad<Float> operator "" _radf(long double value) { return Rad<Float>(Float(value)); }
->>>>>>> 83606652
+#endif
 
 template<class T> constexpr Deg<T>::Deg(Unit<Rad, T> value): Unit<Math::Deg, T>(T(180)*value.toUnderlyingType()/Math::Constants<T>::pi()) {}
 template<class T> constexpr Rad<T>::Rad(Unit<Deg, T> value): Unit<Math::Rad, T>(value.toUnderlyingType()*Math::Constants<T>::pi()/T(180)) {}
