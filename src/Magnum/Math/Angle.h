--- conflicted
+++ resolved
@@ -157,12 +157,8 @@
 Double cosine = Math::cos(1.047_rad); // cosine = 0.5
 @endcode
 @see @link operator""_degf() @endlink, @link operator""_rad() @endlink
-<<<<<<< HEAD
 @note Not available on GCC < 4.7 and MSVC 2013. Use @ref Deg::Deg(T) instead.
-@requires_gl Only single-precision types are available in OpenGL ES.
-=======
 @requires_gl Only single-precision types are available in OpenGL ES and WebGL.
->>>>>>> 99ff54d3
 */
 constexpr Deg<Double> operator "" _deg(long double value) { return Deg<Double>(value); }
 #endif
@@ -219,12 +215,8 @@
 
 See @link operator""_deg() @endlink for more information.
 @see @link operator""_radf() @endlink
-<<<<<<< HEAD
 @note Not available on GCC < 4.7 and MSVC 2013. Use @ref Rad::Rad(T) instead.
-@requires_gl Only single-precision types are available in OpenGL ES.
-=======
 @requires_gl Only single-precision types are available in OpenGL ES and WebGL.
->>>>>>> 99ff54d3
 */
 constexpr Rad<Double> operator "" _rad(long double value) { return Rad<Double>(value); }
 #endif
