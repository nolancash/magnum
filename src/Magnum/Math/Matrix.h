#ifndef Magnum_Math_Matrix_h
#define Magnum_Math_Matrix_h
/*
    This file is part of Magnum.

    Copyright © 2010, 2011, 2012, 2013, 2014, 2015
              Vladimír Vondruš <mosra@centrum.cz>

    Permission is hereby granted, free of charge, to any person obtaining a
    copy of this software and associated documentation files (the "Software"),
    to deal in the Software without restriction, including without limitation
    the rights to use, copy, modify, merge, publish, distribute, sublicense,
    and/or sell copies of the Software, and to permit persons to whom the
    Software is furnished to do so, subject to the following conditions:

    The above copyright notice and this permission notice shall be included
    in all copies or substantial portions of the Software.

    THE SOFTWARE IS PROVIDED "AS IS", WITHOUT WARRANTY OF ANY KIND, EXPRESS OR
    IMPLIED, INCLUDING BUT NOT LIMITED TO THE WARRANTIES OF MERCHANTABILITY,
    FITNESS FOR A PARTICULAR PURPOSE AND NONINFRINGEMENT. IN NO EVENT SHALL
    THE AUTHORS OR COPYRIGHT HOLDERS BE LIABLE FOR ANY CLAIM, DAMAGES OR OTHER
    LIABILITY, WHETHER IN AN ACTION OF CONTRACT, TORT OR OTHERWISE, ARISING
    FROM, OUT OF OR IN CONNECTION WITH THE SOFTWARE OR THE USE OR OTHER
    DEALINGS IN THE SOFTWARE.
*/

/** @file
 * @brief Class @ref Magnum::Math::Matrix, typedef @ref Magnum::Math::Matrix2x2, @ref Magnum::Math::Matrix3x3, @ref Magnum::Math::Matrix4x4
 */

#include "Magnum/Math/RectangularMatrix.h"

namespace Magnum { namespace Math {

namespace Implementation {
    template<std::size_t, class> struct MatrixDeterminant;
}

/**
@brief Square matrix
@tparam size    Matrix size
@tparam T       Data type

See @ref matrix-vector for brief introduction.

@configurationvalueref{Magnum::Math::Matrix}
@see @ref Matrix2x2, @ref Matrix3x3, @ref Matrix4x4
 */
template<std::size_t size, class T> class Matrix: public RectangularMatrix<size, size, T> {
    public:
        enum: std::size_t {
            Size = size         /**< Matrix size */
        };

        #ifdef MAGNUM_BUILD_DEPRECATED
        /* Sorry, MSVC 2015 complains that in-class initialization is not yet
           implemented and it is not worth fixing */
        #if !defined(CORRADE_MSVC2015_COMPATIBILITY) || defined(CORRADE_MSVC2013_COMPATIBILITY)
        /**
         * @brief Pass to constructor to create zero-filled matrix
         * @deprecated Use @ref ZeroInitT and @ref ZeroInit instead.
         */
        #ifdef DOXYGEN_GENERATING_OUTPUT
        enum ZeroType { Zero };
        #else
        CORRADE_DEPRECATED("use Math::ZeroInitT instead") typedef ZeroInitT ZeroType;
        CORRADE_DEPRECATED("use Math::ZeroInit instead")
            #if !defined(CORRADE_GCC46_COMPATIBILITY) && !defined(CORRADE_MSVC2013_COMPATIBILITY)
            constexpr static ZeroInitT Zero{};
            #else
            static const ZeroInitT Zero;
            #endif
        #endif

        /**
         * @brief Pass to constructor to create identity matrix
         * @deprecated Use @ref IdentityInitT and @ref IdentityInit instead.
         */
        #ifdef DOXYGEN_GENERATING_OUTPUT
        enum IdentityType { Identity };
        #else
        CORRADE_DEPRECATED("use Math::IdentityInitT instead") typedef IdentityInitT IdentityType;
        CORRADE_DEPRECATED("use Math::IdentityInit instead")
            #if !defined(CORRADE_GCC46_COMPATIBILITY) && !defined(CORRADE_MSVC2013_COMPATIBILITY)
            constexpr static IdentityInitT Identity{};
            #else
            static const IdentityInitT Identity;
            #endif
        #endif
        #endif
        #endif

        /**
         * @brief Default constructor
         *
         * Creates identity matrix. @p value allows you to specify value on
         * diagonal.
         */
        constexpr /*implicit*/ Matrix(IdentityInitT = IdentityInit, T value = T(1))
            /** @todoc remove workaround when doxygen is sane */
            #ifndef DOXYGEN_GENERATING_OUTPUT
            /* MSVC 2015 can't handle {} here */
            : RectangularMatrix<size, size, T>(typename Implementation::GenerateSequence<size>::Type(),
                /* The original one is not constexpr under GCC 4.6 */
                #ifndef CORRADE_GCC46_COMPATIBILITY
                Vector<size, T>(value)
                #else
                Vector<size, T>(typename Implementation::GenerateSequence<size>::Type(), value)
                #endif
            )
            #endif
            {}

        /** @copydoc RectangularMatrix::RectangularMatrix(ZeroInitT) */
        constexpr explicit Matrix(ZeroInitT)
            /** @todoc remove workaround when doxygen is sane */
            #ifndef DOXYGEN_GENERATING_OUTPUT
            /* MSVC 2015 can't handle {} here */
            : RectangularMatrix<size, size, T>(ZeroInit)
            #endif
            {}

        /** @copydoc RectangularMatrix::RectangularMatrix(NoInitT) */
        constexpr explicit Matrix(NoInitT)
            /** @todoc remove workaround when doxygen is sane */
            #ifndef DOXYGEN_GENERATING_OUTPUT
            #ifndef CORRADE_GCC46_COMPATIBILITY
            /* MSVC 2015 can't handle {} here */
            : RectangularMatrix<size, size, T>(NoInit)
            #else
            : RectangularMatrix<size, size, T>{typename Implementation::GenerateSequence<size>::Type{}, NoInit}
            #endif
            #endif
            {}

        /**
         * @brief Matrix from column vectors
         * @param first First column vector
         * @param next  Next column vectors
         */
        template<class ...U> constexpr /*implicit*/ Matrix(const Vector<size, T>& first, const U&... next): RectangularMatrix<size, size, T>(first, next...) {}

        /**
         * @brief Construct matrix from another of different type
         *
         * Performs only default casting on the values, no rounding or
         * anything else. Example usage:
         * @code
         * Matrix2x2<Float> floatingPoint({1.3f, 2.7f},
         *                                {-15.0f, 7.0f});
         * Matrix2x2<Byte> integral(floatingPoint);
         * // integral == {{1, 2}, {-15, 7}}
         * @endcode
         */
        template<class U> constexpr explicit Matrix(const RectangularMatrix<size, size, U>& other):
            #ifndef CORRADE_MSVC2015_COMPATIBILITY
            RectangularMatrix<size, size, T>(other)
            #else
            /* Avoid using non-constexpr version */
            RectangularMatrix<size, size, T>(typename Implementation::GenerateSequence<size>::Type(), other)
            #endif
        {}

        /** @brief Construct matrix from external representation */
        #ifndef CORRADE_GCC44_COMPATIBILITY
        template<class U, class V = decltype(Implementation::RectangularMatrixConverter<size, size, T, U>::from(std::declval<U>()))> constexpr explicit Matrix(const U& other): RectangularMatrix<size, size, T>(Implementation::RectangularMatrixConverter<size, size, T, U>::from(other)) {}
        #else
        template<class U, class V = decltype(Implementation::RectangularMatrixConverter<size, size, T, U>::from(*static_cast<const U*>(nullptr)))> constexpr explicit Matrix(const U& other): RectangularMatrix<size, size, T>(Implementation::RectangularMatrixConverter<size, size, T, U>::from(other)) {}
        #endif

        /** @brief Copy constructor */
        constexpr Matrix(const RectangularMatrix<size, size, T>& other): RectangularMatrix<size, size, T>(other) {}

        /**
         * @brief Whether the matrix is orthogonal
         *
         * The matrix is orthogonal if its transpose is equal to its inverse: @f[
         *      Q^T = Q^{-1}
         * @f]
         * @see @ref transposed(), @ref inverted(),
         *      @ref Matrix3::isRigidTransformation(),
         *      @ref Matrix4::isRigidTransformation()
         */
        bool isOrthogonal() const;

        /**
         * @brief Trace of the matrix
         *
         * @f[
         * tr(A) = \sum_{i=1}^n a_{i,i}
         * @f]
         */
        T trace() const { return RectangularMatrix<size, size, T>::diagonal().sum(); }

        /** @brief Matrix without given column and row */
        Matrix<size-1, T> ij(std::size_t skipCol, std::size_t skipRow) const;

        /**
         * @brief Determinant
         *
         * Computed recursively using Laplace's formula: @f[
         *      \det(A) = \sum_{j=1}^n (-1)^{i+j} a_{i,j} \det(A^{i,j})
         * @f] @f$ A^{i, j} @f$ is matrix without i-th row and j-th column, see
         * @ref ij(). The formula is expanded down to 2x2 matrix, where the
         * determinant is computed directly: @f[
         *      \det(A) = a_{0, 0} a_{1, 1} - a_{1, 0} a_{0, 1}
         * @f]
         */
        T determinant() const { return Implementation::MatrixDeterminant<size, T>()(*this); }

        /**
         * @brief Inverted matrix
         *
         * Computed using Cramer's rule: @f[
         *      A^{-1} = \frac{1}{\det(A)} Adj(A)
         * @f]
         * See @ref invertedOrthogonal(), @ref Matrix3::invertedRigid() and
         * @ref Matrix4::invertedRigid() which are faster alternatives for
         * particular matrix types.
         */
        Matrix<size, T> inverted() const;

        /**
         * @brief Inverted orthogonal matrix
         *
         * Equivalent to @ref transposed(), expects that the matrix is
         * orthogonal. @f[
         *      A^{-1} = A^T
         * @f]
         * @see @ref inverted(), @ref isOrthogonal(),
         *      @ref Matrix3::invertedRigid(),
         *      @ref Matrix4::invertedRigid()
         */
        Matrix<size, T> invertedOrthogonal() const {
            CORRADE_ASSERT(isOrthogonal(),
                "Math::Matrix::invertedOrthogonal(): the matrix is not orthogonal", {});
            return RectangularMatrix<size, size, T>::transposed();
        }

        #ifndef DOXYGEN_GENERATING_OUTPUT
        /* Reimplementation of functions to return correct type */
        Matrix<size, T> operator*(const Matrix<size, T>& other) const {
            return RectangularMatrix<size, size, T>::operator*(other);
        }
        template<std::size_t otherCols> RectangularMatrix<otherCols, size, T> operator*(const RectangularMatrix<otherCols, size, T>& other) const {
            return RectangularMatrix<size, size, T>::operator*(other);
        }
        Vector<size, T> operator*(const Vector<size, T>& other) const {
            return RectangularMatrix<size, size, T>::operator*(other);
        }
        MAGNUM_RECTANGULARMATRIX_SUBCLASS_IMPLEMENTATION(size, size, Matrix<size, T>)
        #endif
};

#ifndef CORRADE_GCC46_COMPATIBILITY
/**
@brief 2x2 matrix

Convenience alternative to `Matrix<2, T>`. See @ref Matrix for more
information.
@note Not available on GCC < 4.7. Use <tt>%Matrix<2, T></tt> instead.
@see @ref Magnum::Matrix2x2, @ref Magnum::Matrix2x2d
*/
<<<<<<< HEAD
#ifndef CORRADE_MSVC2013_COMPATIBILITY /* Apparently cannot have multiply defined aliases */
=======
#ifndef CORRADE_MSVC2015_COMPATIBILITY /* Multiple definitions still broken */
>>>>>>> 03c8272a
template<class T> using Matrix2x2 = Matrix<2, T>;
#endif

/**
@brief 3x3 matrix

Convenience alternative to `Matrix<3, T>`. See @ref Matrix for more
information. Note that this is different from @ref Matrix3, which contains
additional functions for transformations in 2D.
@note Not available on GCC < 4.7. Use <tt>%Matrix<3, T></tt> instead.
@see @ref Magnum::Matrix3x3, @ref Magnum::Matrix3x3d
*/
<<<<<<< HEAD
#ifndef CORRADE_MSVC2013_COMPATIBILITY /* Apparently cannot have multiply defined aliases */
=======
#ifndef CORRADE_MSVC2015_COMPATIBILITY /* Multiple definitions still broken */
>>>>>>> 03c8272a
template<class T> using Matrix3x3 = Matrix<3, T>;
#endif

/**
@brief 4x4 matrix

Convenience alternative to `Matrix<4, T>`. See @ref Matrix for more
information. Note that this is different from @ref Matrix4, which contains
additional functions for transformations in 3D.
@note Not available on GCC < 4.7. Use <tt>%Matrix<3, T></tt> instead.
@see @ref Magnum::Matrix4x4, @ref Magnum::Matrix4x4d
*/
<<<<<<< HEAD
#ifndef CORRADE_MSVC2013_COMPATIBILITY /* Apparently cannot have multiply defined aliases */
template<class T> using Matrix4x4 = Matrix<4, T>;
#endif
#endif
=======
#ifndef CORRADE_MSVC2015_COMPATIBILITY /* Multiple definitions still broken */
template<class T> using Matrix4x4 = Matrix<4, T>;
#endif
>>>>>>> 03c8272a

MAGNUM_MATRIX_OPERATOR_IMPLEMENTATION(Matrix<size, T>)

/** @debugoperator{Magnum::Math::Matrix} */
template<std::size_t size, class T> inline Corrade::Utility::Debug operator<<(Corrade::Utility::Debug debug, const Matrix<size, T>& value) {
    return debug << static_cast<const RectangularMatrix<size, size, T>&>(value);
}

#ifndef DOXYGEN_GENERATING_OUTPUT
#define MAGNUM_MATRIX_SUBCLASS_IMPLEMENTATION(size, Type, VectorType)       \
    VectorType<T>& operator[](std::size_t col) {                            \
        return static_cast<VectorType<T>&>(Matrix<size, T>::operator[](col)); \
    }                                                                       \
    constexpr const VectorType<T> operator[](std::size_t col) const {       \
        return VectorType<T>(Matrix<size, T>::operator[](col));             \
    }                                                                       \
    VectorType<T> row(std::size_t row) const {                              \
        return VectorType<T>(Matrix<size, T>::row(row));                    \
    }                                                                       \
                                                                            \
    Type<T> operator*(const Matrix<size, T>& other) const {                 \
        return Matrix<size, T>::operator*(other);                           \
    }                                                                       \
    template<std::size_t otherCols> RectangularMatrix<otherCols, size, T> operator*(const RectangularMatrix<otherCols, size, T>& other) const { \
        return Matrix<size, T>::operator*(other);                           \
    }                                                                       \
    VectorType<T> operator*(const Vector<size, T>& other) const {           \
        return Matrix<size, T>::operator*(other);                           \
    }                                                                       \
                                                                            \
    Type<T> transposed() const { return Matrix<size, T>::transposed(); }    \
    constexpr VectorType<T> diagonal() const { return Matrix<size, T>::diagonal(); } \
    Type<T> inverted() const { return Matrix<size, T>::inverted(); }        \
    Type<T> invertedOrthogonal() const {                                    \
        return Matrix<size, T>::invertedOrthogonal();                       \
    }

namespace Implementation {

template<std::size_t size, class T> struct MatrixDeterminant {
    T operator()(const Matrix<size, T>& m);
};

template<std::size_t size, class T> T MatrixDeterminant<size, T>::operator()(const Matrix<size, T>& m) {
    T out(0);

    for(std::size_t col = 0; col != size; ++col)
        out += ((col & 1) ? -1 : 1)*m[col][0]*m.ij(col, 0).determinant();

    return out;
}

template<class T> struct MatrixDeterminant<2, T> {
    constexpr T operator()(const Matrix<2, T>& m) const {
        return m[0][0]*m[1][1] - m[1][0]*m[0][1];
    }
};

template<class T> struct MatrixDeterminant<1, T> {
    constexpr T operator()(const Matrix<1, T>& m) const {
        return m[0][0];
    }
};

}
#endif

template<std::size_t size, class T> bool Matrix<size, T>::isOrthogonal() const {
    /* Normality */
    for(std::size_t i = 0; i != size; ++i)
        if(!(*this)[i].isNormalized()) return false;

    /* Orthogonality */
    for(std::size_t i = 0; i != size-1; ++i)
        for(std::size_t j = i+1; j != size; ++j)
            if(dot((*this)[i], (*this)[j]) > TypeTraits<T>::epsilon())
                return false;

    return true;
}

template<std::size_t size, class T> Matrix<size-1, T> Matrix<size, T>::ij(const std::size_t skipCol, const std::size_t skipRow) const {
    Matrix<size-1, T> out{ZeroInit};

    for(std::size_t col = 0; col != size-1; ++col)
        for(std::size_t row = 0; row != size-1; ++row)
            out[col][row] = (*this)[col + (col >= skipCol)]
                                    [row + (row >= skipRow)];

    return out;
}

template<std::size_t size, class T> Matrix<size, T> Matrix<size, T>::inverted() const {
    Matrix<size, T> out{ZeroInit};

    const T _determinant = determinant();

    for(std::size_t col = 0; col != size; ++col)
        for(std::size_t row = 0; row != size; ++row)
            out[col][row] = (((row+col) & 1) ? -1 : 1)*ij(row, col).determinant()/_determinant;

    return out;
}

#ifdef MAGNUM_BUILD_DEPRECATED
#if defined(CORRADE_GCC46_COMPATIBILITY) || defined(CORRADE_MSVC2013_COMPATIBILITY)
template<std::size_t size, class T> const ZeroInitT Matrix<size, T>::Zero{};
template<std::size_t size, class T> const IdentityInitT Matrix<size, T>::Identity{};
#endif
#endif

}}

namespace Corrade { namespace Utility {
    /** @configurationvalue{Magnum::Math::Matrix} */
    template<std::size_t size, class T> struct ConfigurationValue<Magnum::Math::Matrix<size, T>>: public ConfigurationValue<Magnum::Math::RectangularMatrix<size, size, T>> {};
}}

#endif<|MERGE_RESOLUTION|>--- conflicted
+++ resolved
@@ -262,11 +262,7 @@
 @note Not available on GCC < 4.7. Use <tt>%Matrix<2, T></tt> instead.
 @see @ref Magnum::Matrix2x2, @ref Magnum::Matrix2x2d
 */
-<<<<<<< HEAD
-#ifndef CORRADE_MSVC2013_COMPATIBILITY /* Apparently cannot have multiply defined aliases */
-=======
 #ifndef CORRADE_MSVC2015_COMPATIBILITY /* Multiple definitions still broken */
->>>>>>> 03c8272a
 template<class T> using Matrix2x2 = Matrix<2, T>;
 #endif
 
@@ -279,11 +275,7 @@
 @note Not available on GCC < 4.7. Use <tt>%Matrix<3, T></tt> instead.
 @see @ref Magnum::Matrix3x3, @ref Magnum::Matrix3x3d
 */
-<<<<<<< HEAD
-#ifndef CORRADE_MSVC2013_COMPATIBILITY /* Apparently cannot have multiply defined aliases */
-=======
 #ifndef CORRADE_MSVC2015_COMPATIBILITY /* Multiple definitions still broken */
->>>>>>> 03c8272a
 template<class T> using Matrix3x3 = Matrix<3, T>;
 #endif
 
@@ -296,16 +288,10 @@
 @note Not available on GCC < 4.7. Use <tt>%Matrix<3, T></tt> instead.
 @see @ref Magnum::Matrix4x4, @ref Magnum::Matrix4x4d
 */
-<<<<<<< HEAD
-#ifndef CORRADE_MSVC2013_COMPATIBILITY /* Apparently cannot have multiply defined aliases */
-template<class T> using Matrix4x4 = Matrix<4, T>;
-#endif
-#endif
-=======
 #ifndef CORRADE_MSVC2015_COMPATIBILITY /* Multiple definitions still broken */
 template<class T> using Matrix4x4 = Matrix<4, T>;
 #endif
->>>>>>> 03c8272a
+#endif
 
 MAGNUM_MATRIX_OPERATOR_IMPLEMENTATION(Matrix<size, T>)
 
