--- conflicted
+++ resolved
@@ -59,16 +59,12 @@
         template<class U> constexpr explicit Unit(Unit<Derived, U> value): _value(T(value._value)) {}
 
         /** @brief Explicit conversion to underlying type */
-<<<<<<< HEAD
-        constexpr T toUnderlyingType() const { return value; }
+        constexpr T toUnderlyingType() const { return _value; }
 
         /** @brief Explicit conversion to underlying type */
         #ifndef CORRADE_GCC44_COMPATIBILITY
-        constexpr explicit operator T() const { return value; }
+        constexpr explicit operator T() const { return _value; }
         #endif
-=======
-        constexpr explicit operator T() const { return _value; }
->>>>>>> 41f5b95e
 
         /** @brief Equality comparison */
         constexpr bool operator==(Unit<Derived, T> other) const {
