--- conflicted
+++ resolved
@@ -258,13 +258,8 @@
         constexpr /*implicit*/ Matrix4(IdentityInitT = IdentityInit, T value = T{1})
             /** @todoc remove workaround when doxygen is sane */
             #ifndef DOXYGEN_GENERATING_OUTPUT
-<<<<<<< HEAD
-            /* MSVC 2013 can't handle {} here */
+            /* MSVC 2015 can't handle {} here */
             : Matrix<4, T>(IdentityInit, value)
-=======
-            /* MSVC 2015 can't handle {} here */
-            : Matrix4x4<T>(IdentityInit, value)
->>>>>>> a87aa431
             #endif
             {}
 
@@ -272,13 +267,8 @@
         constexpr explicit Matrix4(ZeroInitT)
             /** @todoc remove workaround when doxygen is sane */
             #ifndef DOXYGEN_GENERATING_OUTPUT
-<<<<<<< HEAD
-            /* MSVC 2013 can't handle {} here */
+            /* MSVC 2015 can't handle {} here */
             : Matrix<4, T>(ZeroInit)
-=======
-            /* MSVC 2015 can't handle {} here */
-            : Matrix4x4<T>(ZeroInit)
->>>>>>> a87aa431
             #endif
             {}
 
@@ -286,13 +276,8 @@
         constexpr explicit Matrix4(NoInitT)
             /** @todoc remove workaround when doxygen is sane */
             #ifndef DOXYGEN_GENERATING_OUTPUT
-<<<<<<< HEAD
-            /* MSVC 2013 can't handle {} here */
+            /* MSVC 2015 can't handle {} here */
             : Matrix<4, T>(NoInit)
-=======
-            /* MSVC 2015 can't handle {} here */
-            : Matrix4x4<T>(NoInit)
->>>>>>> a87aa431
             #endif
             {}
 
