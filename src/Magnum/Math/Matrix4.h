#ifndef Magnum_Math_Matrix4_h
#define Magnum_Math_Matrix4_h
/*
    This file is part of Magnum.

    Copyright © 2010, 2011, 2012, 2013, 2014, 2015
              Vladimír Vondruš <mosra@centrum.cz>

    Permission is hereby granted, free of charge, to any person obtaining a
    copy of this software and associated documentation files (the "Software"),
    to deal in the Software without restriction, including without limitation
    the rights to use, copy, modify, merge, publish, distribute, sublicense,
    and/or sell copies of the Software, and to permit persons to whom the
    Software is furnished to do so, subject to the following conditions:

    The above copyright notice and this permission notice shall be included
    in all copies or substantial portions of the Software.

    THE SOFTWARE IS PROVIDED "AS IS", WITHOUT WARRANTY OF ANY KIND, EXPRESS OR
    IMPLIED, INCLUDING BUT NOT LIMITED TO THE WARRANTIES OF MERCHANTABILITY,
    FITNESS FOR A PARTICULAR PURPOSE AND NONINFRINGEMENT. IN NO EVENT SHALL
    THE AUTHORS OR COPYRIGHT HOLDERS BE LIABLE FOR ANY CLAIM, DAMAGES OR OTHER
    LIABILITY, WHETHER IN AN ACTION OF CONTRACT, TORT OR OTHERWISE, ARISING
    FROM, OUT OF OR IN CONNECTION WITH THE SOFTWARE OR THE USE OR OTHER
    DEALINGS IN THE SOFTWARE.
*/

/** @file
 * @brief Class @ref Magnum::Math::Matrix4
 */

#include "Magnum/Math/Matrix.h"
#include "Magnum/Math/Vector4.h"

#ifdef CORRADE_TARGET_WINDOWS /* I so HATE windef.h */
#undef near
#undef far
#endif

namespace Magnum { namespace Math {

/**
@brief 3D transformation matrix
@tparam T   Underlying data type

See @ref matrix-vector and @ref transformations for brief introduction.
@see @ref Magnum::Matrix4, @ref Magnum::Matrix4d, @ref Matrix4x4,
    @ref DualQuaternion, @ref SceneGraph::MatrixTransformation3D
@configurationvalueref{Magnum::Math::Matrix4}
 */
template<class T> class Matrix4: public Matrix<4, T> {
    public:
        /**
         * @brief 3D translation
         * @param vector    Translation vector
         *
         * @see @ref translation(), @ref DualQuaternion::translation(),
         *      @ref Matrix3::translation(const Vector2<T>&),
         *      @ref Vector3::xAxis(), @ref Vector3::yAxis(),
         *      @ref Vector3::zAxis()
         */
        constexpr static Matrix4<T> translation(const Vector3<T>& vector) {
            return {{      T(1),       T(0),       T(0), T(0)},
                    {      T(0),       T(1),       T(0), T(0)},
                    {      T(0),       T(0),       T(1), T(0)},
                    {vector.x(), vector.y(), vector.z(), T(1)}};
        }

        /**
         * @brief 3D scaling
         * @param vector    Scaling vector
         *
         * @see @ref rotationScaling(),
         *      @ref Matrix3::scaling(const Vector2<T>&),
         *      @ref Vector3::xScale(), @ref Vector3::yScale(),
         *      @ref Vector3::zScale()
         */
        constexpr static Matrix4<T> scaling(const Vector3<T>& vector) {
            return {{vector.x(),       T(0),       T(0), T(0)},
                    {      T(0), vector.y(),       T(0), T(0)},
                    {      T(0),       T(0), vector.z(), T(0)},
                    {      T(0),       T(0),       T(0), T(1)}};
        }

        /**
         * @brief 3D rotation around arbitrary axis
         * @param angle             Rotation angle (counterclockwise)
         * @param normalizedAxis    Normalized rotation axis
         *
         * Expects that the rotation axis is normalized. If possible, use
         * faster alternatives like @ref rotationX(), @ref rotationY() and
         * @ref rotationZ().
         * @see @ref rotation() const, @ref Quaternion::rotation(),
         *      @ref DualQuaternion::rotation(), @ref Matrix3::rotation(Rad),
         *      @ref Vector3::xAxis(), @ref Vector3::yAxis(),
         *      @ref Vector3::zAxis(), @ref Vector::isNormalized()
         */
        static Matrix4<T> rotation(Rad<T> angle, const Vector3<T>& normalizedAxis);

        /**
         * @brief 3D rotation around X axis
         * @param angle Rotation angle (counterclockwise)
         *
         * Faster than calling `Matrix4::rotation(angle, Vector3::xAxis())`.
         * @see @ref rotation(Rad, const Vector3<T>&), @ref rotationY(),
         *      @ref rotationZ(), @ref rotation() const,
         *      @ref Quaternion::rotation(), @ref Matrix3::rotation(Rad)
         */
        static Matrix4<T> rotationX(Rad<T> angle);

        /**
         * @brief 3D rotation around Y axis
         * @param angle Rotation angle (counterclockwise)
         *
         * Faster than calling `Matrix4::rotation(angle, Vector3::yAxis())`.
         * @see @ref rotation(Rad, const Vector3<T>&), @ref rotationX(),
         *      @ref rotationZ(), @ref rotation() const,
         *      @ref Quaternion::rotation(), @ref Matrix3::rotation(Rad)
         */
        static Matrix4<T> rotationY(Rad<T> angle);

        /**
         * @brief 3D rotation matrix around Z axis
         * @param angle Rotation angle (counterclockwise)
         *
         * Faster than calling `Matrix4::rotation(angle, Vector3::zAxis())`.
         * @see @ref rotation(Rad, const Vector3<T>&), @ref rotationX(),
         *      @ref rotationY(), @ref rotation() const,
         *      @ref Quaternion::rotation(), @ref Matrix3::rotation(Rad)
         */
        static Matrix4<T> rotationZ(Rad<T> angle);

        /**
         * @brief 3D reflection matrix
         * @param normal    Normal of the plane through which to reflect
         *
         * Expects that the normal is normalized. Reflection along axes can be
         * done in a slightly simpler way also using @ref scaling(), e.g.
         * `Matrix4::reflection(Vector3::yAxis())` is equivalent to
         * `Matrix4::scaling(Vector3::yScale(-1.0f))`.
         * @see @ref Matrix3::reflection(), @ref Vector::isNormalized()
         */
        static Matrix4<T> reflection(const Vector3<T>& normal);

        /**
         * @brief 3D shearing along XY plane
         * @param amountX   Amount of shearing along X axis
         * @param amountY   Amount of shearing along Y axis
         *
         * Z axis remains unchanged.
         * @see @ref shearingXZ(), @ref shearingYZ(), @ref Matrix3::shearingX(),
         *      @ref Matrix3::shearingY()
         */
        constexpr static Matrix4<T> shearingXY(T amountX, T amountY) {
            return {{    (1),    T(0), T(0), T(0)},
                    {    (0),    T(1), T(0), T(0)},
                    {amountX, amountY, T(1), T(0)},
                    {    (0),    T(0), T(0), T(1)}};
        }

        /**
         * @brief 3D shearing along XZ plane
         * @param amountX   Amount of shearing along X axis
         * @param amountZ   Amount of shearing along Z axis
         *
         * Y axis remains unchanged.
         * @see @ref shearingXY(), @ref shearingYZ(), @ref Matrix3::shearingX(),
         *      @ref Matrix3::shearingY()
         */
        constexpr static Matrix4<T> shearingXZ(T amountX, T amountZ) {
            return {{   T(1), T(0),    T(0), T(0)},
                    {amountX, T(1), amountZ, T(0)},
                    {   T(0), T(0),    T(1), T(0)},
                    {   T(0), T(0),    T(0), T(1)}};
        }

        /**
         * @brief 3D shearing along YZ plane
         * @param amountY   Amount of shearing along Y axis
         * @param amountZ   Amount of shearing along Z axis
         *
         * X axis remains unchanged.
         * @see @ref shearingXY(), @ref shearingXZ(), @ref Matrix3::shearingX(),
         *      @ref Matrix3::shearingY()
         */
        constexpr static Matrix4<T> shearingYZ(T amountY, T amountZ) {
            return {{T(1), amountY, amountZ, T(0)},
                    {T(0),    T(1),    T(0), T(0)},
                    {T(0),    T(0),    T(1), T(0)},
                    {T(0),    T(0),    T(0), T(1)}};
        }

        /**
         * @brief 3D orthographic projection matrix
         * @param size      Size of the view
         * @param near      Near clipping plane
         * @param far       Far clipping plane
         *
         * @see @ref perspectiveProjection(), @ref Matrix3::projection()
         */
        static Matrix4<T> orthographicProjection(const Vector2<T>& size, T near, T far);

        /**
         * @brief 3D perspective projection matrix
         * @param size      Size of near clipping plane
         * @param near      Near clipping plane
         * @param far       Far clipping plane
         *
         * @see @ref orthographicProjection(), @ref Matrix3::projection()
         */
        static Matrix4<T> perspectiveProjection(const Vector2<T>& size, T near, T far);

        /**
         * @brief 3D perspective projection matrix
         * @param fov           Field of view angle (horizontal)
         * @param aspectRatio   Aspect ratio
         * @param near          Near clipping plane
         * @param far           Far clipping plane
         *
         * @see @ref orthographicProjection(), @ref Matrix3::projection()
         */
        static Matrix4<T> perspectiveProjection(Rad<T> fov, T aspectRatio, T near, T far) {
            const T xyScale = 2*std::tan(fov.toUnderlyingType()/2)*near;
            return perspectiveProjection(Vector2<T>(xyScale, xyScale/aspectRatio), near, far);
        }

        /**
         * @brief Matrix oriented towards a specific point
         * @param eye       Location to place the matrix
         * @param target    Location towards which the matrix is oriented
         * @param up        Vector as a guide of which way is up (should not be
         *      the same direction as `target - eye`)
         */
        static Matrix4<T> lookAt(const Vector3<T>& eye, const Vector3<T>& target, const Vector3<T>& up);

        /**
         * @brief Create matrix from rotation/scaling part and translation part
         * @param rotationScaling   Rotation/scaling part (upper-left 3x3
         *      matrix)
         * @param translation       Translation part (first three elements of
         *      fourth column)
         *
         * @see @ref rotationScaling(), @ref translation() const
         */
        constexpr static Matrix4<T> from(const Matrix<3, T>& rotationScaling, const Vector3<T>& translation) {
            return {{rotationScaling[0], T(0)},
                    {rotationScaling[1], T(0)},
                    {rotationScaling[2], T(0)},
                    {       translation, T(1)}};
        }

        /**
         * @brief Default constructor
         *
         * Creates identity matrix. @p value allows you to specify value on
         * diagonal.
         */
        constexpr /*implicit*/ Matrix4(IdentityInitT = IdentityInit, T value = T{1})
            /** @todoc remove workaround when doxygen is sane */
            #ifndef DOXYGEN_GENERATING_OUTPUT
<<<<<<< HEAD
            /* MSVC 2015 can't handle {} here */
            : Matrix<4, T>(IdentityInit, value)
=======
            #ifndef CORRADE_MSVC2015_COMPATIBILITY
            : Matrix4x4<T>{IdentityInit, value}
            #else
            /* Avoid using non-constexpr version, also MSVC 2015 can't handle
               {} here */
            : Matrix4x4<T>(Vector<4, T>{value, T(0), T(0), T(0)},
                           Vector<4, T>{T(0), value, T(0), T(0)},
                           Vector<4, T>{T(0), T(0), value, T(0)},
                           Vector<4, T>{T(0), T(0), T(0), value})
            #endif
>>>>>>> 03c8272a
            #endif
            {}

        /** @copydoc Matrix::Matrix(ZeroInitT) */
        constexpr explicit Matrix4(ZeroInitT)
            /** @todoc remove workaround when doxygen is sane */
            #ifndef DOXYGEN_GENERATING_OUTPUT
<<<<<<< HEAD
            /* MSVC 2015 can't handle {} here */
            : Matrix<4, T>(ZeroInit)
=======
            #ifndef CORRADE_MSVC2015_COMPATIBILITY
            : Matrix4x4<T>(ZeroInit)
            #else
            /* Avoid using non-constexpr version, also MSVC 2015 can't handle
               {} here */
            : Matrix4x4<T>(Vector<4, T>{T(0), T(0), T(0), T(0)},
                           Vector<4, T>{T(0), T(0), T(0), T(0)},
                           Vector<4, T>{T(0), T(0), T(0), T(0)},
                           Vector<4, T>{T(0), T(0), T(0), T(0)})
            #endif
>>>>>>> 03c8272a
            #endif
            {}

        /** @copydoc Matrix::Matrix(NoInitT) */
        constexpr explicit Matrix4(NoInitT)
            /** @todoc remove workaround when doxygen is sane */
            #ifndef DOXYGEN_GENERATING_OUTPUT
            /* MSVC 2015 can't handle {} here */
            : Matrix<4, T>(NoInit)
            #endif
            {}

        /** @brief Matrix from column vectors */
        constexpr /*implicit*/ Matrix4(const Vector4<T>& first, const Vector4<T>& second, const Vector4<T>& third, const Vector4<T>& fourth): Matrix<4, T>(first, second, third, fourth) {}

        /** @copydoc Matrix::Matrix(const RectangularMatrix<size, size, U>&) */
        template<class U> constexpr explicit Matrix4(const RectangularMatrix<4, 4, U>& other): Matrix<4, T>(other) {}

        /** @brief Construct matrix from external representation */
        #ifndef CORRADE_GCC44_COMPATIBILITY
        template<class U, class V = decltype(Implementation::RectangularMatrixConverter<4, 4, T, U>::from(std::declval<U>()))> constexpr explicit Matrix4(const U& other): Matrix<4, T>(Implementation::RectangularMatrixConverter<4, 4, T, U>::from(other)) {}
        #else
        template<class U, class V = decltype(Implementation::RectangularMatrixConverter<4, 4, T, U>::from(*static_cast<const U*>(nullptr)))> constexpr explicit Matrix4(const U& other): Matrix<4, T>(Implementation::RectangularMatrixConverter<4, 4, T, U>::from(other)) {}
        #endif

        /** @brief Copy constructor */
        constexpr Matrix4(const RectangularMatrix<4, 4, T>& other): Matrix<4, T>(other) {}

        /**
         * @brief Check whether the matrix represents rigid transformation
         *
         * Rigid transformation consists only of rotation and translation (i.e.
         * no scaling or projection).
         * @see @ref isOrthogonal()
         */
        bool isRigidTransformation() const {
            return rotationScaling().isOrthogonal() && row(3) == Vector4<T>(T(0), T(0), T(0), T(1));
        }

        /**
         * @brief 3D rotation and scaling part of the matrix
         *
         * Upper-left 3x3 part of the matrix.
         * @see @ref from(const Matrix<3, T>&, const Vector3<T>&),
         *      @ref rotation() const, @ref rotationNormalized(),
         *      @ref uniformScaling(), @ref rotation(Rad, const Vector3<T>&),
         *      @ref Matrix3::rotationScaling() const
         */
        /* Not Matrix3, because it is for affine 2D transformations */
        constexpr Matrix<3, T> rotationScaling() const {
            return {(*this)[0].xyz(),
                    (*this)[1].xyz(),
                    (*this)[2].xyz()};
        }

        /**
         * @brief 3D rotation part of the matrix assuming there is no scaling
         *
         * Similar to @ref rotationScaling(), but additionally checks that the
         * base vectors are normalized.
         * @see @ref rotation() const, @ref uniformScaling(),
         *      @ref Matrix3::rotationNormalized()
         * @todo assert also orthogonality or this is good enough?
         */
        /* Not Matrix3, because it is for affine 2D transformations */
        Matrix<3, T> rotationNormalized() const {
            CORRADE_ASSERT((*this)[0].xyz().isNormalized() && (*this)[1].xyz().isNormalized() && (*this)[2].xyz().isNormalized(),
                           "Math::Matrix4::rotationNormalized(): the rotation part is not normalized", {});
            return {(*this)[0].xyz(),
                    (*this)[1].xyz(),
                    (*this)[2].xyz()};
        }

        /**
         * @brief 3D rotation part of the matrix
         *
         * Normalized upper-left 3x3 part of the matrix. Expects uniform
         * scaling.
         * @see @ref rotationNormalized(), @ref rotationScaling(),
         *      @ref uniformScaling(), @ref rotation(Rad, const Vector3<T>&),
         *      @ref Matrix3::rotation() const
         */
        /* Not Matrix3, because it is for affine 2D transformations */
        Matrix<3, T> rotation() const;

        /**
         * @brief Uniform scaling part of the matrix, squared
         *
         * Squared length of vectors in upper-left 3x3 part of the matrix.
         * Expects that the scaling is the same in all axes. Faster alternative
         * to @ref uniformScaling(), because it doesn't compute the square
         * root.
         * @see @ref rotationScaling(), @ref rotation() const,
         *      @ref rotationNormalized(), @ref scaling(const Vector3<T>&),
         *      @ref Matrix3::uniformScaling()
         */
        T uniformScalingSquared() const;

        /**
         * @brief Uniform scaling part of the matrix
         *
         * Length of vectors in upper-left 3x3 part of the matrix. Expects that
         * the scaling is the same in all axes. Use faster alternative
         * @ref uniformScalingSquared() where possible.
         * @see @ref rotationScaling(), @ref rotation() const,
         *      @ref rotationNormalized(), @ref scaling(const Vector3<T>&),
         *      @ref Matrix3::uniformScaling()
         */
        T uniformScaling() const { return std::sqrt(uniformScalingSquared()); }

        /**
         * @brief Right-pointing 3D vector
         *
         * First three elements of first column.
         * @see @ref up(), @ref backward(), @ref Vector3::xAxis(),
         *      @ref Matrix3::right()
         */
        Vector3<T>& right() { return (*this)[0].xyz(); }
        constexpr Vector3<T> right() const { return (*this)[0].xyz(); } /**< @overload */

        /**
         * @brief Up-pointing 3D vector
         *
         * First three elements of second column.
         * @see @ref right(), @ref backward(), @ref Vector3::yAxis(),
         *      @ref Matrix3::up()
         */
        Vector3<T>& up() { return (*this)[1].xyz(); }
        constexpr Vector3<T> up() const { return (*this)[1].xyz(); } /**< @overload */

        /**
         * @brief Backward-pointing 3D vector
         *
         * First three elements of third column.
         * @see @ref right(), @ref up(), @ref Vector3::yAxis()
         */
        Vector3<T>& backward() { return (*this)[2].xyz(); }
        constexpr Vector3<T> backward() const { return (*this)[2].xyz(); } /**< @overload */

        /**
         * @brief 3D translation part of the matrix
         *
         * First three elements of fourth column.
         * @see @ref from(const Matrix<3, T>&, const Vector3<T>&),
         *      @ref translation(const Vector3<T>&),
         *      @ref Matrix3::translation()
         */
        Vector3<T>& translation() { return (*this)[3].xyz(); }
        constexpr Vector3<T> translation() const { return (*this)[3].xyz(); } /**< @overload */

        /**
         * @brief Inverted rigid transformation matrix
         *
         * Expects that the matrix represents rigid transformation.
         * Significantly faster than the general algorithm in @ref inverted(). @f[
         *      A^{-1} = \begin{pmatrix} (A^{3,3})^T & (A^{3,3})^T \begin{pmatrix} a_{3,0} \\ a_{3,1} \\ a_{3,2} \\ \end{pmatrix} \\ \begin{array}{ccc} 0 & 0 & 0 \end{array} & 1 \end{pmatrix}
         * @f]
         * @f$ A^{i, j} @f$ is matrix without i-th row and j-th column, see
         * @ref ij()
         * @see @ref isRigidTransformation(), @ref invertedOrthogonal(),
         *      @ref rotationScaling(), @ref translation() const,
         *      @ref Matrix3::invertedRigid()
         */
        Matrix4<T> invertedRigid() const;

        /**
         * @brief Transform 3D vector with the matrix
         *
         * Unlike in @ref transformVector(), translation is not involved in the
         * transformation. @f[
         *      \boldsymbol v' = \boldsymbol M \begin{pmatrix} v_x \\ v_y \\ v_z \\ 0 \end{pmatrix}
         * @f]
         * @see @ref Quaternion::transformVector(),
         *      @ref Matrix3::transformVector()
         * @todo extract 3x3 matrix and multiply directly? (benchmark that)
         */
        Vector3<T> transformVector(const Vector3<T>& vector) const {
            return ((*this)*Vector4<T>(vector, T(0))).xyz();
        }

        /**
         * @brief Transform 3D point with the matrix
         *
         * Unlike in @ref transformVector(), translation is also involved in
         * the transformation. @f[
         *      \boldsymbol v' = \boldsymbol M \begin{pmatrix} v_x \\ v_y \\ v_z \\ 1 \end{pmatrix}
         * @f]
         * @see @ref DualQuaternion::transformPoint(),
         *      @ref Matrix3::transformPoint()
         */
        Vector3<T> transformPoint(const Vector3<T>& vector) const {
            return ((*this)*Vector4<T>(vector, T(1))).xyz();
        }

        MAGNUM_RECTANGULARMATRIX_SUBCLASS_IMPLEMENTATION(4, 4, Matrix4<T>)
        MAGNUM_MATRIX_SUBCLASS_IMPLEMENTATION(4, Matrix4, Vector4)
};

#ifndef DOXYGEN_GENERATING_OUTPUT
MAGNUM_MATRIXn_OPERATOR_IMPLEMENTATION(4, Matrix4)
#endif

/** @debugoperator{Magnum::Math::Matrix4} */
template<class T> inline Corrade::Utility::Debug operator<<(Corrade::Utility::Debug debug, const Matrix4<T>& value) {
    return debug << static_cast<const Matrix<4, T>&>(value);
}

template<class T> Matrix4<T> Matrix4<T>::rotation(const Rad<T> angle, const Vector3<T>& normalizedAxis) {
    CORRADE_ASSERT(normalizedAxis.isNormalized(),
                   "Math::Matrix4::rotation(): axis must be normalized", {});

    const T sine = std::sin(angle.toUnderlyingType());
    const T cosine = std::cos(angle.toUnderlyingType());
    const T oneMinusCosine = T(1) - cosine;

    const T xx = normalizedAxis.x()*normalizedAxis.x();
    const T xy = normalizedAxis.x()*normalizedAxis.y();
    const T xz = normalizedAxis.x()*normalizedAxis.z();
    const T yy = normalizedAxis.y()*normalizedAxis.y();
    const T yz = normalizedAxis.y()*normalizedAxis.z();
    const T zz = normalizedAxis.z()*normalizedAxis.z();

    return {
        {cosine + xx*oneMinusCosine,
            xy*oneMinusCosine + normalizedAxis.z()*sine,
                xz*oneMinusCosine - normalizedAxis.y()*sine,
                   T(0)},
        {xy*oneMinusCosine - normalizedAxis.z()*sine,
            cosine + yy*oneMinusCosine,
                yz*oneMinusCosine + normalizedAxis.x()*sine,
                   T(0)},
        {xz*oneMinusCosine + normalizedAxis.y()*sine,
            yz*oneMinusCosine - normalizedAxis.x()*sine,
                cosine + zz*oneMinusCosine,
                   T(0)},
        {T(0), T(0), T(0), T(1)}
    };
}

template<class T> Matrix4<T> Matrix4<T>::rotationX(const Rad<T> angle) {
    const T sine = std::sin(angle.toUnderlyingType());
    const T cosine = std::cos(angle.toUnderlyingType());

    return {{T(1),   T(0),   T(0), T(0)},
            {T(0), cosine,   sine, T(0)},
            {T(0),  -sine, cosine, T(0)},
            {T(0),   T(0),   T(0), T(1)}};
}

template<class T> Matrix4<T> Matrix4<T>::rotationY(const Rad<T> angle) {
    const T sine = std::sin(angle.toUnderlyingType());
    const T cosine = std::cos(angle.toUnderlyingType());

    return {{cosine, T(0),  -sine, T(0)},
            {  T(0), T(1),   T(0), T(0)},
            {  sine, T(0), cosine, T(0)},
            {  T(0), T(0),   T(0), T(1)}};
}

template<class T> Matrix4<T> Matrix4<T>::rotationZ(const Rad<T> angle) {
    const T sine = std::sin(angle.toUnderlyingType());
    const T cosine = std::cos(angle.toUnderlyingType());

    return {{cosine,   sine, T(0), T(0)},
            { -sine, cosine, T(0), T(0)},
            {  T(0),   T(0), T(1), T(0)},
            {  T(0),   T(0), T(0), T(1)}};
}

template<class T> Matrix4<T> Matrix4<T>::reflection(const Vector3<T>& normal) {
    CORRADE_ASSERT(normal.isNormalized(),
                    "Math::Matrix4::reflection(): normal must be normalized", {});
    return from(Matrix<3, T>() - T(2)*normal*RectangularMatrix<1, 3, T>(normal).transposed(), {});
}

template<class T> Matrix4<T> Matrix4<T>::orthographicProjection(const Vector2<T>& size, const T near, const T far) {
    const Vector2<T> xyScale = T(2.0)/size;
    const T zScale = T(2.0)/(near-far);

    return {{xyScale.x(),        T(0),             T(0), T(0)},
            {       T(0), xyScale.y(),             T(0), T(0)},
            {       T(0),        T(0),           zScale, T(0)},
            {       T(0),        T(0), near*zScale-T(1), T(1)}};
}

template<class T> Matrix4<T> Matrix4<T>::perspectiveProjection(const Vector2<T>& size, const T near, const T far) {
    Vector2<T> xyScale = 2*near/size;
    T zScale = T(1.0)/(near-far);

    return {{xyScale.x(),        T(0),                 T(0),  T(0)},
            {       T(0), xyScale.y(),                 T(0),  T(0)},
            {       T(0),        T(0),    (far+near)*zScale, T(-1)},
            {       T(0),        T(0), T(2)*far*near*zScale,  T(0)}};
}

template<class T> Matrix4<T> Matrix4<T>::lookAt(const Vector3<T>& eye, const Vector3<T>& target, const Vector3<T>& up) {
    const Vector3<T> backward = (eye - target).normalized();
    const Vector3<T> right = cross(up, backward).normalized();
    const Vector3<T> realUp = cross(backward, right);

    return {{   right, T(0)},
            {  realUp, T(0)},
            {backward, T(0)},
            {     eye, T(1)}};
}

template<class T> inline Matrix<3, T> Matrix4<T>::rotation() const {
    CORRADE_ASSERT(TypeTraits<T>::equals((*this)[0].xyz().dot(), (*this)[1].xyz().dot()) &&
                   TypeTraits<T>::equals((*this)[1].xyz().dot(), (*this)[2].xyz().dot()),
        "Math::Matrix4::rotation(): the matrix doesn't have uniform scaling", {});
    return {(*this)[0].xyz().normalized(),
            (*this)[1].xyz().normalized(),
            (*this)[2].xyz().normalized()};
}

template<class T> T Matrix4<T>::uniformScalingSquared() const {
    const T scalingSquared = (*this)[0].xyz().dot();
    CORRADE_ASSERT(TypeTraits<T>::equals((*this)[1].xyz().dot(), scalingSquared) &&
                   TypeTraits<T>::equals((*this)[2].xyz().dot(), scalingSquared),
        "Math::Matrix4::uniformScaling(): the matrix doesn't have uniform scaling", {});
    return scalingSquared;
}

template<class T> Matrix4<T> Matrix4<T>::invertedRigid() const {
    CORRADE_ASSERT(isRigidTransformation(),
        "Math::Matrix4::invertedRigid(): the matrix doesn't represent rigid transformation", {});

    Matrix<3, T> inverseRotation = rotationScaling().transposed();
    return from(inverseRotation, inverseRotation*-translation());
}

}}

namespace Corrade { namespace Utility {
    /** @configurationvalue{Magnum::Math::Matrix4} */
    template<class T> struct ConfigurationValue<Magnum::Math::Matrix4<T>>: public ConfigurationValue<Magnum::Math::Matrix<4, T>> {};
}}

#endif<|MERGE_RESOLUTION|>--- conflicted
+++ resolved
@@ -258,12 +258,8 @@
         constexpr /*implicit*/ Matrix4(IdentityInitT = IdentityInit, T value = T{1})
             /** @todoc remove workaround when doxygen is sane */
             #ifndef DOXYGEN_GENERATING_OUTPUT
-<<<<<<< HEAD
-            /* MSVC 2015 can't handle {} here */
-            : Matrix<4, T>(IdentityInit, value)
-=======
             #ifndef CORRADE_MSVC2015_COMPATIBILITY
-            : Matrix4x4<T>{IdentityInit, value}
+            : Matrix<4, T>{IdentityInit, value}
             #else
             /* Avoid using non-constexpr version, also MSVC 2015 can't handle
                {} here */
@@ -272,7 +268,6 @@
                            Vector<4, T>{T(0), T(0), value, T(0)},
                            Vector<4, T>{T(0), T(0), T(0), value})
             #endif
->>>>>>> 03c8272a
             #endif
             {}
 
@@ -280,12 +275,8 @@
         constexpr explicit Matrix4(ZeroInitT)
             /** @todoc remove workaround when doxygen is sane */
             #ifndef DOXYGEN_GENERATING_OUTPUT
-<<<<<<< HEAD
-            /* MSVC 2015 can't handle {} here */
+            #ifndef CORRADE_MSVC2015_COMPATIBILITY
             : Matrix<4, T>(ZeroInit)
-=======
-            #ifndef CORRADE_MSVC2015_COMPATIBILITY
-            : Matrix4x4<T>(ZeroInit)
             #else
             /* Avoid using non-constexpr version, also MSVC 2015 can't handle
                {} here */
@@ -294,7 +285,6 @@
                            Vector<4, T>{T(0), T(0), T(0), T(0)},
                            Vector<4, T>{T(0), T(0), T(0), T(0)})
             #endif
->>>>>>> 03c8272a
             #endif
             {}
 
