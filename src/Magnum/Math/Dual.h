#ifndef Magnum_Math_Dual_h
#define Magnum_Math_Dual_h
/*
    This file is part of Magnum.

    Copyright © 2010, 2011, 2012, 2013, 2014, 2015
              Vladimír Vondruš <mosra@centrum.cz>

    Permission is hereby granted, free of charge, to any person obtaining a
    copy of this software and associated documentation files (the "Software"),
    to deal in the Software without restriction, including without limitation
    the rights to use, copy, modify, merge, publish, distribute, sublicense,
    and/or sell copies of the Software, and to permit persons to whom the
    Software is furnished to do so, subject to the following conditions:

    The above copyright notice and this permission notice shall be included
    in all copies or substantial portions of the Software.

    THE SOFTWARE IS PROVIDED "AS IS", WITHOUT WARRANTY OF ANY KIND, EXPRESS OR
    IMPLIED, INCLUDING BUT NOT LIMITED TO THE WARRANTIES OF MERCHANTABILITY,
    FITNESS FOR A PARTICULAR PURPOSE AND NONINFRINGEMENT. IN NO EVENT SHALL
    THE AUTHORS OR COPYRIGHT HOLDERS BE LIABLE FOR ANY CLAIM, DAMAGES OR OTHER
    LIABILITY, WHETHER IN AN ACTION OF CONTRACT, TORT OR OTHERWISE, ARISING
    FROM, OUT OF OR IN CONNECTION WITH THE SOFTWARE OR THE USE OR OTHER
    DEALINGS IN THE SOFTWARE.
*/

/** @file
 * @brief Class @ref Magnum::Math::Dual
 */

#include <cmath>
#include <Corrade/Utility/Debug.h>

#include "Magnum/Math/Tags.h"
#include "Magnum/Math/TypeTraits.h"

namespace Magnum { namespace Math {

/**
@brief Dual number
@tparam T   Underlying data type
*/
template<class T> class Dual {
    template<class> friend class Dual;

    public:
        typedef T Type;                         /**< @brief Underlying data type */

        /**
         * @brief Default constructor
         *
         * Both parts are default-constructed.
         */
        constexpr /*implicit*/ Dual(): _real(), _dual() {}

        /** @brief Construct without initializing the contents */
        #ifdef DOXYGEN_GENERATING_OUTPUT
        explicit Dual(NoInitT);
        #else
<<<<<<< HEAD
=======
        /* MSVC 2015 can't handle {} instead of ::value */
>>>>>>> 03c8272a
        template<class U = T, class = typename std::enable_if<std::is_pod<U>::value>::type> Dual(NoInitT) {}
        template<class U = T, class V = T, class = typename std::enable_if<std::is_constructible<U, NoInitT>::value>::type> Dual(NoInitT): _real{NoInit}, _dual{NoInit} {}
        #endif

        /**
         * @brief Construct dual number from real and dual part
         *
         * @f[
         *      \hat a = a_0 + \epsilon a_\epsilon
         * @f]
         */
        constexpr /*implicit*/ Dual(const T& real, const T& dual = T()): _real(real), _dual(dual) {}

        /** @brief Equality comparison */
        bool operator==(const Dual<T>& other) const {
            return TypeTraits<T>::equals(_real, other._real) &&
                   TypeTraits<T>::equals(_dual, other._dual);
        }

        /** @brief Non-equality comparison */
        bool operator!=(const Dual<T>& other) const {
            return !operator==(other);
        }

        /** @brief Real part */
        constexpr T real() const { return _real; }

        /** @brief Dual part */
        constexpr T dual() const { return _dual; }

        /**
         * @brief Add and assign dual number
         *
         * The computation is done in-place. @f[
         *      \hat a + \hat b = a_0 + b_0 + \epsilon (a_\epsilon + b_\epsilon)
         * @f]
         */
        Dual<T>& operator+=(const Dual<T>& other) {
            _real += other._real;
            _dual += other._dual;
            return *this;
        }

        /**
         * @brief Add dual number
         *
         * @see @ref operator+=()
         */
        Dual<T> operator+(const Dual<T>& other) const {
            return Dual<T>(*this)+=other;
        }

        /**
         * @brief Negated dual number
         *
         * @f[
         *      -\hat a = -a_0 - \epsilon a_\epsilon
         * @f]
         */
        Dual<T> operator-() const {
            return {-_real, -_dual};
        }

        /**
         * @brief Subtract and assign dual number
         *
         * The computation is done in-place. @f[
         *      \hat a - \hat b = a_0 - b_0 + \epsilon (a_\epsilon - b_\epsilon)
         * @f]
         */
        Dual<T>& operator-=(const Dual<T>& other) {
            _real -= other._real;
            _dual -= other._dual;
            return *this;
        }

        /**
         * @brief Subtract dual number
         *
         * @see @ref operator-=()
         */
        Dual<T> operator-(const Dual<T>& other) const {
            return Dual<T>(*this)-=other;
        }

        /**
         * @brief Multiply by dual number
         *
         * @f[
         *      \hat a \hat b = a_0 b_0 + \epsilon (a_0 b_\epsilon + a_\epsilon b_0)
         * @f]
         */
        template<class U> Dual<T> operator*(const Dual<U>& other) const {
            return {_real*other._real, _real*other._dual + _dual*other._real};
        }

        /**
         * @brief Divide by dual number
         *
         * @f[
         *      \frac{\hat a}{\hat b} = \frac{a_0}{b_0} + \epsilon \frac{a_\epsilon b_0 - a_0 b_\epsilon}{b_0^2}
         * @f]
         */
        template<class U> Dual<T> operator/(const Dual<U>& other) const {
            return {_real/other._real, (_dual*other._real - _real*other._dual)/(other._real*other._real)};
        }

        /**
         * @brief Conjugated dual number
         *
         * @f[
         *      \overline{\hat a} = a_0 - \epsilon a_\epsilon
         * @f]
         */
        Dual<T> conjugated() const {
            return {_real, -_dual};
        }

    private:
        T _real, _dual;
};

#ifndef DOXYGEN_GENERATING_OUTPUT
#define MAGNUM_DUAL_SUBCLASS_IMPLEMENTATION(Type, Underlying)               \
    Type<T> operator-() const {                                             \
        return Dual<Underlying<T>>::operator-();                            \
    }                                                                       \
    Type<T>& operator+=(const Dual<Underlying<T>>& other) {                 \
        Dual<Underlying<T>>::operator+=(other);                             \
        return *this;                                                       \
    }                                                                       \
    Type<T> operator+(const Dual<Underlying<T>>& other) const {             \
        return Dual<Underlying<T>>::operator+(other);                       \
    }                                                                       \
    Type<T>& operator-=(const Dual<Underlying<T>>& other) {                 \
        Dual<Underlying<T>>::operator-=(other);                             \
        return *this;                                                       \
    }                                                                       \
    Type<T> operator-(const Dual<Underlying<T>>& other) const {             \
        return Dual<Underlying<T>>::operator-(other);                       \
    }                                                                       \
    template<class U> Type<T> operator*(const Dual<U>& other) const {       \
        return Dual<Underlying<T>>::operator*(other);                       \
    }                                                                       \
    template<class U> Type<T> operator/(const Dual<U>& other) const {       \
        return Dual<Underlying<T>>::operator/(other);                       \
    }
#endif

/** @debugoperator{Magnum::Math::Dual} */
template<class T> Corrade::Utility::Debug operator<<(Corrade::Utility::Debug debug, const Dual<T>& value) {
    debug << "Dual(";
    debug.setFlag(Corrade::Utility::Debug::SpaceAfterEachValue, false);
    debug << value.real() << ", " << value.dual() << ")";
    debug.setFlag(Corrade::Utility::Debug::SpaceAfterEachValue, true);
    return debug;
}

/** @relates Dual
@brief Square root of dual number

@f[
    \sqrt{\hat a} = \sqrt{a_0} + \epsilon \frac{a_\epsilon}{2 \sqrt{a_0}}
@f]
@see @ref Math::sqrt(const T&)
*/
template<class T> Dual<T> sqrt(const Dual<T>& dual) {
    T sqrt0 = std::sqrt(dual.real());
    return {sqrt0, dual.dual()/(2*sqrt0)};
}

}}

#endif<|MERGE_RESOLUTION|>--- conflicted
+++ resolved
@@ -58,10 +58,7 @@
         #ifdef DOXYGEN_GENERATING_OUTPUT
         explicit Dual(NoInitT);
         #else
-<<<<<<< HEAD
-=======
         /* MSVC 2015 can't handle {} instead of ::value */
->>>>>>> 03c8272a
         template<class U = T, class = typename std::enable_if<std::is_pod<U>::value>::type> Dual(NoInitT) {}
         template<class U = T, class V = T, class = typename std::enable_if<std::is_constructible<U, NoInitT>::value>::type> Dual(NoInitT): _real{NoInit}, _dual{NoInit} {}
         #endif
