#ifndef Magnum_Math_Vector_h
#define Magnum_Math_Vector_h
/*
    This file is part of Magnum.

    Copyright © 2010, 2011, 2012, 2013, 2014, 2015
              Vladimír Vondruš <mosra@centrum.cz>

    Permission is hereby granted, free of charge, to any person obtaining a
    copy of this software and associated documentation files (the "Software"),
    to deal in the Software without restriction, including without limitation
    the rights to use, copy, modify, merge, publish, distribute, sublicense,
    and/or sell copies of the Software, and to permit persons to whom the
    Software is furnished to do so, subject to the following conditions:

    The above copyright notice and this permission notice shall be included
    in all copies or substantial portions of the Software.

    THE SOFTWARE IS PROVIDED "AS IS", WITHOUT WARRANTY OF ANY KIND, EXPRESS OR
    IMPLIED, INCLUDING BUT NOT LIMITED TO THE WARRANTIES OF MERCHANTABILITY,
    FITNESS FOR A PARTICULAR PURPOSE AND NONINFRINGEMENT. IN NO EVENT SHALL
    THE AUTHORS OR COPYRIGHT HOLDERS BE LIABLE FOR ANY CLAIM, DAMAGES OR OTHER
    LIABILITY, WHETHER IN AN ACTION OF CONTRACT, TORT OR OTHERWISE, ARISING
    FROM, OUT OF OR IN CONNECTION WITH THE SOFTWARE OR THE USE OR OTHER
    DEALINGS IN THE SOFTWARE.
*/

/** @file
 * @brief Class @ref Magnum::Math::Vector
 */

#include <cmath>
#ifdef _MSC_VER
#include <algorithm> /* std::max() */
#endif
#include <Corrade/Utility/Assert.h>
#include <Corrade/Utility/ConfigurationValue.h>
#include <Corrade/Utility/Debug.h>

#include "Magnum/visibility.h"
#include "Magnum/Math/Angle.h"
#include "Magnum/Math/BoolVector.h"
#include "Magnum/Math/TypeTraits.h"

#ifdef MAGNUM_BUILD_DEPRECATED
#include <Corrade/Utility/Macros.h>
#endif

namespace Magnum { namespace Math {

namespace Implementation {
    template<std::size_t, class, class> struct VectorConverter;
}

/** @relatesalso Vector
@brief Dot product of two vectors

Returns `0` when two vectors are perpendicular, `1` when two *normalized*
vectors are parallel and `-1` when two *normalized* vectors are antiparallel. @f[
    \boldsymbol a \cdot \boldsymbol b = \sum_{i=0}^{n-1} \boldsymbol a_i \boldsymbol b_i
@f]
@see @ref Vector::dot() const, @ref Vector::operator-(), @ref Vector2::perpendicular()
*/
template<std::size_t size, class T> inline T dot(const Vector<size, T>& a, const Vector<size, T>& b) {
    return (a*b).sum();
}

/** @relatesalso Vector
@brief Angle between normalized vectors

Expects that both vectors are normalized. @f[
    \theta = acos \left( \frac{\boldsymbol a \cdot \boldsymbol b}{|\boldsymbol a| |\boldsymbol b|} \right) = acos (\boldsymbol a \cdot \boldsymbol b)
@f]
@see @ref Vector::isNormalized(),
    @ref angle(const Complex<T>&, const Complex<T>&),
    @ref angle(const Quaternion<T>&, const Quaternion<T>&)
*/
template<std::size_t size, class T> inline Rad<T> angle(const Vector<size, T>& normalizedA, const Vector<size, T>& normalizedB) {
    CORRADE_ASSERT(normalizedA.isNormalized() && normalizedB.isNormalized(),
        "Math::angle(): vectors must be normalized", {});
    return Rad<T>(std::acos(dot(normalizedA, normalizedB)));
}

/**
@brief Vector
@tparam size    Vector size
@tparam T       Underlying data type

See @ref matrix-vector for brief introduction.
@configurationvalueref{Magnum::Math::Vector}
*/
template<std::size_t size, class T> class Vector {
    static_assert(size != 0, "Vector cannot have zero elements");

    template<std::size_t, class> friend class Vector;

    #ifdef CORRADE_GCC46_COMPATIBILITY
    /* So it can call internal constexpr constructor from one value */
    template<std::size_t, class> friend class Matrix;
    #endif

    public:
        typedef T Type;         /**< @brief Underlying data type */

        enum: std::size_t {
            Size = size         /**< Vector size */
        };

        /**
         * @brief Vector from array
         * @return Reference to the data as if it was Vector, thus doesn't
         *      perform any copying.
         *
         * @attention Use with caution, the function doesn't check whether the
         *      array is long enough.
         */
        static Vector<size, T>& from(T* data) {
            return *reinterpret_cast<Vector<size, T>*>(data);
        }
        /** @overload */
        static const Vector<size, T>& from(const T* data) {
            return *reinterpret_cast<const Vector<size, T>*>(data);
        }

        /**
         * @brief Pad vector
         *
         * If size of @p a is smaller than @ref Size, it is padded from right
         * with @p value, otherwise it's cut.
         * @see @ref Vector4::pad(const Vector<otherSize, T>&, T, T)
         */
        template<std::size_t otherSize> constexpr static Vector<size, T> pad(const Vector<otherSize, T>& a, T value = T(0)) {
            return padInternal<otherSize>(typename Implementation::GenerateSequence<size>::Type(), a, value);
        }

        #ifdef MAGNUM_BUILD_DEPRECATED
        /**
         * @copybrief Math::dot(const Vector<size, T>&, const Vector<size, T>&)
         * @deprecated Use @ref Math::dot(const Vector<size, T>&, const Vector<size, T>&)
         *      instead.
         */
        CORRADE_DEPRECATED("use Math::dot() instead") static T dot(const Vector<size, T>& a, const Vector<size, T>& b) {
            return Math::dot(a, b);
        }

        /**
         * @copybrief Math::angle(const Vector<size, T>&, const Vector<size, T>&)
         * @deprecated Use @ref Math::angle(const Vector<size, T>&, const Vector<size, T>&)
         *      instead.
         */
        CORRADE_DEPRECATED("use Math::angle() instead") static Rad<T> angle(const Vector<size, T>& normalizedA, const Vector<size, T>& normalizedB) {
            return Math::angle(normalizedA, normalizedB);
        }
        #endif

        /**
         * @brief Default constructor
         *
         * @f[
         *      \boldsymbol v = \boldsymbol 0
         * @f]
         */
        constexpr /*implicit*/ Vector(ZeroInitT = ZeroInit): _data{} {}

        /** @brief Construct vector without initializing the contents */
        explicit Vector(NoInitT) {}

        /** @todo Creating Vector from combination of vector and scalar types */

        /**
         * @brief Construct vector from values
         * @param first First value
         * @param next  Next values
         */
        #ifdef DOXYGEN_GENERATING_OUTPUT
        template<class ...U> constexpr /*implicit*/ Vector(T first, U... next);
        #else
        template<class ...U, class V = typename std::enable_if<sizeof...(U)+1 == size, T>::type> constexpr /*implicit*/ Vector(T first, U... next):
            #ifndef CORRADE_MSVC2013_COMPATIBILITY
            _data{first, next...} {}
            #else
            _data({first, next...}) {}
            #endif
        #endif

        /** @brief Construct vector with one value for all fields */
        #ifdef DOXYGEN_GENERATING_OUTPUT
        constexpr explicit Vector(T value);
        #else
<<<<<<< HEAD
        #ifndef CORRADE_GCC46_COMPATIBILITY
        template<class U, class V = typename std::enable_if<std::is_same<T, U>::value && size != 1, T>::type> constexpr explicit Vector(U value): Vector(typename Implementation::GenerateSequence<size>::Type(), value) {}
        #else
        template<class U, class V = typename std::enable_if<std::is_same<T, U>::value && size != 1, T>::type> explicit Vector(U value) {
            *this = Vector(typename Implementation::GenerateSequence<size>::Type(), value);
        }
        #endif
=======
        template<class U, class V = typename std::enable_if<std::is_same<T, U>::value && size != 1, T>::type>
        #ifndef CORRADE_MSVC2015_COMPATIBILITY
        /* Can't use delegating constructors with constexpr -- https://connect.microsoft.com/VisualStudio/feedback/details/1579279/c-constexpr-does-not-work-with-delegating-constructors */
        constexpr
        #endif
        explicit Vector(U value): Vector(typename Implementation::GenerateSequence<size>::Type(), value) {}
>>>>>>> 83606652
        #endif

        /**
         * @brief Construct vector from another of different type
         *
         * Performs only default casting on the values, no rounding or
         * anything else. Example usage:
         * @code
         * Vector<4, Float> floatingPoint(1.3f, 2.7f, -15.0f, 7.0f);
         * Vector<4, Byte> integral(floatingPoint);
         * // integral == {1, 2, -15, 7}
         * @endcode
         */
<<<<<<< HEAD
        #ifndef CORRADE_GCC46_COMPATIBILITY
        template<class U> constexpr explicit Vector(const Vector<size, U>& other): Vector(typename Implementation::GenerateSequence<size>::Type(), other) {}
        #else
        template<class U> explicit Vector(const Vector<size, U>& other) {
            *this = Vector(typename Implementation::GenerateSequence<size>::Type(), other);
        }
        #endif
=======
        template<class U>
        #ifndef CORRADE_MSVC2015_COMPATIBILITY
        /* Can't use delegating constructors with constexpr -- https://connect.microsoft.com/VisualStudio/feedback/details/1579279/c-constexpr-does-not-work-with-delegating-constructors */
        constexpr
        #endif
        explicit Vector(const Vector<size, U>& other): Vector(typename Implementation::GenerateSequence<size>::Type(), other) {}
>>>>>>> 83606652

        /** @brief Construct vector from external representation */
        #ifndef CORRADE_GCC46_COMPATIBILITY
        template<class U, class V = decltype(Implementation::VectorConverter<size, T, U>::from(std::declval<U>()))> constexpr explicit Vector(const U& other): Vector(Implementation::VectorConverter<size, T, U>::from(other)) {}
        #else
        #ifndef CORRADE_GCC44_COMPATIBILITY
        template<class U, class V = decltype(Implementation::VectorConverter<size, T, U>::from(std::declval<U>()))> explicit Vector(const U& other)
        #else
        template<class U, class V = decltype(Implementation::VectorConverter<size, T, U>::from(*static_cast<const U*>(nullptr)))> explicit Vector(const U& other)
        #endif
        {
            *this = Implementation::VectorConverter<size, T, U>::from(other);
        }
        #endif

        /** @brief Copy constructor */
        constexpr Vector(const Vector<size, T>&) = default;

        /** @brief Assignment operator */
        Vector<size, T>& operator=(const Vector<size, T>&) = default;

        /** @brief Convert vector to external representation */
        #ifndef CORRADE_GCC44_COMPATIBILITY
        template<class U, class V = decltype(Implementation::VectorConverter<size, T, U>::to(std::declval<Vector<size, T>>()))> constexpr explicit operator U() const
        #else
        template<class U, class V = decltype(Implementation::VectorConverter<size, T, U>::to(*static_cast<const Vector<size, T>*>(nullptr)))> constexpr operator U() const
        #endif
        {
            /** @bug Why this is not constexpr under GCC 4.6? */
            return Implementation::VectorConverter<size, T, U>::to(*this);
        }

        /**
         * @brief Raw data
         * @return One-dimensional array of `size` length.
         *
         * @see @ref operator[]()
         */
        T* data() {
            #ifndef CORRADE_MSVC2013_COMPATIBILITY
            return _data;
            #else
            return &_data[0];
            #endif
        }

        /** @overload */
        constexpr const T* data() const {
            #ifndef CORRADE_MSVC2013_COMPATIBILITY
            return _data;
            #else
            return &_data[0];
            #endif
        }

        /**
         * @brief Value at given position
         *
         * @see @ref data()
         */
        T& operator[](std::size_t pos) { return _data[pos]; }
        constexpr T operator[](std::size_t pos) const { return _data[pos]; } /**< @overload */

        /** @brief Equality comparison */
        bool operator==(const Vector<size, T>& other) const {
            for(std::size_t i = 0; i != size; ++i)
                if(!TypeTraits<T>::equals(_data[i], other._data[i])) return false;

            return true;
        }

        /** @brief Non-equality comparison */
        bool operator!=(const Vector<size, T>& other) const {
            return !operator==(other);
        }

        /** @brief Component-wise less than */
        BoolVector<size> operator<(const Vector<size, T>& other) const;

        /** @brief Component-wise less than or equal */
        BoolVector<size> operator<=(const Vector<size, T>& other) const;

        /** @brief Component-wise greater than or equal */
        BoolVector<size> operator>=(const Vector<size, T>& other) const;

        /** @brief Component-wise greater than */
        BoolVector<size> operator>(const Vector<size, T>& other) const;

        /**
         * @brief Whether the vector is zero
         *
         * @f[
         *      |\boldsymbol a \cdot \boldsymbol a - 0| < \epsilon^2 \cong \epsilon
         * @f]
         * @see @ref dot(), @ref normalized()
         */
        bool isZero() const {
            return Implementation::isZeroSquared(dot());
        }

        /**
         * @brief Whether the vector is normalized
         *
         * The vector is normalized if it has unit length: @f[
         *      |\boldsymbol a \cdot \boldsymbol a - 1| < 2 \epsilon + \epsilon^2 \cong 2 \epsilon
         * @f]
         * @see @ref dot(), @ref normalized()
         */
        bool isNormalized() const {
            return Implementation::isNormalizedSquared(dot());
        }

        /**
         * @brief Negated vector
         *
         * @f[
         *      \boldsymbol b_i = -\boldsymbol a_i
         * @f]
         * @see @ref Vector2::perpendicular()
         */
        Vector<size, T> operator-() const;

        /**
         * @brief Add and assign vector
         *
         * The computation is done in-place. @f[
         *      \boldsymbol a_i = \boldsymbol a_i + \boldsymbol b_i
         * @f]
         */
        Vector<size, T>& operator+=(const Vector<size, T>& other) {
            for(std::size_t i = 0; i != size; ++i)
                _data[i] += other._data[i];

            return *this;
        }

        /**
         * @brief Add vector
         *
         * @see @ref operator+=(), @ref sum()
         */
        Vector<size, T> operator+(const Vector<size, T>& other) const {
            return Vector<size, T>(*this) += other;
        }

        /**
         * @brief Subtract and assign vector
         *
         * The computation is done in-place. @f[
         *      \boldsymbol a_i = \boldsymbol a_i - \boldsymbol b_i
         * @f]
         */
        Vector<size, T>& operator-=(const Vector<size, T>& other) {
            for(std::size_t i = 0; i != size; ++i)
                _data[i] -= other._data[i];

            return *this;
        }

        /**
         * @brief Subtract vector
         *
         * @see @ref operator-=()
         */
        Vector<size, T> operator-(const Vector<size, T>& other) const {
            return Vector<size, T>(*this) -= other;
        }

        /**
         * @brief Multiply vector with number and assign
         *
         * The computation is done in-place. @f[
         *      \boldsymbol a_i = b \boldsymbol a_i
         * @f]
         * @see @ref operator*=(const Vector<size, T>&),
         *      @ref operator*=(Vector<size, Integral>&, FloatingPoint)
         */
        Vector<size, T>& operator*=(T number) {
            for(std::size_t i = 0; i != size; ++i)
                _data[i] *= number;

            return *this;
        }

        /**
         * @brief Multiply vector with number
         *
         * @see @ref operator*(const Vector<size, T>&) const,
         *      @ref operator*=(T), operator*(T, const Vector<size, T>&),
         *      @ref operator*(const Vector<size, Integral>&, FloatingPoint)
         */
        Vector<size, T> operator*(T number) const {
            return Vector<size, T>(*this) *= number;
        }

        /**
         * @brief Divide vector with number and assign
         *
         * The computation is done in-place. @f[
         *      \boldsymbol a_i = \frac{\boldsymbol a_i} b
         * @f]
         * @see @ref operator/=(const Vector<size, T>&),
         *      @ref operator/=(Vector<size, Integral>&, FloatingPoint)
         */
        Vector<size, T>& operator/=(T number) {
            for(std::size_t i = 0; i != size; ++i)
                _data[i] /= number;

            return *this;
        }

        /**
         * @brief Divide vector with number
         *
         * @see @ref operator/(const Vector<size, T>&) const,
         *      @ref operator/=(T), operator/(T, const Vector<size, T>&),
         *      @ref operator/(const Vector<size, Integral>&, FloatingPoint)
         */
        Vector<size, T> operator/(T number) const {
            return Vector<size, T>(*this) /= number;
        }

        /**
         * @brief Multiply vector component-wise and assign
         *
         * The computation is done in-place. @f[
         *      \boldsymbol a_i = \boldsymbol a_i \boldsymbol b_i
         * @f]
         * @see @ref operator*=(T),
         *      @ref operator*=(Vector<size, Integral>&, const Vector<size, FloatingPoint>&)
         */
        Vector<size, T>& operator*=(const Vector<size, T>& other) {
            for(std::size_t i = 0; i != size; ++i)
                _data[i] *= other._data[i];

            return *this;
        }

        /**
         * @brief Multiply vector component-wise
         *
         * @see @ref operator*(T) const, @ref operator*=(const Vector<size, T>&),
         *      @ref operator*(const Vector<size, Integral>&, const Vector<size, FloatingPoint>&),
         *      @ref product()
         */
        Vector<size, T> operator*(const Vector<size, T>& other) const {
            return Vector<size, T>(*this) *= other;
        }

        /**
         * @brief Divide vector component-wise and assign
         *
         * The computation is done in-place. @f[
         *      \boldsymbol a_i = \frac{\boldsymbol a_i}{\boldsymbol b_i}
         * @f]
         * @see @ref operator/=(T),
         *      @ref operator/=(Vector<size, Integral>&, const Vector<size, FloatingPoint>&)
         */
        Vector<size, T>& operator/=(const Vector<size, T>& other) {
            for(std::size_t i = 0; i != size; ++i)
                _data[i] /= other._data[i];

            return *this;
        }

        /**
         * @brief Divide vector component-wise
         *
         * @see @ref operator/(T) const, @ref operator/=(const Vector<size, T>&),
         *      @ref operator/(const Vector<size, Integral>&, const Vector<size, FloatingPoint>&)
         */
        Vector<size, T> operator/(const Vector<size, T>& other) const {
            return Vector<size, T>(*this) /= other;
        }

        /**
         * @brief Dot product of the vector
         *
         * Should be used instead of @ref length() for comparing vector length
         * with other values, because it doesn't compute the square root. @f[
         *      \boldsymbol a \cdot \boldsymbol a = \sum_{i=0}^{n-1} \boldsymbol a_i^2
         * @f]
         * @see @ref dot(const Vector<size, T>&, const Vector<size, T>&),
         *      @ref isNormalized()
         */
        T dot() const { return Math::dot(*this, *this); }

        /**
         * @brief Vector length
         *
         * See also @ref dot() const which is faster for comparing length with
         * other values. @f[
         *      |\boldsymbol a| = \sqrt{\boldsymbol a \cdot \boldsymbol a}
         * @f]
         * @see @ref lengthInverted(), @ref Math::sqrt(), @ref normalized(),
         *      @ref resized()
         * @todo something like std::hypot() for possibly better precision?
         */
        T length() const { return std::sqrt(dot()); }

        /**
         * @brief Inverse vector length
         *
         * @f[
         *      \frac{1}{|\boldsymbol a|} = \frac{1}{\sqrt{\boldsymbol a \cdot \boldsymbol a}}
         * @f]
         * @see @ref length(), @ref Math::sqrtInverted(), @ref normalized(),
         *      @ref resized()
         */
        T lengthInverted() const { return T(1)/length(); }

        /**
         * @brief Normalized vector (of unit length)
         *
         * @see @ref isNormalized(), @ref lengthInverted(), @ref resized()
         */
        Vector<size, T> normalized() const { return *this*lengthInverted(); }

        /**
         * @brief Resized vector
         *
         * Convenience equivalent to the following code. Due to operation order
         * this function is faster than the obvious way of sizing
         * @ref normalized() vector.
         * @code
         * vec*(vec.lengthInverted()*length) // the brackets are important
         * @endcode
         * @see @ref normalized()
         */
        Vector<size, T> resized(T length) const {
            return *this*(lengthInverted()*length);
        }

        /**
         * @brief Vector projected onto line
         *
         * Returns vector projected onto @p line. @f[
         *      \boldsymbol a_1 = \frac{\boldsymbol a \cdot \boldsymbol b}{\boldsymbol b \cdot \boldsymbol b} \boldsymbol b
         * @f]
         * @see @ref dot(), @ref projectedOntoNormalized()
         */
        Vector<size, T> projected(const Vector<size, T>& line) const {
            return line*Math::dot(*this, line)/line.dot();
        }

        /**
         * @brief Vector projected onto normalized line
         *
         * Slightly faster alternative to @ref projected(), expects @p line to
         * be normalized. @f[
         *      \boldsymbol a_1 = \frac{\boldsymbol a \cdot \boldsymbol b}{\boldsymbol b \cdot \boldsymbol b} \boldsymbol b =
         *          (\boldsymbol a \cdot \boldsymbol b) \boldsymbol b
         * @f]
         * @see @ref dot() const
         */
        Vector<size, T> projectedOntoNormalized(const Vector<size, T>& line) const;

        /**
         * @brief Sum of values in the vector
         *
         * @see @ref operator+()
         */
        T sum() const;

        /**
         * @brief Product of values in the vector
         *
         * @see @ref operator*(const Vector<size, T>&) const
         */
        T product() const;

        /**
         * @brief Minimal value in the vector
         *
         * @see @ref Math::min(), @ref Vector2::minmax()
         */
        T min() const;

        /**
         * @brief Maximal value in the vector
         *
         * @see @ref Math::max(), @ref Vector2::minmax()
         */
        T max() const;

    private:
        /* Implementation for Vector<size, T>::Vector(const Vector<size, U>&) */
        template<class U, std::size_t ...sequence> constexpr explicit Vector(Implementation::Sequence<sequence...>, const Vector<size, U>& vector):
            #ifndef CORRADE_MSVC2013_COMPATIBILITY
            _data{T(vector._data[sequence])...} {}
            #else
            _data({T(vector._data[sequence])...}) {}
            #endif

        /* Implementation for Vector<size, T>::Vector(U) */
        template<std::size_t ...sequence> constexpr explicit Vector(Implementation::Sequence<sequence...>, T value):
            #ifndef CORRADE_MSVC2013_COMPATIBILITY
            _data{Implementation::repeat(value, sequence)...} {}
            #else
            _data({Implementation::repeat(value, sequence)...}) {}
            #endif

        template<std::size_t otherSize, std::size_t ...sequence> constexpr static Vector<size, T> padInternal(Implementation::Sequence<sequence...>, const Vector<otherSize, T>& a, T value) {
            return {sequence < otherSize ? a[sequence] : value...};
        }

        #ifndef CORRADE_MSVC2013_COMPATIBILITY
        T _data[size];
        #else
        std::array<T, size> _data;
        #endif
};

/** @relates Vector
@brief Multiply number with vector

Same as @ref Vector::operator*(T) const.
*/
template<std::size_t size, class T> inline Vector<size, T> operator*(
    #ifdef DOXYGEN_GENERATING_OUTPUT
    T
    #else
    typename std::common_type<T>::type
    #endif
    number, const Vector<size, T>& vector)
{
    return vector*number;
}

/** @relates Vector
@brief Divide vector with number and invert

@f[
    \boldsymbol c_i = \frac b {\boldsymbol a_i}
@f]
@see @ref Vector::operator/(T) const
*/
template<std::size_t size, class T> inline Vector<size, T> operator/(
    #ifdef DOXYGEN_GENERATING_OUTPUT
    T
    #else
    typename std::common_type<T>::type
    #endif
    number, const Vector<size, T>& vector)
{
    Vector<size, T> out;

    for(std::size_t i = 0; i != size; ++i)
        out[i] = number/vector[i];

    return out;
}

/** @relates Vector
@brief Do modulo of integral vector and assign

The computation is done in-place.
*/
template<std::size_t size, class Integral> inline
#ifdef DOXYGEN_GENERATING_OUTPUT
Vector<size, Integral>&
#else
typename std::enable_if<std::is_integral<Integral>::value, Vector<size, Integral>&>::type
#endif
operator%=(Vector<size, Integral>& a, Integral b) {
    for(std::size_t i = 0; i != size; ++i)
        a[i] %= b;

    return a;
}

/** @relates Vector
@brief Modulo of integral vector
*/
template<std::size_t size, class Integral> inline
#ifdef DOXYGEN_GENERATING_OUTPUT
Vector<size, Integral>
#else
typename std::enable_if<std::is_integral<Integral>::value, Vector<size, Integral>>::type
#endif
operator%(const Vector<size, Integral>& a, Integral b) {
    Vector<size, Integral> copy(a);
    return copy %= b;
}

/** @relates Vector
@brief Do modulo of two integral vectors and assign

The computation is done in-place.
*/
template<std::size_t size, class Integral> inline
#ifdef DOXYGEN_GENERATING_OUTPUT
Vector<size, Integral>&
#else
typename std::enable_if<std::is_integral<Integral>::value, Vector<size, Integral>&>::type
#endif
operator%=(Vector<size, Integral>& a, const Vector<size, Integral>& b) {
    for(std::size_t i = 0; i != size; ++i)
        a[i] %= b[i];

    return a;
}

/** @relates Vector
@brief Modulo of two integral vectors
*/
template<std::size_t size, class Integral> inline
#ifdef DOXYGEN_GENERATING_OUTPUT
Vector<size, Integral>
#else
typename std::enable_if<std::is_integral<Integral>::value, Vector<size, Integral>>::type
#endif
operator%(const Vector<size, Integral>& a, const Vector<size, Integral>& b) {
    Vector<size, Integral> copy(a);
    return copy %= b;
}

/** @relates Vector
@brief Bitwise NOT of integral vector
*/
template<std::size_t size, class Integral> inline
#ifdef DOXYGEN_GENERATING_OUTPUT
Vector<size, Integral>
#else
typename std::enable_if<std::is_integral<Integral>::value, Vector<size, Integral>>::type
#endif
operator~(const Vector<size, Integral>& vector) {
    Vector<size, Integral> out;

    for(std::size_t i = 0; i != size; ++i)
        out[i] = ~vector[i];

    return out;
}

/** @relates Vector
@brief Do bitwise AND of two integral vectors and assign

The computation is done in-place.
*/
template<std::size_t size, class Integral> inline
#ifdef DOXYGEN_GENERATING_OUTPUT
Vector<size, Integral>&
#else
typename std::enable_if<std::is_integral<Integral>::value, Vector<size, Integral>&>::type
#endif
operator&=(Vector<size, Integral>& a, const Vector<size, Integral>& b) {
    for(std::size_t i = 0; i != size; ++i)
        a[i] &= b[i];

    return a;
}

/** @relates Vector
@brief Bitwise AND of two integral vectors
*/
template<std::size_t size, class Integral> inline
#ifdef DOXYGEN_GENERATING_OUTPUT
Vector<size, Integral>
#else
typename std::enable_if<std::is_integral<Integral>::value, Vector<size, Integral>>::type
#endif
operator&(const Vector<size, Integral>& a, const Vector<size, Integral>& b) {
    Vector<size, Integral> copy(a);
    return copy &= b;
}

/** @relates Vector
@brief Do bitwise OR of two integral vectors and assign

The computation is done in-place.
*/
template<std::size_t size, class Integral> inline
#ifdef DOXYGEN_GENERATING_OUTPUT
Vector<size, Integral>&
#else
typename std::enable_if<std::is_integral<Integral>::value, Vector<size, Integral>&>::type
#endif
operator|=(Vector<size, Integral>& a, const Vector<size, Integral>& b) {
    for(std::size_t i = 0; i != size; ++i)
        a[i] |= b[i];

    return a;
}

/** @relates Vector
@brief Bitwise OR of two integral vectors
*/
template<std::size_t size, class Integral> inline
#ifdef DOXYGEN_GENERATING_OUTPUT
Vector<size, Integral>
#else
typename std::enable_if<std::is_integral<Integral>::value, Vector<size, Integral>>::type
#endif
operator|(const Vector<size, Integral>& a, const Vector<size, Integral>& b) {
    Vector<size, Integral> copy(a);
    return copy |= b;
}

/** @relates Vector
@brief Do bitwise XOR of two integral vectors and assign

The computation is done in-place.
*/
template<std::size_t size, class Integral> inline
#ifdef DOXYGEN_GENERATING_OUTPUT
Vector<size, Integral>&
#else
typename std::enable_if<std::is_integral<Integral>::value, Vector<size, Integral>&>::type
#endif
operator^=(Vector<size, Integral>& a, const Vector<size, Integral>& b) {
    for(std::size_t i = 0; i != size; ++i)
        a[i] ^= b[i];

    return a;
}

/** @relates Vector
@brief Bitwise XOR of two integral vectors
*/
template<std::size_t size, class Integral> inline
#ifdef DOXYGEN_GENERATING_OUTPUT
Vector<size, Integral>
#else
typename std::enable_if<std::is_integral<Integral>::value, Vector<size, Integral>>::type
#endif
operator^(const Vector<size, Integral>& a, const Vector<size, Integral>& b) {
    Vector<size, Integral> copy(a);
    return copy ^= b;
}

/** @relates Vector
@brief Do bitwise left shift of integral vector and assign

The computation is done in-place.
*/
template<std::size_t size, class Integral> inline
#ifdef DOXYGEN_GENERATING_OUTPUT
Vector<size, Integral>&
#else
typename std::enable_if<std::is_integral<Integral>::value, Vector<size, Integral>&>::type
#endif
operator<<=(Vector<size, Integral>& vector,
    #ifdef DOXYGEN_GENERATING_OUTPUT
    Integral
    #else
    typename std::common_type<Integral>::type
    #endif
    shift)
{
    for(std::size_t i = 0; i != size; ++i)
        vector[i] <<= shift;

    return vector;
}

/** @relates Vector
@brief Bitwise left shift of integral vector
*/
template<std::size_t size, class Integral> inline
#ifdef DOXYGEN_GENERATING_OUTPUT
Vector<size, Integral>
#else
typename std::enable_if<std::is_integral<Integral>::value, Vector<size, Integral>>::type
#endif
operator<<(const Vector<size, Integral>& vector,
    #ifdef DOXYGEN_GENERATING_OUTPUT
    Integral
    #else
    typename std::common_type<Integral>::type
    #endif
    shift)
{
    Vector<size, Integral> copy(vector);
    return copy <<= shift;
}

/** @relates Vector
@brief Do bitwise right shift of integral vector and assign

The computation is done in-place.
*/
template<std::size_t size, class Integral> inline
#ifdef DOXYGEN_GENERATING_OUTPUT
Vector<size, Integral>&
#else
typename std::enable_if<std::is_integral<Integral>::value, Vector<size, Integral>&>::type
#endif
operator>>=(Vector<size, Integral>& vector,
    #ifdef DOXYGEN_GENERATING_OUTPUT
    Integral
    #else
    typename std::common_type<Integral>::type
    #endif
    shift) {
    for(std::size_t i = 0; i != size; ++i)
        vector[i] >>= shift;

    return vector;
}

/** @relates Vector
@brief Bitwise left shift of integral vector
*/
template<std::size_t size, class Integral> inline
#ifdef DOXYGEN_GENERATING_OUTPUT
Vector<size, Integral>
#else
typename std::enable_if<std::is_integral<Integral>::value, Vector<size, Integral>>::type
#endif
operator>>(const Vector<size, Integral>& vector,
    #ifdef DOXYGEN_GENERATING_OUTPUT
    Integral
    #else
    typename std::common_type<Integral>::type
    #endif
    shift) {
    Vector<size, Integral> copy(vector);
    return copy >>= shift;
}

/** @relates Vector
@brief Multiply integral vector with floating-point number and assign

Similar to @ref Vector::operator*=(T), except that the multiplication is done
in floating-point. The computation is done in-place.
*/
template<std::size_t size, class Integral, class FloatingPoint> inline
#ifdef DOXYGEN_GENERATING_OUTPUT
Vector<size, Integral>&
#else
typename std::enable_if<std::is_integral<Integral>::value && std::is_floating_point<FloatingPoint>::value, Vector<size, Integral>&>::type
#endif
operator*=(Vector<size, Integral>& vector, FloatingPoint number) {
    for(std::size_t i = 0; i != size; ++i)
        vector[i] = Integral(vector[i]*number);

    return vector;
}

/** @relates Vector
@brief Multiply integral vector with floating-point number

Similar to @ref Vector::operator*(T) const, except that the multiplication is
done in floating-point.
*/
template<std::size_t size, class Integral, class FloatingPoint> inline
#ifdef DOXYGEN_GENERATING_OUTPUT
Vector<size, Integral>
#else
typename std::enable_if<std::is_integral<Integral>::value && std::is_floating_point<FloatingPoint>::value, Vector<size, Integral>>::type
#endif
operator*(const Vector<size, Integral>& vector, FloatingPoint number) {
    Vector<size, Integral> copy(vector);
    return copy *= number;
}

/** @relates Vector
@brief Multiply floating-point number with integral vector

Same as @ref operator*(const Vector<size, Integral>&, FloatingPoint).
*/
template<std::size_t size, class FloatingPoint, class Integral> inline
#ifdef DOXYGEN_GENERATING_OUTPUT
Vector<size, Integral>
#else
typename std::enable_if<std::is_integral<Integral>::value && std::is_floating_point<FloatingPoint>::value, Vector<size, Integral>>::type
#endif
operator*(FloatingPoint number, const Vector<size, Integral>& vector) {
    return vector*number;
}

/** @relates Vector
@brief Divide integral vector with floating-point number and assign

Similar to @ref Vector::operator/=(T), except that the division is done in
floating-point. The computation is done in-place.
*/
template<std::size_t size, class Integral, class FloatingPoint> inline
#ifdef DOXYGEN_GENERATING_OUTPUT
Vector<size, Integral>&
#else
typename std::enable_if<std::is_integral<Integral>::value && std::is_floating_point<FloatingPoint>::value, Vector<size, Integral>&>::type
#endif
operator/=(Vector<size, Integral>& vector, FloatingPoint number) {
    for(std::size_t i = 0; i != size; ++i)
        vector[i] = Integral(vector[i]/number);

    return vector;
}

/** @relates Vector
@brief Divide integral vector with floating-point number

Similar to @ref Vector::operator/(T) const, except that the division is done in
floating-point.
*/
template<std::size_t size, class Integral, class FloatingPoint> inline
#ifdef DOXYGEN_GENERATING_OUTPUT
Vector<size, Integral>
#else
typename std::enable_if<std::is_integral<Integral>::value && std::is_floating_point<FloatingPoint>::value, Vector<size, Integral>>::type
#endif
operator/(const Vector<size, Integral>& vector, FloatingPoint number) {
    Vector<size, Integral> copy(vector);
    return copy /= number;
}

/** @relates Vector
@brief Multiply integral vector with floating-point vector component-wise and assign

Similar to @ref Vector::operator*=(const Vector<size, T>&), except that the
multiplication is done in floating-point. The computation is done in-place.
*/
template<std::size_t size, class Integral, class FloatingPoint> inline
#ifdef DOXYGEN_GENERATING_OUTPUT
Vector<size, Integral>&
#else
typename std::enable_if<std::is_integral<Integral>::value && std::is_floating_point<FloatingPoint>::value, Vector<size, Integral>&>::type
#endif
operator*=(Vector<size, Integral>& a, const Vector<size, FloatingPoint>& b) {
    for(std::size_t i = 0; i != size; ++i)
        a[i] = Integral(a[i]*b[i]);

    return a;
}

/** @relates Vector
@brief Multiply integral vector with floating-point vector component-wise

Similar to @ref Vector::operator*(const Vector<size, T>&) const, except that
the multiplication is done in floating-point. The result is always integral
vector, convert both arguments to the same floating-point type to have
floating-point result.
*/
template<std::size_t size, class Integral, class FloatingPoint> inline
#ifdef DOXYGEN_GENERATING_OUTPUT
Vector<size, Integral>
#else
typename std::enable_if<std::is_integral<Integral>::value && std::is_floating_point<FloatingPoint>::value, Vector<size, Integral>>::type
#endif
operator*(const Vector<size, Integral>& a, const Vector<size, FloatingPoint>& b) {
    Vector<size, Integral> copy(a);
    return copy *= b;
}

/** @relates Vector
@brief Multiply floating-point vector with integral vector component-wise

Same as @ref operator*(const Vector<size, Integral>&, const Vector<size, FloatingPoint>&).
*/
template<std::size_t size, class FloatingPoint, class Integral> inline
#ifdef DOXYGEN_GENERATING_OUTPUT
Vector<size, Integral>
#else
typename std::enable_if<std::is_integral<Integral>::value && std::is_floating_point<FloatingPoint>::value, Vector<size, Integral>>::type
#endif
operator*(const Vector<size, FloatingPoint>& a, const Vector<size, Integral>& b) {
    return b*a;
}

/** @relates Vector
@brief Divide integral vector with floating-point vector component-wise and assign

Similar to @ref Vector::operator/=(const Vector<size, T>&), except that the
division is done in floating-point. The computation is done in-place.
*/
template<std::size_t size, class Integral, class FloatingPoint> inline
#ifdef DOXYGEN_GENERATING_OUTPUT
Vector<size, Integral>&
#else
typename std::enable_if<std::is_integral<Integral>::value && std::is_floating_point<FloatingPoint>::value, Vector<size, Integral>&>::type
#endif
operator/=(Vector<size, Integral>& a, const Vector<size, FloatingPoint>& b) {
    for(std::size_t i = 0; i != size; ++i)
        a[i] = Integral(a[i]/b[i]);

    return a;
}

/** @relates Vector
@brief Divide integral vector with floating-point vector component-wise

Similar to @ref Vector::operator/(const Vector<size, T>&) const, except that
the division is done in floating-point. The result is always integral vector,
convert both arguments to the same floating-point type to have floating-point
result.
*/
template<std::size_t size, class Integral, class FloatingPoint> inline
#ifdef DOXYGEN_GENERATING_OUTPUT
Vector<size, Integral>
#else
typename std::enable_if<std::is_integral<Integral>::value && std::is_floating_point<FloatingPoint>::value, Vector<size, Integral>>::type
#endif
operator/(const Vector<size, Integral>& a, const Vector<size, FloatingPoint>& b) {
    Vector<size, Integral> copy(a);
    return copy /= b;
}

/** @debugoperator{Magnum::Math::Vector} */
template<std::size_t size, class T> Corrade::Utility::Debug operator<<(Corrade::Utility::Debug debug, const Vector<size, T>& value) {
    debug << "Vector(";
    debug.setFlag(Corrade::Utility::Debug::SpaceAfterEachValue, false);
    for(std::size_t i = 0; i != size; ++i) {
        if(i != 0) debug << ", ";
        debug << value[i];
    }
    debug << ")";
    debug.setFlag(Corrade::Utility::Debug::SpaceAfterEachValue, true);
    return debug;
}

/* Explicit instantiation for types used in OpenGL */
#ifndef DOXYGEN_GENERATING_OUTPUT
extern template Corrade::Utility::Debug MAGNUM_EXPORT operator<<(Corrade::Utility::Debug, const Vector<2, Float>&);
extern template Corrade::Utility::Debug MAGNUM_EXPORT operator<<(Corrade::Utility::Debug, const Vector<3, Float>&);
extern template Corrade::Utility::Debug MAGNUM_EXPORT operator<<(Corrade::Utility::Debug, const Vector<4, Float>&);
extern template Corrade::Utility::Debug MAGNUM_EXPORT operator<<(Corrade::Utility::Debug, const Vector<2, Int>&);
extern template Corrade::Utility::Debug MAGNUM_EXPORT operator<<(Corrade::Utility::Debug, const Vector<3, Int>&);
extern template Corrade::Utility::Debug MAGNUM_EXPORT operator<<(Corrade::Utility::Debug, const Vector<4, Int>&);
extern template Corrade::Utility::Debug MAGNUM_EXPORT operator<<(Corrade::Utility::Debug, const Vector<2, UnsignedInt>&);
extern template Corrade::Utility::Debug MAGNUM_EXPORT operator<<(Corrade::Utility::Debug, const Vector<3, UnsignedInt>&);
extern template Corrade::Utility::Debug MAGNUM_EXPORT operator<<(Corrade::Utility::Debug, const Vector<4, UnsignedInt>&);
#ifndef MAGNUM_TARGET_GLES
extern template Corrade::Utility::Debug MAGNUM_EXPORT operator<<(Corrade::Utility::Debug, const Vector<2, Double>&);
extern template Corrade::Utility::Debug MAGNUM_EXPORT operator<<(Corrade::Utility::Debug, const Vector<3, Double>&);
extern template Corrade::Utility::Debug MAGNUM_EXPORT operator<<(Corrade::Utility::Debug, const Vector<4, Double>&);
#endif
#endif

#ifndef DOXYGEN_GENERATING_OUTPUT
#define MAGNUM_VECTOR_SUBCLASS_IMPLEMENTATION(size, Type)                   \
    static Type<T>& from(T* data) {                                         \
        return *reinterpret_cast<Type<T>*>(data);                           \
    }                                                                       \
    static const Type<T>& from(const T* data) {                             \
        return *reinterpret_cast<const Type<T>*>(data);                     \
    }                                                                       \
    template<std::size_t otherSize> constexpr static Type<T> pad(const Math::Vector<otherSize, T>& a, T value = T(0)) { \
        return Math::Vector<size, T>::pad(a, value);                        \
    }                                                                       \
                                                                            \
    Type<T>& operator=(const Type<T>& other) {                              \
        Math::Vector<size, T>::operator=(other);                            \
        return *this;                                                       \
    }                                                                       \
                                                                            \
    Type<T> operator-() const {                                             \
        return Math::Vector<size, T>::operator-();                          \
    }                                                                       \
    Type<T>& operator+=(const Math::Vector<size, T>& other) {               \
        Math::Vector<size, T>::operator+=(other);                           \
        return *this;                                                       \
    }                                                                       \
    Type<T> operator+(const Math::Vector<size, T>& other) const {           \
        return Math::Vector<size, T>::operator+(other);                     \
    }                                                                       \
    Type<T>& operator-=(const Math::Vector<size, T>& other) {               \
        Math::Vector<size, T>::operator-=(other);                           \
        return *this;                                                       \
    }                                                                       \
    Type<T> operator-(const Math::Vector<size, T>& other) const {           \
        return Math::Vector<size, T>::operator-(other);                     \
    }                                                                       \
    Type<T>& operator*=(T number) {                                         \
        Math::Vector<size, T>::operator*=(number);                          \
        return *this;                                                       \
    }                                                                       \
    Type<T> operator*(T number) const {                                     \
        return Math::Vector<size, T>::operator*(number);                    \
    }                                                                       \
    Type<T>& operator/=(T number) {                                         \
        Math::Vector<size, T>::operator/=(number);                          \
        return *this;                                                       \
    }                                                                       \
    Type<T> operator/(T number) const {                                     \
        return Math::Vector<size, T>::operator/(number);                    \
    }                                                                       \
    Type<T>& operator*=(const Math::Vector<size, T>& other) {               \
        Math::Vector<size, T>::operator*=(other);                           \
        return *this;                                                       \
    }                                                                       \
    Type<T> operator*(const Math::Vector<size, T>& other) const {           \
        return Math::Vector<size, T>::operator*(other);                     \
    }                                                                       \
    Type<T>& operator/=(const Math::Vector<size, T>& other) {               \
        Math::Vector<size, T>::operator/=(other);                           \
        return *this;                                                       \
    }                                                                       \
    Type<T> operator/(const Math::Vector<size, T>& other) const {           \
        return Math::Vector<size, T>::operator/(other);                     \
    }                                                                       \
                                                                            \
    Type<T> normalized() const {                                            \
        return Math::Vector<size, T>::normalized();                         \
    }                                                                       \
    Type<T> resized(T length) const {                                       \
        return Math::Vector<size, T>::resized(length);                      \
    }                                                                       \
    Type<T> projected(const Math::Vector<size, T>& other) const {           \
        return Math::Vector<size, T>::projected(other);                     \
    }                                                                       \
    Type<T> projectedOntoNormalized(const Math::Vector<size, T>& other) const { \
        return Math::Vector<size, T>::projectedOntoNormalized(other);       \
    }

#define MAGNUM_VECTORn_OPERATOR_IMPLEMENTATION(size, Type)                  \
    template<class T> inline Type<T> operator*(typename std::common_type<T>::type number, const Type<T>& vector) { \
        return number*static_cast<const Math::Vector<size, T>&>(vector);    \
    }                                                                       \
    template<class T> inline Type<T> operator/(typename std::common_type<T>::type number, const Type<T>& vector) { \
        return number/static_cast<const Math::Vector<size, T>&>(vector);    \
    }                                                                       \
                                                                            \
    template<class Integral> inline typename std::enable_if<std::is_integral<Integral>::value, Type<Integral>&>::type operator%=(Type<Integral>& a, Integral b) { \
        static_cast<Math::Vector<size, Integral>&>(a) %= b;                 \
        return a;                                                           \
    }                                                                       \
    template<class Integral> inline typename std::enable_if<std::is_integral<Integral>::value, Type<Integral>>::type operator%(const Type<Integral>& a, Integral b) { \
        return static_cast<const Math::Vector<size, Integral>&>(a) % b;     \
    }                                                                       \
    template<class Integral> inline typename std::enable_if<std::is_integral<Integral>::value, Type<Integral>&>::type operator%=(Type<Integral>& a, const Math::Vector<size, Integral>& b) { \
        static_cast<Math::Vector<size, Integral>&>(a) %= b;                 \
        return a;                                                           \
    }                                                                       \
    template<class Integral> inline typename std::enable_if<std::is_integral<Integral>::value, Type<Integral>>::type operator%(const Type<Integral>& a, const Math::Vector<size, Integral>& b) { \
        return static_cast<const Math::Vector<size, Integral>&>(a) % b;     \
    }                                                                       \
                                                                            \
    template<class Integral> inline typename std::enable_if<std::is_integral<Integral>::value, Type<Integral>>::type operator~(const Type<Integral>& vector) { \
        return ~static_cast<const Math::Vector<size, Integral>&>(vector);   \
    }                                                                       \
    template<class Integral> inline typename std::enable_if<std::is_integral<Integral>::value, Type<Integral>&>::type operator&=(Type<Integral>& a, const Math::Vector<size, Integral>& b) { \
        static_cast<Math::Vector<size, Integral>&>(a) &= b;                 \
        return a;                                                           \
    }                                                                       \
    template<class Integral> inline typename std::enable_if<std::is_integral<Integral>::value, Type<Integral>>::type operator&(const Type<Integral>& a, const Math::Vector<size, Integral>& b) { \
        return static_cast<const Math::Vector<size, Integral>&>(a) & b;     \
    }                                                                       \
    template<class Integral> inline typename std::enable_if<std::is_integral<Integral>::value, Type<Integral>&>::type operator|=(Type<Integral>& a, const Math::Vector<size, Integral>& b) { \
        static_cast<Math::Vector<size, Integral>&>(a) |= b;                 \
        return a;                                                           \
    }                                                                       \
    template<class Integral> inline typename std::enable_if<std::is_integral<Integral>::value, Type<Integral>>::type operator|(const Type<Integral>& a, const Math::Vector<size, Integral>& b) { \
        return static_cast<const Math::Vector<size, Integral>&>(a) | b;     \
    }                                                                       \
    template<class Integral> inline typename std::enable_if<std::is_integral<Integral>::value, Type<Integral>&>::type operator^=(Type<Integral>& a, const Math::Vector<size, Integral>& b) { \
        static_cast<Math::Vector<size, Integral>&>(a) ^= b;                 \
        return a;                                                           \
    }                                                                       \
    template<class Integral> inline typename std::enable_if<std::is_integral<Integral>::value, Type<Integral>>::type operator^(const Type<Integral>& a, const Math::Vector<size, Integral>& b) { \
        return static_cast<const Math::Vector<size, Integral>&>(a) ^ b;     \
    }                                                                       \
    template<class Integral> inline typename std::enable_if<std::is_integral<Integral>::value, Type<Integral>&>::type operator<<=(Type<Integral>& vector, typename std::common_type<Integral>::type shift) { \
        static_cast<Math::Vector<size, Integral>&>(vector) <<= shift;       \
        return vector;                                                      \
    }                                                                       \
    template<class Integral> inline typename std::enable_if<std::is_integral<Integral>::value, Type<Integral>>::type operator<<(const Type<Integral>& vector, typename std::common_type<Integral>::type shift) { \
        return static_cast<const Math::Vector<size, Integral>&>(vector) << shift; \
    }                                                                       \
    template<class Integral> inline typename std::enable_if<std::is_integral<Integral>::value, Type<Integral>&>::type operator>>=(Type<Integral>& vector, typename std::common_type<Integral>::type shift) { \
        static_cast<Math::Vector<size, Integral>&>(vector) >>= shift;       \
        return vector;                                                      \
    }                                                                       \
    template<class Integral> inline typename std::enable_if<std::is_integral<Integral>::value, Type<Integral>>::type operator>>(const Type<Integral>& vector, typename std::common_type<Integral>::type shift) { \
        return static_cast<const Math::Vector<size, Integral>&>(vector) >> shift; \
    }                                                                       \
    template<class Integral, class FloatingPoint> inline typename std::enable_if<std::is_integral<Integral>::value && std::is_floating_point<FloatingPoint>::value, Type<Integral>&>::type operator*=(Type<Integral>& vector, FloatingPoint number) { \
        static_cast<Math::Vector<size, Integral>&>(vector) *= number;       \
        return vector;                                                      \
    }                                                                       \
    template<class Integral, class FloatingPoint> inline typename std::enable_if<std::is_integral<Integral>::value && std::is_floating_point<FloatingPoint>::value, Type<Integral>>::type operator*(const Type<Integral>& vector, FloatingPoint number) { \
        return static_cast<const Math::Vector<size, Integral>&>(vector)*number; \
    }                                                                       \
    template<class FloatingPoint, class Integral> inline typename std::enable_if<std::is_integral<Integral>::value && std::is_floating_point<FloatingPoint>::value, Type<Integral>>::type operator*(FloatingPoint number, const Type<Integral>& vector) { \
        return number*static_cast<const Math::Vector<size, Integral>&>(vector); \
    }                                                                       \
    template<class Integral, class FloatingPoint> inline typename std::enable_if<std::is_integral<Integral>::value && std::is_floating_point<FloatingPoint>::value, Type<Integral>&>::type operator/=(Type<Integral>& vector, FloatingPoint number) { \
        static_cast<Math::Vector<size, Integral>&>(vector) /= number;       \
        return vector;                                                      \
    }                                                                       \
    template<class Integral, class FloatingPoint> inline typename std::enable_if<std::is_integral<Integral>::value && std::is_floating_point<FloatingPoint>::value, Type<Integral>>::type operator/(const Type<Integral>& vector, FloatingPoint number) { \
        return static_cast<const Math::Vector<size, Integral>&>(vector)/number; \
    }                                                                       \
                                                                            \
    template<class Integral, class FloatingPoint> inline typename std::enable_if<std::is_integral<Integral>::value && std::is_floating_point<FloatingPoint>::value, Type<Integral>&>::type operator*=(Type<Integral>& a, const Math::Vector<size, FloatingPoint>& b) { \
        static_cast<Math::Vector<size, Integral>&>(a) *= b;                 \
        return a;                                                           \
    }                                                                       \
    template<class Integral, class FloatingPoint> inline typename std::enable_if<std::is_integral<Integral>::value && std::is_floating_point<FloatingPoint>::value, Type<Integral>>::type operator*(const Type<Integral>& a, const Math::Vector<size, FloatingPoint>& b) { \
        return static_cast<const Math::Vector<size, Integral>&>(a)*b;       \
    }                                                                       \
    template<class FloatingPoint, class Integral> inline typename std::enable_if<std::is_integral<Integral>::value && std::is_floating_point<FloatingPoint>::value, Type<Integral>>::type operator*(const Math::Vector<size, FloatingPoint>& a, const Type<Integral>& b) { \
        return a*static_cast<const Math::Vector<size, Integral>&>(b);       \
    }                                                                       \
    template<class Integral, class FloatingPoint> inline typename std::enable_if<std::is_integral<Integral>::value && std::is_floating_point<FloatingPoint>::value, Type<Integral>&>::type operator/=(Type<Integral>& a, const Math::Vector<size, FloatingPoint>& b) { \
        static_cast<Math::Vector<size, Integral>&>(a) /= b;                 \
        return a;                                                           \
    }                                                                       \
    template<class Integral, class FloatingPoint> inline typename std::enable_if<std::is_integral<Integral>::value && std::is_floating_point<FloatingPoint>::value, Type<Integral>>::type operator/(const Type<Integral>& a, const Math::Vector<size, FloatingPoint>& b) { \
        return static_cast<const Math::Vector<size, Integral>&>(a)/b;       \
    }
#endif

template<std::size_t size, class T> inline BoolVector<size> Vector<size, T>::operator<(const Vector<size, T>& other) const {
    BoolVector<size> out;

    for(std::size_t i = 0; i != size; ++i)
        out.set(i, _data[i] < other._data[i]);

    return out;
}

template<std::size_t size, class T> inline BoolVector<size> Vector<size, T>::operator<=(const Vector<size, T>& other) const {
    BoolVector<size> out;

    for(std::size_t i = 0; i != size; ++i)
        out.set(i, _data[i] <= other._data[i]);

    return out;
}

template<std::size_t size, class T> inline BoolVector<size> Vector<size, T>::operator>=(const Vector<size, T>& other) const {
    BoolVector<size> out;

    for(std::size_t i = 0; i != size; ++i)
        out.set(i, _data[i] >= other._data[i]);

    return out;
}

template<std::size_t size, class T> inline BoolVector<size> Vector<size, T>::operator>(const Vector<size, T>& other) const {
    BoolVector<size> out;

    for(std::size_t i = 0; i != size; ++i)
        out.set(i, _data[i] > other._data[i]);

    return out;
}

template<std::size_t size, class T> inline Vector<size, T> Vector<size, T>::operator-() const {
    Vector<size, T> out;

    for(std::size_t i = 0; i != size; ++i)
        out._data[i] = -_data[i];

    return out;
}

template<std::size_t size, class T> inline Vector<size, T> Vector<size, T>::projectedOntoNormalized(const Vector<size, T>& line) const {
    CORRADE_ASSERT(line.isNormalized(), "Math::Vector::projectedOntoNormalized(): line must be normalized", {});
    return line*Math::dot(*this, line);
}

template<std::size_t size, class T> inline T Vector<size, T>::sum() const {
    T out(_data[0]);

    for(std::size_t i = 1; i != size; ++i)
        out += _data[i];

    return out;
}

template<std::size_t size, class T> inline T Vector<size, T>::product() const {
    T out(_data[0]);

    for(std::size_t i = 1; i != size; ++i)
        out *= _data[i];

    return out;
}

template<std::size_t size, class T> inline T Vector<size, T>::min() const {
    T out(_data[0]);

    for(std::size_t i = 1; i != size; ++i)
        out = std::min(out, _data[i]);

    return out;
}

template<std::size_t size, class T> inline T Vector<size, T>::max() const {
    T out(_data[0]);

    for(std::size_t i = 1; i != size; ++i)
        out = std::max(out, _data[i]);

    return out;
}

}}

namespace Corrade { namespace Utility {

/** @configurationvalue{Magnum::Math::RectangularMatrix} */
template<std::size_t size, class T> struct ConfigurationValue<Magnum::Math::Vector<size, T>> {
    ConfigurationValue() = delete;

    /** @brief Writes elements separated with spaces */
    static std::string toString(const Magnum::Math::Vector<size, T>& value, ConfigurationValueFlags flags) {
        std::string output;

        for(std::size_t i = 0; i != size; ++i) {
            if(!output.empty()) output += ' ';
            output += ConfigurationValue<T>::toString(value[i], flags);
        }

        return output;
    }

    /** @brief Reads elements separated with whitespace */
    static Magnum::Math::Vector<size, T> fromString(const std::string& stringValue, ConfigurationValueFlags flags) {
        Magnum::Math::Vector<size, T> result;

        std::size_t oldpos = 0, pos = std::string::npos, i = 0;
        do {
            pos = stringValue.find(' ', oldpos);
            std::string part = stringValue.substr(oldpos, pos-oldpos);

            if(!part.empty()) {
                result[i] = ConfigurationValue<T>::fromString(part, flags);
                ++i;
            }

            oldpos = pos+1;
        } while(pos != std::string::npos);

        return result;
    }
};

#ifndef DOXYGEN_GENERATING_OUTPUT
/* Vectors */
extern template struct MAGNUM_EXPORT ConfigurationValue<Magnum::Math::Vector<2, Magnum::Float>>;
extern template struct MAGNUM_EXPORT ConfigurationValue<Magnum::Math::Vector<3, Magnum::Float>>;
extern template struct MAGNUM_EXPORT ConfigurationValue<Magnum::Math::Vector<4, Magnum::Float>>;
extern template struct MAGNUM_EXPORT ConfigurationValue<Magnum::Math::Vector<2, Magnum::Int>>;
extern template struct MAGNUM_EXPORT ConfigurationValue<Magnum::Math::Vector<3, Magnum::Int>>;
extern template struct MAGNUM_EXPORT ConfigurationValue<Magnum::Math::Vector<4, Magnum::Int>>;
extern template struct MAGNUM_EXPORT ConfigurationValue<Magnum::Math::Vector<2, Magnum::UnsignedInt>>;
extern template struct MAGNUM_EXPORT ConfigurationValue<Magnum::Math::Vector<3, Magnum::UnsignedInt>>;
extern template struct MAGNUM_EXPORT ConfigurationValue<Magnum::Math::Vector<4, Magnum::UnsignedInt>>;
#ifndef MAGNUM_TARGET_GLES
extern template struct MAGNUM_EXPORT ConfigurationValue<Magnum::Math::Vector<2, Magnum::Double>>;
extern template struct MAGNUM_EXPORT ConfigurationValue<Magnum::Math::Vector<3, Magnum::Double>>;
extern template struct MAGNUM_EXPORT ConfigurationValue<Magnum::Math::Vector<4, Magnum::Double>>;
#endif
#endif

}}

#endif<|MERGE_RESOLUTION|>--- conflicted
+++ resolved
@@ -187,22 +187,18 @@
         #ifdef DOXYGEN_GENERATING_OUTPUT
         constexpr explicit Vector(T value);
         #else
-<<<<<<< HEAD
         #ifndef CORRADE_GCC46_COMPATIBILITY
-        template<class U, class V = typename std::enable_if<std::is_same<T, U>::value && size != 1, T>::type> constexpr explicit Vector(U value): Vector(typename Implementation::GenerateSequence<size>::Type(), value) {}
-        #else
-        template<class U, class V = typename std::enable_if<std::is_same<T, U>::value && size != 1, T>::type> explicit Vector(U value) {
-            *this = Vector(typename Implementation::GenerateSequence<size>::Type(), value);
-        }
-        #endif
-=======
         template<class U, class V = typename std::enable_if<std::is_same<T, U>::value && size != 1, T>::type>
         #ifndef CORRADE_MSVC2015_COMPATIBILITY
         /* Can't use delegating constructors with constexpr -- https://connect.microsoft.com/VisualStudio/feedback/details/1579279/c-constexpr-does-not-work-with-delegating-constructors */
         constexpr
         #endif
         explicit Vector(U value): Vector(typename Implementation::GenerateSequence<size>::Type(), value) {}
->>>>>>> 83606652
+        #else
+        template<class U, class V = typename std::enable_if<std::is_same<T, U>::value && size != 1, T>::type> explicit Vector(U value) {
+            *this = Vector(typename Implementation::GenerateSequence<size>::Type(), value);
+        }
+        #endif
         #endif
 
         /**
@@ -216,22 +212,18 @@
          * // integral == {1, 2, -15, 7}
          * @endcode
          */
-<<<<<<< HEAD
         #ifndef CORRADE_GCC46_COMPATIBILITY
-        template<class U> constexpr explicit Vector(const Vector<size, U>& other): Vector(typename Implementation::GenerateSequence<size>::Type(), other) {}
-        #else
-        template<class U> explicit Vector(const Vector<size, U>& other) {
-            *this = Vector(typename Implementation::GenerateSequence<size>::Type(), other);
-        }
-        #endif
-=======
         template<class U>
         #ifndef CORRADE_MSVC2015_COMPATIBILITY
         /* Can't use delegating constructors with constexpr -- https://connect.microsoft.com/VisualStudio/feedback/details/1579279/c-constexpr-does-not-work-with-delegating-constructors */
         constexpr
         #endif
         explicit Vector(const Vector<size, U>& other): Vector(typename Implementation::GenerateSequence<size>::Type(), other) {}
->>>>>>> 83606652
+        #else
+        template<class U> explicit Vector(const Vector<size, U>& other) {
+            *this = Vector(typename Implementation::GenerateSequence<size>::Type(), other);
+        }
+        #endif
 
         /** @brief Construct vector from external representation */
         #ifndef CORRADE_GCC46_COMPATIBILITY
