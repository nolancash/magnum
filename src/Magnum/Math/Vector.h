#ifndef Magnum_Math_Vector_h
#define Magnum_Math_Vector_h
/*
    This file is part of Magnum.

    Copyright © 2010, 2011, 2012, 2013, 2014, 2015
              Vladimír Vondruš <mosra@centrum.cz>

    Permission is hereby granted, free of charge, to any person obtaining a
    copy of this software and associated documentation files (the "Software"),
    to deal in the Software without restriction, including without limitation
    the rights to use, copy, modify, merge, publish, distribute, sublicense,
    and/or sell copies of the Software, and to permit persons to whom the
    Software is furnished to do so, subject to the following conditions:

    The above copyright notice and this permission notice shall be included
    in all copies or substantial portions of the Software.

    THE SOFTWARE IS PROVIDED "AS IS", WITHOUT WARRANTY OF ANY KIND, EXPRESS OR
    IMPLIED, INCLUDING BUT NOT LIMITED TO THE WARRANTIES OF MERCHANTABILITY,
    FITNESS FOR A PARTICULAR PURPOSE AND NONINFRINGEMENT. IN NO EVENT SHALL
    THE AUTHORS OR COPYRIGHT HOLDERS BE LIABLE FOR ANY CLAIM, DAMAGES OR OTHER
    LIABILITY, WHETHER IN AN ACTION OF CONTRACT, TORT OR OTHERWISE, ARISING
    FROM, OUT OF OR IN CONNECTION WITH THE SOFTWARE OR THE USE OR OTHER
    DEALINGS IN THE SOFTWARE.
*/

/** @file
 * @brief Class @ref Magnum::Math::Vector
 */

#include <cmath>
#ifdef _MSC_VER
#include <algorithm> /* std::max() */
#endif
#include <Corrade/Utility/Assert.h>
#include <Corrade/Utility/ConfigurationValue.h>
#include <Corrade/Utility/Debug.h>

#include "Magnum/visibility.h"
#include "Magnum/Math/Angle.h"
#include "Magnum/Math/BoolVector.h"
#include "Magnum/Math/TypeTraits.h"

#ifdef MAGNUM_BUILD_DEPRECATED
#include <Corrade/Utility/Macros.h>
#endif

namespace Magnum { namespace Math {

namespace Implementation {
    template<std::size_t, class, class> struct VectorConverter;
}

/** @relatesalso Vector
@brief Dot product of two vectors

Returns `0` when two vectors are perpendicular, `1` when two *normalized*
vectors are parallel and `-1` when two *normalized* vectors are antiparallel. @f[
    \boldsymbol a \cdot \boldsymbol b = \sum_{i=0}^{n-1} \boldsymbol a_i \boldsymbol b_i
@f]
@see @ref Vector::dot() const, @ref Vector::operator-(), @ref Vector2::perpendicular()
*/
template<std::size_t size, class T> inline T dot(const Vector<size, T>& a, const Vector<size, T>& b) {
    return (a*b).sum();
}

/** @relatesalso Vector
@brief Angle between normalized vectors

Expects that both vectors are normalized. @f[
    \theta = acos \left( \frac{\boldsymbol a \cdot \boldsymbol b}{|\boldsymbol a| |\boldsymbol b|} \right) = acos (\boldsymbol a \cdot \boldsymbol b)
@f]
@see @ref Vector::isNormalized(),
    @ref angle(const Complex<T>&, const Complex<T>&),
    @ref angle(const Quaternion<T>&, const Quaternion<T>&)
*/
template<std::size_t size, class T> inline Rad<T> angle(const Vector<size, T>& normalizedA, const Vector<size, T>& normalizedB) {
    CORRADE_ASSERT(normalizedA.isNormalized() && normalizedB.isNormalized(),
        "Math::angle(): vectors must be normalized", {});
    return Rad<T>(std::acos(dot(normalizedA, normalizedB)));
}

/**
@brief Vector
@tparam size    Vector size
@tparam T       Underlying data type

See @ref matrix-vector for brief introduction.
@configurationvalueref{Magnum::Math::Vector}
*/
template<std::size_t size, class T> class Vector {
    static_assert(size != 0, "Vector cannot have zero elements");

    template<std::size_t, class> friend class Vector;

<<<<<<< HEAD
    #ifdef CORRADE_GCC46_COMPATIBILITY
    /* So it can call internal constexpr constructor from one value */
    template<std::size_t, class> friend class Matrix;
=======
    #ifdef CORRADE_MSVC2015_COMPATIBILITY
    /* Delegating constexpr constructor workarounds */
    friend class Vector2<T>;
    friend class Vector3<T>;
    friend class Vector4<T>;
>>>>>>> 03c8272a
    #endif

    public:
        typedef T Type;         /**< @brief Underlying data type */

        enum: std::size_t {
            Size = size         /**< Vector size */
        };

        /**
         * @brief Vector from array
         * @return Reference to the data as if it was Vector, thus doesn't
         *      perform any copying.
         *
         * @attention Use with caution, the function doesn't check whether the
         *      array is long enough.
         */
        static Vector<size, T>& from(T* data) {
            return *reinterpret_cast<Vector<size, T>*>(data);
        }
        /** @overload */
        static const Vector<size, T>& from(const T* data) {
            return *reinterpret_cast<const Vector<size, T>*>(data);
        }

        /**
         * @brief Pad vector
         *
         * If size of @p a is smaller than @ref Size, it is padded from right
         * with @p value, otherwise it's cut.
         * @see @ref Vector4::pad(const Vector<otherSize, T>&, T, T)
         */
        template<std::size_t otherSize> constexpr static Vector<size, T> pad(const Vector<otherSize, T>& a, T value = T(0)) {
            return padInternal<otherSize>(typename Implementation::GenerateSequence<size>::Type(), a, value);
        }

        #ifdef MAGNUM_BUILD_DEPRECATED
        /**
         * @copybrief Math::dot(const Vector<size, T>&, const Vector<size, T>&)
         * @deprecated Use @ref Math::dot(const Vector<size, T>&, const Vector<size, T>&)
         *      instead.
         */
        CORRADE_DEPRECATED("use Math::dot() instead") static T dot(const Vector<size, T>& a, const Vector<size, T>& b) {
            return Math::dot(a, b);
        }

        /**
         * @copybrief Math::angle(const Vector<size, T>&, const Vector<size, T>&)
         * @deprecated Use @ref Math::angle(const Vector<size, T>&, const Vector<size, T>&)
         *      instead.
         */
        CORRADE_DEPRECATED("use Math::angle() instead") static Rad<T> angle(const Vector<size, T>& normalizedA, const Vector<size, T>& normalizedB) {
            return Math::angle(normalizedA, normalizedB);
        }
        #endif

        /**
         * @brief Default constructor
         *
         * @f[
         *      \boldsymbol v = \boldsymbol 0
         * @f]
         */
        constexpr /*implicit*/ Vector(ZeroInitT = ZeroInit): _data{} {}

        /** @brief Construct vector without initializing the contents */
        explicit Vector(NoInitT) {}

        /** @todo Creating Vector from combination of vector and scalar types */

        /**
         * @brief Construct vector from values
         * @param first First value
         * @param next  Next values
         */
        #ifdef DOXYGEN_GENERATING_OUTPUT
        template<class ...U> constexpr /*implicit*/ Vector(T first, U... next);
        #else
        template<class ...U, class V = typename std::enable_if<sizeof...(U)+1 == size, T>::type> constexpr /*implicit*/ Vector(T first, U... next):
            #ifndef CORRADE_MSVC2013_COMPATIBILITY
            _data{first, next...} {}
            #else
            _data({first, next...}) {}
            #endif
        #endif

        /** @brief Construct vector with one value for all fields */
        #ifdef DOXYGEN_GENERATING_OUTPUT
        constexpr explicit Vector(T value);
        #else
        #ifndef CORRADE_GCC46_COMPATIBILITY
        template<class U, class V = typename std::enable_if<std::is_same<T, U>::value && size != 1, T>::type>
        #ifndef CORRADE_MSVC2015_COMPATIBILITY
        /* Can't use delegating constructors with constexpr -- https://connect.microsoft.com/VisualStudio/feedback/details/1579279/c-constexpr-does-not-work-with-delegating-constructors */
        constexpr
        #endif
        explicit Vector(U value): Vector(typename Implementation::GenerateSequence<size>::Type(), value) {}
        #else
        template<class U, class V = typename std::enable_if<std::is_same<T, U>::value && size != 1, T>::type> explicit Vector(U value) {
            *this = Vector(typename Implementation::GenerateSequence<size>::Type(), value);
        }
        #endif
        #endif

        /**
         * @brief Construct vector from another of different type
         *
         * Performs only default casting on the values, no rounding or
         * anything else. Example usage:
         * @code
         * Vector<4, Float> floatingPoint(1.3f, 2.7f, -15.0f, 7.0f);
         * Vector<4, Byte> integral(floatingPoint);
         * // integral == {1, 2, -15, 7}
         * @endcode
         */
        #ifndef CORRADE_GCC46_COMPATIBILITY
        template<class U>
        #ifndef CORRADE_MSVC2015_COMPATIBILITY
        /* Can't use delegating constructors with constexpr -- https://connect.microsoft.com/VisualStudio/feedback/details/1579279/c-constexpr-does-not-work-with-delegating-constructors */
        constexpr
        #endif
        explicit Vector(const Vector<size, U>& other): Vector(typename Implementation::GenerateSequence<size>::Type(), other) {}
        #else
        template<class U> explicit Vector(const Vector<size, U>& other) {
            *this = Vector(typename Implementation::GenerateSequence<size>::Type(), other);
        }
        #endif

        /** @brief Construct vector from external representation */
<<<<<<< HEAD
        #ifndef CORRADE_GCC46_COMPATIBILITY
        template<class U, class V = decltype(Implementation::VectorConverter<size, T, U>::from(std::declval<U>()))> constexpr explicit Vector(const U& other): Vector(Implementation::VectorConverter<size, T, U>::from(other)) {}
        #else
        #ifndef CORRADE_GCC44_COMPATIBILITY
        template<class U, class V = decltype(Implementation::VectorConverter<size, T, U>::from(std::declval<U>()))> explicit Vector(const U& other)
        #else
        template<class U, class V = decltype(Implementation::VectorConverter<size, T, U>::from(*static_cast<const U*>(nullptr)))> explicit Vector(const U& other)
        #endif
        {
            *this = Implementation::VectorConverter<size, T, U>::from(other);
        }
        #endif
=======
        template<class U, class V = decltype(Implementation::VectorConverter<size, T, U>::from(std::declval<U>()))>
        #ifndef CORRADE_MSVC2015_COMPATIBILITY
        /* Can't use delegating constructors with constexpr -- https://connect.microsoft.com/VisualStudio/feedback/details/1579279/c-constexpr-does-not-work-with-delegating-constructors */
        constexpr
        #endif
        explicit Vector(const U& other): Vector(Implementation::VectorConverter<size, T, U>::from(other)) {}
>>>>>>> 03c8272a

        /** @brief Copy constructor */
        constexpr Vector(const Vector<size, T>&) = default;

        /** @brief Assignment operator */
        Vector<size, T>& operator=(const Vector<size, T>&) = default;

        /** @brief Convert vector to external representation */
        #ifndef CORRADE_GCC44_COMPATIBILITY
        template<class U, class V = decltype(Implementation::VectorConverter<size, T, U>::to(std::declval<Vector<size, T>>()))> constexpr explicit operator U() const
        #else
        template<class U, class V = decltype(Implementation::VectorConverter<size, T, U>::to(*static_cast<const Vector<size, T>*>(nullptr)))> constexpr operator U() const
        #endif
        {
            /** @bug Why this is not constexpr under GCC 4.6? */
            return Implementation::VectorConverter<size, T, U>::to(*this);
        }

        /**
         * @brief Raw data
         * @return One-dimensional array of `size` length.
         *
         * @see @ref operator[]()
         */
        T* data() {
            #ifndef CORRADE_MSVC2013_COMPATIBILITY
            return _data;
            #else
            return &_data[0];
            #endif
        }

        /** @overload */
        constexpr const T* data() const {
            #ifndef CORRADE_MSVC2013_COMPATIBILITY
            return _data;
            #else
            return &_data[0];
            #endif
        }

        /**
         * @brief Value at given position
         *
         * @see @ref data()
         */
        T& operator[](std::size_t pos) { return _data[pos]; }
        constexpr T operator[](std::size_t pos) const { return _data[pos]; } /**< @overload */

        /** @brief Equality comparison */
        bool operator==(const Vector<size, T>& other) const {
            for(std::size_t i = 0; i != size; ++i)
                if(!TypeTraits<T>::equals(_data[i], other._data[i])) return false;

            return true;
        }

        /** @brief Non-equality comparison */
        bool operator!=(const Vector<size, T>& other) const {
            return !operator==(other);
        }

        /** @brief Component-wise less than */
        BoolVector<size> operator<(const Vector<size, T>& other) const;

        /** @brief Component-wise less than or equal */
        BoolVector<size> operator<=(const Vector<size, T>& other) const;

        /** @brief Component-wise greater than or equal */
        BoolVector<size> operator>=(const Vector<size, T>& other) const;

        /** @brief Component-wise greater than */
        BoolVector<size> operator>(const Vector<size, T>& other) const;

        /**
         * @brief Whether the vector is zero
         *
         * @f[
         *      |\boldsymbol a \cdot \boldsymbol a - 0| < \epsilon^2 \cong \epsilon
         * @f]
         * @see @ref dot(), @ref normalized()
         */
        bool isZero() const {
            return Implementation::isZeroSquared(dot());
        }

        /**
         * @brief Whether the vector is normalized
         *
         * The vector is normalized if it has unit length: @f[
         *      |\boldsymbol a \cdot \boldsymbol a - 1| < 2 \epsilon + \epsilon^2 \cong 2 \epsilon
         * @f]
         * @see @ref dot(), @ref normalized()
         */
        bool isNormalized() const {
            return Implementation::isNormalizedSquared(dot());
        }

        /**
         * @brief Negated vector
         *
         * @f[
         *      \boldsymbol b_i = -\boldsymbol a_i
         * @f]
         * @see @ref Vector2::perpendicular()
         */
        Vector<size, T> operator-() const;

        /**
         * @brief Add and assign vector
         *
         * The computation is done in-place. @f[
         *      \boldsymbol a_i = \boldsymbol a_i + \boldsymbol b_i
         * @f]
         */
        Vector<size, T>& operator+=(const Vector<size, T>& other) {
            for(std::size_t i = 0; i != size; ++i)
                _data[i] += other._data[i];

            return *this;
        }

        /**
         * @brief Add vector
         *
         * @see @ref operator+=(), @ref sum()
         */
        Vector<size, T> operator+(const Vector<size, T>& other) const {
            return Vector<size, T>(*this) += other;
        }

        /**
         * @brief Subtract and assign vector
         *
         * The computation is done in-place. @f[
         *      \boldsymbol a_i = \boldsymbol a_i - \boldsymbol b_i
         * @f]
         */
        Vector<size, T>& operator-=(const Vector<size, T>& other) {
            for(std::size_t i = 0; i != size; ++i)
                _data[i] -= other._data[i];

            return *this;
        }

        /**
         * @brief Subtract vector
         *
         * @see @ref operator-=()
         */
        Vector<size, T> operator-(const Vector<size, T>& other) const {
            return Vector<size, T>(*this) -= other;
        }

        /**
         * @brief Multiply vector with number and assign
         *
         * The computation is done in-place. @f[
         *      \boldsymbol a_i = b \boldsymbol a_i
         * @f]
         * @see @ref operator*=(const Vector<size, T>&),
         *      @ref operator*=(Vector<size, Integral>&, FloatingPoint)
         */
        Vector<size, T>& operator*=(T number) {
            for(std::size_t i = 0; i != size; ++i)
                _data[i] *= number;

            return *this;
        }

        /**
         * @brief Multiply vector with number
         *
         * @see @ref operator*(const Vector<size, T>&) const,
         *      @ref operator*=(T), operator*(T, const Vector<size, T>&),
         *      @ref operator*(const Vector<size, Integral>&, FloatingPoint)
         */
        Vector<size, T> operator*(T number) const {
            return Vector<size, T>(*this) *= number;
        }

        /**
         * @brief Divide vector with number and assign
         *
         * The computation is done in-place. @f[
         *      \boldsymbol a_i = \frac{\boldsymbol a_i} b
         * @f]
         * @see @ref operator/=(const Vector<size, T>&),
         *      @ref operator/=(Vector<size, Integral>&, FloatingPoint)
         */
        Vector<size, T>& operator/=(T number) {
            for(std::size_t i = 0; i != size; ++i)
                _data[i] /= number;

            return *this;
        }

        /**
         * @brief Divide vector with number
         *
         * @see @ref operator/(const Vector<size, T>&) const,
         *      @ref operator/=(T), operator/(T, const Vector<size, T>&),
         *      @ref operator/(const Vector<size, Integral>&, FloatingPoint)
         */
        Vector<size, T> operator/(T number) const {
            return Vector<size, T>(*this) /= number;
        }

        /**
         * @brief Multiply vector component-wise and assign
         *
         * The computation is done in-place. @f[
         *      \boldsymbol a_i = \boldsymbol a_i \boldsymbol b_i
         * @f]
         * @see @ref operator*=(T),
         *      @ref operator*=(Vector<size, Integral>&, const Vector<size, FloatingPoint>&)
         */
        Vector<size, T>& operator*=(const Vector<size, T>& other) {
            for(std::size_t i = 0; i != size; ++i)
                _data[i] *= other._data[i];

            return *this;
        }

        /**
         * @brief Multiply vector component-wise
         *
         * @see @ref operator*(T) const, @ref operator*=(const Vector<size, T>&),
         *      @ref operator*(const Vector<size, Integral>&, const Vector<size, FloatingPoint>&),
         *      @ref product()
         */
        Vector<size, T> operator*(const Vector<size, T>& other) const {
            return Vector<size, T>(*this) *= other;
        }

        /**
         * @brief Divide vector component-wise and assign
         *
         * The computation is done in-place. @f[
         *      \boldsymbol a_i = \frac{\boldsymbol a_i}{\boldsymbol b_i}
         * @f]
         * @see @ref operator/=(T),
         *      @ref operator/=(Vector<size, Integral>&, const Vector<size, FloatingPoint>&)
         */
        Vector<size, T>& operator/=(const Vector<size, T>& other) {
            for(std::size_t i = 0; i != size; ++i)
                _data[i] /= other._data[i];

            return *this;
        }

        /**
         * @brief Divide vector component-wise
         *
         * @see @ref operator/(T) const, @ref operator/=(const Vector<size, T>&),
         *      @ref operator/(const Vector<size, Integral>&, const Vector<size, FloatingPoint>&)
         */
        Vector<size, T> operator/(const Vector<size, T>& other) const {
            return Vector<size, T>(*this) /= other;
        }

        /**
         * @brief Dot product of the vector
         *
         * Should be used instead of @ref length() for comparing vector length
         * with other values, because it doesn't compute the square root. @f[
         *      \boldsymbol a \cdot \boldsymbol a = \sum_{i=0}^{n-1} \boldsymbol a_i^2
         * @f]
         * @see @ref dot(const Vector<size, T>&, const Vector<size, T>&),
         *      @ref isNormalized()
         */
        T dot() const { return Math::dot(*this, *this); }

        /**
         * @brief Vector length
         *
         * See also @ref dot() const which is faster for comparing length with
         * other values. @f[
         *      |\boldsymbol a| = \sqrt{\boldsymbol a \cdot \boldsymbol a}
         * @f]
         * @see @ref lengthInverted(), @ref Math::sqrt(), @ref normalized(),
         *      @ref resized()
         * @todo something like std::hypot() for possibly better precision?
         */
        T length() const { return std::sqrt(dot()); }

        /**
         * @brief Inverse vector length
         *
         * @f[
         *      \frac{1}{|\boldsymbol a|} = \frac{1}{\sqrt{\boldsymbol a \cdot \boldsymbol a}}
         * @f]
         * @see @ref length(), @ref Math::sqrtInverted(), @ref normalized(),
         *      @ref resized()
         */
        T lengthInverted() const { return T(1)/length(); }

        /**
         * @brief Normalized vector (of unit length)
         *
         * @see @ref isNormalized(), @ref lengthInverted(), @ref resized()
         */
        Vector<size, T> normalized() const { return *this*lengthInverted(); }

        /**
         * @brief Resized vector
         *
         * Convenience equivalent to the following code. Due to operation order
         * this function is faster than the obvious way of sizing
         * @ref normalized() vector.
         * @code
         * vec*(vec.lengthInverted()*length) // the brackets are important
         * @endcode
         * @see @ref normalized()
         */
        Vector<size, T> resized(T length) const {
            return *this*(lengthInverted()*length);
        }

        /**
         * @brief Vector projected onto line
         *
         * Returns vector projected onto @p line. @f[
         *      \boldsymbol a_1 = \frac{\boldsymbol a \cdot \boldsymbol b}{\boldsymbol b \cdot \boldsymbol b} \boldsymbol b
         * @f]
         * @see @ref dot(), @ref projectedOntoNormalized()
         */
        Vector<size, T> projected(const Vector<size, T>& line) const {
            return line*Math::dot(*this, line)/line.dot();
        }

        /**
         * @brief Vector projected onto normalized line
         *
         * Slightly faster alternative to @ref projected(), expects @p line to
         * be normalized. @f[
         *      \boldsymbol a_1 = \frac{\boldsymbol a \cdot \boldsymbol b}{\boldsymbol b \cdot \boldsymbol b} \boldsymbol b =
         *          (\boldsymbol a \cdot \boldsymbol b) \boldsymbol b
         * @f]
         * @see @ref dot() const
         */
        Vector<size, T> projectedOntoNormalized(const Vector<size, T>& line) const;

        /**
         * @brief Sum of values in the vector
         *
         * @see @ref operator+()
         */
        T sum() const;

        /**
         * @brief Product of values in the vector
         *
         * @see @ref operator*(const Vector<size, T>&) const
         */
        T product() const;

        /**
         * @brief Minimal value in the vector
         *
         * @see @ref Math::min(), @ref Vector2::minmax()
         */
        T min() const;

        /**
         * @brief Maximal value in the vector
         *
         * @see @ref Math::max(), @ref Vector2::minmax()
         */
        T max() const;

    private:
        /* Implementation for Vector<size, T>::Vector(const Vector<size, U>&) */
        template<class U, std::size_t ...sequence> constexpr explicit Vector(Implementation::Sequence<sequence...>, const Vector<size, U>& vector):
            #ifndef CORRADE_MSVC2013_COMPATIBILITY
            _data{T(vector._data[sequence])...} {}
            #else
            _data({T(vector._data[sequence])...}) {}
            #endif

        /* Implementation for Vector<size, T>::Vector(U) */
        template<std::size_t ...sequence> constexpr explicit Vector(Implementation::Sequence<sequence...>, T value):
            #ifndef CORRADE_MSVC2013_COMPATIBILITY
            _data{Implementation::repeat(value, sequence)...} {}
            #else
            _data({Implementation::repeat(value, sequence)...}) {}
            #endif

        template<std::size_t otherSize, std::size_t ...sequence> constexpr static Vector<size, T> padInternal(Implementation::Sequence<sequence...>, const Vector<otherSize, T>& a, T value) {
            return {sequence < otherSize ? a[sequence] : value...};
        }

        #ifndef CORRADE_MSVC2013_COMPATIBILITY
        T _data[size];
        #else
        std::array<T, size> _data;
        #endif
};

/** @relates Vector
@brief Multiply number with vector

Same as @ref Vector::operator*(T) const.
*/
template<std::size_t size, class T> inline Vector<size, T> operator*(
    #ifdef DOXYGEN_GENERATING_OUTPUT
    T
    #else
    typename std::common_type<T>::type
    #endif
    number, const Vector<size, T>& vector)
{
    return vector*number;
}

/** @relates Vector
@brief Divide vector with number and invert

@f[
    \boldsymbol c_i = \frac b {\boldsymbol a_i}
@f]
@see @ref Vector::operator/(T) const
*/
template<std::size_t size, class T> inline Vector<size, T> operator/(
    #ifdef DOXYGEN_GENERATING_OUTPUT
    T
    #else
    typename std::common_type<T>::type
    #endif
    number, const Vector<size, T>& vector)
{
    Vector<size, T> out;

    for(std::size_t i = 0; i != size; ++i)
        out[i] = number/vector[i];

    return out;
}

/** @relates Vector
@brief Do modulo of integral vector and assign

The computation is done in-place.
*/
template<std::size_t size, class Integral> inline
#ifdef DOXYGEN_GENERATING_OUTPUT
Vector<size, Integral>&
#else
typename std::enable_if<std::is_integral<Integral>::value, Vector<size, Integral>&>::type
#endif
operator%=(Vector<size, Integral>& a, Integral b) {
    for(std::size_t i = 0; i != size; ++i)
        a[i] %= b;

    return a;
}

/** @relates Vector
@brief Modulo of integral vector
*/
template<std::size_t size, class Integral> inline
#ifdef DOXYGEN_GENERATING_OUTPUT
Vector<size, Integral>
#else
typename std::enable_if<std::is_integral<Integral>::value, Vector<size, Integral>>::type
#endif
operator%(const Vector<size, Integral>& a, Integral b) {
    Vector<size, Integral> copy(a);
    return copy %= b;
}

/** @relates Vector
@brief Do modulo of two integral vectors and assign

The computation is done in-place.
*/
template<std::size_t size, class Integral> inline
#ifdef DOXYGEN_GENERATING_OUTPUT
Vector<size, Integral>&
#else
typename std::enable_if<std::is_integral<Integral>::value, Vector<size, Integral>&>::type
#endif
operator%=(Vector<size, Integral>& a, const Vector<size, Integral>& b) {
    for(std::size_t i = 0; i != size; ++i)
        a[i] %= b[i];

    return a;
}

/** @relates Vector
@brief Modulo of two integral vectors
*/
template<std::size_t size, class Integral> inline
#ifdef DOXYGEN_GENERATING_OUTPUT
Vector<size, Integral>
#else
typename std::enable_if<std::is_integral<Integral>::value, Vector<size, Integral>>::type
#endif
operator%(const Vector<size, Integral>& a, const Vector<size, Integral>& b) {
    Vector<size, Integral> copy(a);
    return copy %= b;
}

/** @relates Vector
@brief Bitwise NOT of integral vector
*/
template<std::size_t size, class Integral> inline
#ifdef DOXYGEN_GENERATING_OUTPUT
Vector<size, Integral>
#else
typename std::enable_if<std::is_integral<Integral>::value, Vector<size, Integral>>::type
#endif
operator~(const Vector<size, Integral>& vector) {
    Vector<size, Integral> out;

    for(std::size_t i = 0; i != size; ++i)
        out[i] = ~vector[i];

    return out;
}

/** @relates Vector
@brief Do bitwise AND of two integral vectors and assign

The computation is done in-place.
*/
template<std::size_t size, class Integral> inline
#ifdef DOXYGEN_GENERATING_OUTPUT
Vector<size, Integral>&
#else
typename std::enable_if<std::is_integral<Integral>::value, Vector<size, Integral>&>::type
#endif
operator&=(Vector<size, Integral>& a, const Vector<size, Integral>& b) {
    for(std::size_t i = 0; i != size; ++i)
        a[i] &= b[i];

    return a;
}

/** @relates Vector
@brief Bitwise AND of two integral vectors
*/
template<std::size_t size, class Integral> inline
#ifdef DOXYGEN_GENERATING_OUTPUT
Vector<size, Integral>
#else
typename std::enable_if<std::is_integral<Integral>::value, Vector<size, Integral>>::type
#endif
operator&(const Vector<size, Integral>& a, const Vector<size, Integral>& b) {
    Vector<size, Integral> copy(a);
    return copy &= b;
}

/** @relates Vector
@brief Do bitwise OR of two integral vectors and assign

The computation is done in-place.
*/
template<std::size_t size, class Integral> inline
#ifdef DOXYGEN_GENERATING_OUTPUT
Vector<size, Integral>&
#else
typename std::enable_if<std::is_integral<Integral>::value, Vector<size, Integral>&>::type
#endif
operator|=(Vector<size, Integral>& a, const Vector<size, Integral>& b) {
    for(std::size_t i = 0; i != size; ++i)
        a[i] |= b[i];

    return a;
}

/** @relates Vector
@brief Bitwise OR of two integral vectors
*/
template<std::size_t size, class Integral> inline
#ifdef DOXYGEN_GENERATING_OUTPUT
Vector<size, Integral>
#else
typename std::enable_if<std::is_integral<Integral>::value, Vector<size, Integral>>::type
#endif
operator|(const Vector<size, Integral>& a, const Vector<size, Integral>& b) {
    Vector<size, Integral> copy(a);
    return copy |= b;
}

/** @relates Vector
@brief Do bitwise XOR of two integral vectors and assign

The computation is done in-place.
*/
template<std::size_t size, class Integral> inline
#ifdef DOXYGEN_GENERATING_OUTPUT
Vector<size, Integral>&
#else
typename std::enable_if<std::is_integral<Integral>::value, Vector<size, Integral>&>::type
#endif
operator^=(Vector<size, Integral>& a, const Vector<size, Integral>& b) {
    for(std::size_t i = 0; i != size; ++i)
        a[i] ^= b[i];

    return a;
}

/** @relates Vector
@brief Bitwise XOR of two integral vectors
*/
template<std::size_t size, class Integral> inline
#ifdef DOXYGEN_GENERATING_OUTPUT
Vector<size, Integral>
#else
typename std::enable_if<std::is_integral<Integral>::value, Vector<size, Integral>>::type
#endif
operator^(const Vector<size, Integral>& a, const Vector<size, Integral>& b) {
    Vector<size, Integral> copy(a);
    return copy ^= b;
}

/** @relates Vector
@brief Do bitwise left shift of integral vector and assign

The computation is done in-place.
*/
template<std::size_t size, class Integral> inline
#ifdef DOXYGEN_GENERATING_OUTPUT
Vector<size, Integral>&
#else
typename std::enable_if<std::is_integral<Integral>::value, Vector<size, Integral>&>::type
#endif
operator<<=(Vector<size, Integral>& vector,
    #ifdef DOXYGEN_GENERATING_OUTPUT
    Integral
    #else
    typename std::common_type<Integral>::type
    #endif
    shift)
{
    for(std::size_t i = 0; i != size; ++i)
        vector[i] <<= shift;

    return vector;
}

/** @relates Vector
@brief Bitwise left shift of integral vector
*/
template<std::size_t size, class Integral> inline
#ifdef DOXYGEN_GENERATING_OUTPUT
Vector<size, Integral>
#else
typename std::enable_if<std::is_integral<Integral>::value, Vector<size, Integral>>::type
#endif
operator<<(const Vector<size, Integral>& vector,
    #ifdef DOXYGEN_GENERATING_OUTPUT
    Integral
    #else
    typename std::common_type<Integral>::type
    #endif
    shift)
{
    Vector<size, Integral> copy(vector);
    return copy <<= shift;
}

/** @relates Vector
@brief Do bitwise right shift of integral vector and assign

The computation is done in-place.
*/
template<std::size_t size, class Integral> inline
#ifdef DOXYGEN_GENERATING_OUTPUT
Vector<size, Integral>&
#else
typename std::enable_if<std::is_integral<Integral>::value, Vector<size, Integral>&>::type
#endif
operator>>=(Vector<size, Integral>& vector,
    #ifdef DOXYGEN_GENERATING_OUTPUT
    Integral
    #else
    typename std::common_type<Integral>::type
    #endif
    shift) {
    for(std::size_t i = 0; i != size; ++i)
        vector[i] >>= shift;

    return vector;
}

/** @relates Vector
@brief Bitwise left shift of integral vector
*/
template<std::size_t size, class Integral> inline
#ifdef DOXYGEN_GENERATING_OUTPUT
Vector<size, Integral>
#else
typename std::enable_if<std::is_integral<Integral>::value, Vector<size, Integral>>::type
#endif
operator>>(const Vector<size, Integral>& vector,
    #ifdef DOXYGEN_GENERATING_OUTPUT
    Integral
    #else
    typename std::common_type<Integral>::type
    #endif
    shift) {
    Vector<size, Integral> copy(vector);
    return copy >>= shift;
}

/** @relates Vector
@brief Multiply integral vector with floating-point number and assign

Similar to @ref Vector::operator*=(T), except that the multiplication is done
in floating-point. The computation is done in-place.
*/
template<std::size_t size, class Integral, class FloatingPoint> inline
#ifdef DOXYGEN_GENERATING_OUTPUT
Vector<size, Integral>&
#else
typename std::enable_if<std::is_integral<Integral>::value && std::is_floating_point<FloatingPoint>::value, Vector<size, Integral>&>::type
#endif
operator*=(Vector<size, Integral>& vector, FloatingPoint number) {
    for(std::size_t i = 0; i != size; ++i)
        vector[i] = Integral(vector[i]*number);

    return vector;
}

/** @relates Vector
@brief Multiply integral vector with floating-point number

Similar to @ref Vector::operator*(T) const, except that the multiplication is
done in floating-point.
*/
template<std::size_t size, class Integral, class FloatingPoint> inline
#ifdef DOXYGEN_GENERATING_OUTPUT
Vector<size, Integral>
#else
typename std::enable_if<std::is_integral<Integral>::value && std::is_floating_point<FloatingPoint>::value, Vector<size, Integral>>::type
#endif
operator*(const Vector<size, Integral>& vector, FloatingPoint number) {
    Vector<size, Integral> copy(vector);
    return copy *= number;
}

/** @relates Vector
@brief Multiply floating-point number with integral vector

Same as @ref operator*(const Vector<size, Integral>&, FloatingPoint).
*/
template<std::size_t size, class FloatingPoint, class Integral> inline
#ifdef DOXYGEN_GENERATING_OUTPUT
Vector<size, Integral>
#else
typename std::enable_if<std::is_integral<Integral>::value && std::is_floating_point<FloatingPoint>::value, Vector<size, Integral>>::type
#endif
operator*(FloatingPoint number, const Vector<size, Integral>& vector) {
    return vector*number;
}

/** @relates Vector
@brief Divide integral vector with floating-point number and assign

Similar to @ref Vector::operator/=(T), except that the division is done in
floating-point. The computation is done in-place.
*/
template<std::size_t size, class Integral, class FloatingPoint> inline
#ifdef DOXYGEN_GENERATING_OUTPUT
Vector<size, Integral>&
#else
typename std::enable_if<std::is_integral<Integral>::value && std::is_floating_point<FloatingPoint>::value, Vector<size, Integral>&>::type
#endif
operator/=(Vector<size, Integral>& vector, FloatingPoint number) {
    for(std::size_t i = 0; i != size; ++i)
        vector[i] = Integral(vector[i]/number);

    return vector;
}

/** @relates Vector
@brief Divide integral vector with floating-point number

Similar to @ref Vector::operator/(T) const, except that the division is done in
floating-point.
*/
template<std::size_t size, class Integral, class FloatingPoint> inline
#ifdef DOXYGEN_GENERATING_OUTPUT
Vector<size, Integral>
#else
typename std::enable_if<std::is_integral<Integral>::value && std::is_floating_point<FloatingPoint>::value, Vector<size, Integral>>::type
#endif
operator/(const Vector<size, Integral>& vector, FloatingPoint number) {
    Vector<size, Integral> copy(vector);
    return copy /= number;
}

/** @relates Vector
@brief Multiply integral vector with floating-point vector component-wise and assign

Similar to @ref Vector::operator*=(const Vector<size, T>&), except that the
multiplication is done in floating-point. The computation is done in-place.
*/
template<std::size_t size, class Integral, class FloatingPoint> inline
#ifdef DOXYGEN_GENERATING_OUTPUT
Vector<size, Integral>&
#else
typename std::enable_if<std::is_integral<Integral>::value && std::is_floating_point<FloatingPoint>::value, Vector<size, Integral>&>::type
#endif
operator*=(Vector<size, Integral>& a, const Vector<size, FloatingPoint>& b) {
    for(std::size_t i = 0; i != size; ++i)
        a[i] = Integral(a[i]*b[i]);

    return a;
}

/** @relates Vector
@brief Multiply integral vector with floating-point vector component-wise

Similar to @ref Vector::operator*(const Vector<size, T>&) const, except that
the multiplication is done in floating-point. The result is always integral
vector, convert both arguments to the same floating-point type to have
floating-point result.
*/
template<std::size_t size, class Integral, class FloatingPoint> inline
#ifdef DOXYGEN_GENERATING_OUTPUT
Vector<size, Integral>
#else
typename std::enable_if<std::is_integral<Integral>::value && std::is_floating_point<FloatingPoint>::value, Vector<size, Integral>>::type
#endif
operator*(const Vector<size, Integral>& a, const Vector<size, FloatingPoint>& b) {
    Vector<size, Integral> copy(a);
    return copy *= b;
}

/** @relates Vector
@brief Multiply floating-point vector with integral vector component-wise

Same as @ref operator*(const Vector<size, Integral>&, const Vector<size, FloatingPoint>&).
*/
template<std::size_t size, class FloatingPoint, class Integral> inline
#ifdef DOXYGEN_GENERATING_OUTPUT
Vector<size, Integral>
#else
typename std::enable_if<std::is_integral<Integral>::value && std::is_floating_point<FloatingPoint>::value, Vector<size, Integral>>::type
#endif
operator*(const Vector<size, FloatingPoint>& a, const Vector<size, Integral>& b) {
    return b*a;
}

/** @relates Vector
@brief Divide integral vector with floating-point vector component-wise and assign

Similar to @ref Vector::operator/=(const Vector<size, T>&), except that the
division is done in floating-point. The computation is done in-place.
*/
template<std::size_t size, class Integral, class FloatingPoint> inline
#ifdef DOXYGEN_GENERATING_OUTPUT
Vector<size, Integral>&
#else
typename std::enable_if<std::is_integral<Integral>::value && std::is_floating_point<FloatingPoint>::value, Vector<size, Integral>&>::type
#endif
operator/=(Vector<size, Integral>& a, const Vector<size, FloatingPoint>& b) {
    for(std::size_t i = 0; i != size; ++i)
        a[i] = Integral(a[i]/b[i]);

    return a;
}

/** @relates Vector
@brief Divide integral vector with floating-point vector component-wise

Similar to @ref Vector::operator/(const Vector<size, T>&) const, except that
the division is done in floating-point. The result is always integral vector,
convert both arguments to the same floating-point type to have floating-point
result.
*/
template<std::size_t size, class Integral, class FloatingPoint> inline
#ifdef DOXYGEN_GENERATING_OUTPUT
Vector<size, Integral>
#else
typename std::enable_if<std::is_integral<Integral>::value && std::is_floating_point<FloatingPoint>::value, Vector<size, Integral>>::type
#endif
operator/(const Vector<size, Integral>& a, const Vector<size, FloatingPoint>& b) {
    Vector<size, Integral> copy(a);
    return copy /= b;
}

/** @debugoperator{Magnum::Math::Vector} */
template<std::size_t size, class T> Corrade::Utility::Debug operator<<(Corrade::Utility::Debug debug, const Vector<size, T>& value) {
    debug << "Vector(";
    debug.setFlag(Corrade::Utility::Debug::SpaceAfterEachValue, false);
    for(std::size_t i = 0; i != size; ++i) {
        if(i != 0) debug << ", ";
        debug << value[i];
    }
    debug << ")";
    debug.setFlag(Corrade::Utility::Debug::SpaceAfterEachValue, true);
    return debug;
}

/* Explicit instantiation for types used in OpenGL */
#ifndef DOXYGEN_GENERATING_OUTPUT
extern template Corrade::Utility::Debug MAGNUM_EXPORT operator<<(Corrade::Utility::Debug, const Vector<2, Float>&);
extern template Corrade::Utility::Debug MAGNUM_EXPORT operator<<(Corrade::Utility::Debug, const Vector<3, Float>&);
extern template Corrade::Utility::Debug MAGNUM_EXPORT operator<<(Corrade::Utility::Debug, const Vector<4, Float>&);
extern template Corrade::Utility::Debug MAGNUM_EXPORT operator<<(Corrade::Utility::Debug, const Vector<2, Int>&);
extern template Corrade::Utility::Debug MAGNUM_EXPORT operator<<(Corrade::Utility::Debug, const Vector<3, Int>&);
extern template Corrade::Utility::Debug MAGNUM_EXPORT operator<<(Corrade::Utility::Debug, const Vector<4, Int>&);
extern template Corrade::Utility::Debug MAGNUM_EXPORT operator<<(Corrade::Utility::Debug, const Vector<2, UnsignedInt>&);
extern template Corrade::Utility::Debug MAGNUM_EXPORT operator<<(Corrade::Utility::Debug, const Vector<3, UnsignedInt>&);
extern template Corrade::Utility::Debug MAGNUM_EXPORT operator<<(Corrade::Utility::Debug, const Vector<4, UnsignedInt>&);
#ifndef MAGNUM_TARGET_GLES
extern template Corrade::Utility::Debug MAGNUM_EXPORT operator<<(Corrade::Utility::Debug, const Vector<2, Double>&);
extern template Corrade::Utility::Debug MAGNUM_EXPORT operator<<(Corrade::Utility::Debug, const Vector<3, Double>&);
extern template Corrade::Utility::Debug MAGNUM_EXPORT operator<<(Corrade::Utility::Debug, const Vector<4, Double>&);
#endif
#endif

#ifndef DOXYGEN_GENERATING_OUTPUT
#define MAGNUM_VECTOR_SUBCLASS_IMPLEMENTATION(size, Type)                   \
    static Type<T>& from(T* data) {                                         \
        return *reinterpret_cast<Type<T>*>(data);                           \
    }                                                                       \
    static const Type<T>& from(const T* data) {                             \
        return *reinterpret_cast<const Type<T>*>(data);                     \
    }                                                                       \
    template<std::size_t otherSize> constexpr static Type<T> pad(const Math::Vector<otherSize, T>& a, T value = T(0)) { \
        return Math::Vector<size, T>::pad(a, value);                        \
    }                                                                       \
                                                                            \
    Type<T>& operator=(const Type<T>& other) {                              \
        Math::Vector<size, T>::operator=(other);                            \
        return *this;                                                       \
    }                                                                       \
                                                                            \
    Type<T> operator-() const {                                             \
        return Math::Vector<size, T>::operator-();                          \
    }                                                                       \
    Type<T>& operator+=(const Math::Vector<size, T>& other) {               \
        Math::Vector<size, T>::operator+=(other);                           \
        return *this;                                                       \
    }                                                                       \
    Type<T> operator+(const Math::Vector<size, T>& other) const {           \
        return Math::Vector<size, T>::operator+(other);                     \
    }                                                                       \
    Type<T>& operator-=(const Math::Vector<size, T>& other) {               \
        Math::Vector<size, T>::operator-=(other);                           \
        return *this;                                                       \
    }                                                                       \
    Type<T> operator-(const Math::Vector<size, T>& other) const {           \
        return Math::Vector<size, T>::operator-(other);                     \
    }                                                                       \
    Type<T>& operator*=(T number) {                                         \
        Math::Vector<size, T>::operator*=(number);                          \
        return *this;                                                       \
    }                                                                       \
    Type<T> operator*(T number) const {                                     \
        return Math::Vector<size, T>::operator*(number);                    \
    }                                                                       \
    Type<T>& operator/=(T number) {                                         \
        Math::Vector<size, T>::operator/=(number);                          \
        return *this;                                                       \
    }                                                                       \
    Type<T> operator/(T number) const {                                     \
        return Math::Vector<size, T>::operator/(number);                    \
    }                                                                       \
    Type<T>& operator*=(const Math::Vector<size, T>& other) {               \
        Math::Vector<size, T>::operator*=(other);                           \
        return *this;                                                       \
    }                                                                       \
    Type<T> operator*(const Math::Vector<size, T>& other) const {           \
        return Math::Vector<size, T>::operator*(other);                     \
    }                                                                       \
    Type<T>& operator/=(const Math::Vector<size, T>& other) {               \
        Math::Vector<size, T>::operator/=(other);                           \
        return *this;                                                       \
    }                                                                       \
    Type<T> operator/(const Math::Vector<size, T>& other) const {           \
        return Math::Vector<size, T>::operator/(other);                     \
    }                                                                       \
                                                                            \
    Type<T> normalized() const {                                            \
        return Math::Vector<size, T>::normalized();                         \
    }                                                                       \
    Type<T> resized(T length) const {                                       \
        return Math::Vector<size, T>::resized(length);                      \
    }                                                                       \
    Type<T> projected(const Math::Vector<size, T>& other) const {           \
        return Math::Vector<size, T>::projected(other);                     \
    }                                                                       \
    Type<T> projectedOntoNormalized(const Math::Vector<size, T>& other) const { \
        return Math::Vector<size, T>::projectedOntoNormalized(other);       \
    }

#define MAGNUM_VECTORn_OPERATOR_IMPLEMENTATION(size, Type)                  \
    template<class T> inline Type<T> operator*(typename std::common_type<T>::type number, const Type<T>& vector) { \
        return number*static_cast<const Math::Vector<size, T>&>(vector);    \
    }                                                                       \
    template<class T> inline Type<T> operator/(typename std::common_type<T>::type number, const Type<T>& vector) { \
        return number/static_cast<const Math::Vector<size, T>&>(vector);    \
    }                                                                       \
                                                                            \
    template<class Integral> inline typename std::enable_if<std::is_integral<Integral>::value, Type<Integral>&>::type operator%=(Type<Integral>& a, Integral b) { \
        static_cast<Math::Vector<size, Integral>&>(a) %= b;                 \
        return a;                                                           \
    }                                                                       \
    template<class Integral> inline typename std::enable_if<std::is_integral<Integral>::value, Type<Integral>>::type operator%(const Type<Integral>& a, Integral b) { \
        return static_cast<const Math::Vector<size, Integral>&>(a) % b;     \
    }                                                                       \
    template<class Integral> inline typename std::enable_if<std::is_integral<Integral>::value, Type<Integral>&>::type operator%=(Type<Integral>& a, const Math::Vector<size, Integral>& b) { \
        static_cast<Math::Vector<size, Integral>&>(a) %= b;                 \
        return a;                                                           \
    }                                                                       \
    template<class Integral> inline typename std::enable_if<std::is_integral<Integral>::value, Type<Integral>>::type operator%(const Type<Integral>& a, const Math::Vector<size, Integral>& b) { \
        return static_cast<const Math::Vector<size, Integral>&>(a) % b;     \
    }                                                                       \
                                                                            \
    template<class Integral> inline typename std::enable_if<std::is_integral<Integral>::value, Type<Integral>>::type operator~(const Type<Integral>& vector) { \
        return ~static_cast<const Math::Vector<size, Integral>&>(vector);   \
    }                                                                       \
    template<class Integral> inline typename std::enable_if<std::is_integral<Integral>::value, Type<Integral>&>::type operator&=(Type<Integral>& a, const Math::Vector<size, Integral>& b) { \
        static_cast<Math::Vector<size, Integral>&>(a) &= b;                 \
        return a;                                                           \
    }                                                                       \
    template<class Integral> inline typename std::enable_if<std::is_integral<Integral>::value, Type<Integral>>::type operator&(const Type<Integral>& a, const Math::Vector<size, Integral>& b) { \
        return static_cast<const Math::Vector<size, Integral>&>(a) & b;     \
    }                                                                       \
    template<class Integral> inline typename std::enable_if<std::is_integral<Integral>::value, Type<Integral>&>::type operator|=(Type<Integral>& a, const Math::Vector<size, Integral>& b) { \
        static_cast<Math::Vector<size, Integral>&>(a) |= b;                 \
        return a;                                                           \
    }                                                                       \
    template<class Integral> inline typename std::enable_if<std::is_integral<Integral>::value, Type<Integral>>::type operator|(const Type<Integral>& a, const Math::Vector<size, Integral>& b) { \
        return static_cast<const Math::Vector<size, Integral>&>(a) | b;     \
    }                                                                       \
    template<class Integral> inline typename std::enable_if<std::is_integral<Integral>::value, Type<Integral>&>::type operator^=(Type<Integral>& a, const Math::Vector<size, Integral>& b) { \
        static_cast<Math::Vector<size, Integral>&>(a) ^= b;                 \
        return a;                                                           \
    }                                                                       \
    template<class Integral> inline typename std::enable_if<std::is_integral<Integral>::value, Type<Integral>>::type operator^(const Type<Integral>& a, const Math::Vector<size, Integral>& b) { \
        return static_cast<const Math::Vector<size, Integral>&>(a) ^ b;     \
    }                                                                       \
    template<class Integral> inline typename std::enable_if<std::is_integral<Integral>::value, Type<Integral>&>::type operator<<=(Type<Integral>& vector, typename std::common_type<Integral>::type shift) { \
        static_cast<Math::Vector<size, Integral>&>(vector) <<= shift;       \
        return vector;                                                      \
    }                                                                       \
    template<class Integral> inline typename std::enable_if<std::is_integral<Integral>::value, Type<Integral>>::type operator<<(const Type<Integral>& vector, typename std::common_type<Integral>::type shift) { \
        return static_cast<const Math::Vector<size, Integral>&>(vector) << shift; \
    }                                                                       \
    template<class Integral> inline typename std::enable_if<std::is_integral<Integral>::value, Type<Integral>&>::type operator>>=(Type<Integral>& vector, typename std::common_type<Integral>::type shift) { \
        static_cast<Math::Vector<size, Integral>&>(vector) >>= shift;       \
        return vector;                                                      \
    }                                                                       \
    template<class Integral> inline typename std::enable_if<std::is_integral<Integral>::value, Type<Integral>>::type operator>>(const Type<Integral>& vector, typename std::common_type<Integral>::type shift) { \
        return static_cast<const Math::Vector<size, Integral>&>(vector) >> shift; \
    }                                                                       \
    template<class Integral, class FloatingPoint> inline typename std::enable_if<std::is_integral<Integral>::value && std::is_floating_point<FloatingPoint>::value, Type<Integral>&>::type operator*=(Type<Integral>& vector, FloatingPoint number) { \
        static_cast<Math::Vector<size, Integral>&>(vector) *= number;       \
        return vector;                                                      \
    }                                                                       \
    template<class Integral, class FloatingPoint> inline typename std::enable_if<std::is_integral<Integral>::value && std::is_floating_point<FloatingPoint>::value, Type<Integral>>::type operator*(const Type<Integral>& vector, FloatingPoint number) { \
        return static_cast<const Math::Vector<size, Integral>&>(vector)*number; \
    }                                                                       \
    template<class FloatingPoint, class Integral> inline typename std::enable_if<std::is_integral<Integral>::value && std::is_floating_point<FloatingPoint>::value, Type<Integral>>::type operator*(FloatingPoint number, const Type<Integral>& vector) { \
        return number*static_cast<const Math::Vector<size, Integral>&>(vector); \
    }                                                                       \
    template<class Integral, class FloatingPoint> inline typename std::enable_if<std::is_integral<Integral>::value && std::is_floating_point<FloatingPoint>::value, Type<Integral>&>::type operator/=(Type<Integral>& vector, FloatingPoint number) { \
        static_cast<Math::Vector<size, Integral>&>(vector) /= number;       \
        return vector;                                                      \
    }                                                                       \
    template<class Integral, class FloatingPoint> inline typename std::enable_if<std::is_integral<Integral>::value && std::is_floating_point<FloatingPoint>::value, Type<Integral>>::type operator/(const Type<Integral>& vector, FloatingPoint number) { \
        return static_cast<const Math::Vector<size, Integral>&>(vector)/number; \
    }                                                                       \
                                                                            \
    template<class Integral, class FloatingPoint> inline typename std::enable_if<std::is_integral<Integral>::value && std::is_floating_point<FloatingPoint>::value, Type<Integral>&>::type operator*=(Type<Integral>& a, const Math::Vector<size, FloatingPoint>& b) { \
        static_cast<Math::Vector<size, Integral>&>(a) *= b;                 \
        return a;                                                           \
    }                                                                       \
    template<class Integral, class FloatingPoint> inline typename std::enable_if<std::is_integral<Integral>::value && std::is_floating_point<FloatingPoint>::value, Type<Integral>>::type operator*(const Type<Integral>& a, const Math::Vector<size, FloatingPoint>& b) { \
        return static_cast<const Math::Vector<size, Integral>&>(a)*b;       \
    }                                                                       \
    template<class FloatingPoint, class Integral> inline typename std::enable_if<std::is_integral<Integral>::value && std::is_floating_point<FloatingPoint>::value, Type<Integral>>::type operator*(const Math::Vector<size, FloatingPoint>& a, const Type<Integral>& b) { \
        return a*static_cast<const Math::Vector<size, Integral>&>(b);       \
    }                                                                       \
    template<class Integral, class FloatingPoint> inline typename std::enable_if<std::is_integral<Integral>::value && std::is_floating_point<FloatingPoint>::value, Type<Integral>&>::type operator/=(Type<Integral>& a, const Math::Vector<size, FloatingPoint>& b) { \
        static_cast<Math::Vector<size, Integral>&>(a) /= b;                 \
        return a;                                                           \
    }                                                                       \
    template<class Integral, class FloatingPoint> inline typename std::enable_if<std::is_integral<Integral>::value && std::is_floating_point<FloatingPoint>::value, Type<Integral>>::type operator/(const Type<Integral>& a, const Math::Vector<size, FloatingPoint>& b) { \
        return static_cast<const Math::Vector<size, Integral>&>(a)/b;       \
    }
#endif

template<std::size_t size, class T> inline BoolVector<size> Vector<size, T>::operator<(const Vector<size, T>& other) const {
    BoolVector<size> out;

    for(std::size_t i = 0; i != size; ++i)
        out.set(i, _data[i] < other._data[i]);

    return out;
}

template<std::size_t size, class T> inline BoolVector<size> Vector<size, T>::operator<=(const Vector<size, T>& other) const {
    BoolVector<size> out;

    for(std::size_t i = 0; i != size; ++i)
        out.set(i, _data[i] <= other._data[i]);

    return out;
}

template<std::size_t size, class T> inline BoolVector<size> Vector<size, T>::operator>=(const Vector<size, T>& other) const {
    BoolVector<size> out;

    for(std::size_t i = 0; i != size; ++i)
        out.set(i, _data[i] >= other._data[i]);

    return out;
}

template<std::size_t size, class T> inline BoolVector<size> Vector<size, T>::operator>(const Vector<size, T>& other) const {
    BoolVector<size> out;

    for(std::size_t i = 0; i != size; ++i)
        out.set(i, _data[i] > other._data[i]);

    return out;
}

template<std::size_t size, class T> inline Vector<size, T> Vector<size, T>::operator-() const {
    Vector<size, T> out;

    for(std::size_t i = 0; i != size; ++i)
        out._data[i] = -_data[i];

    return out;
}

template<std::size_t size, class T> inline Vector<size, T> Vector<size, T>::projectedOntoNormalized(const Vector<size, T>& line) const {
    CORRADE_ASSERT(line.isNormalized(), "Math::Vector::projectedOntoNormalized(): line must be normalized", {});
    return line*Math::dot(*this, line);
}

template<std::size_t size, class T> inline T Vector<size, T>::sum() const {
    T out(_data[0]);

    for(std::size_t i = 1; i != size; ++i)
        out += _data[i];

    return out;
}

template<std::size_t size, class T> inline T Vector<size, T>::product() const {
    T out(_data[0]);

    for(std::size_t i = 1; i != size; ++i)
        out *= _data[i];

    return out;
}

template<std::size_t size, class T> inline T Vector<size, T>::min() const {
    T out(_data[0]);

    for(std::size_t i = 1; i != size; ++i)
        out = std::min(out, _data[i]);

    return out;
}

template<std::size_t size, class T> inline T Vector<size, T>::max() const {
    T out(_data[0]);

    for(std::size_t i = 1; i != size; ++i)
        out = std::max(out, _data[i]);

    return out;
}

}}

namespace Corrade { namespace Utility {

/** @configurationvalue{Magnum::Math::RectangularMatrix} */
template<std::size_t size, class T> struct ConfigurationValue<Magnum::Math::Vector<size, T>> {
    ConfigurationValue() = delete;

    /** @brief Writes elements separated with spaces */
    static std::string toString(const Magnum::Math::Vector<size, T>& value, ConfigurationValueFlags flags) {
        std::string output;

        for(std::size_t i = 0; i != size; ++i) {
            if(!output.empty()) output += ' ';
            output += ConfigurationValue<T>::toString(value[i], flags);
        }

        return output;
    }

    /** @brief Reads elements separated with whitespace */
    static Magnum::Math::Vector<size, T> fromString(const std::string& stringValue, ConfigurationValueFlags flags) {
        Magnum::Math::Vector<size, T> result;

        std::size_t oldpos = 0, pos = std::string::npos, i = 0;
        do {
            pos = stringValue.find(' ', oldpos);
            std::string part = stringValue.substr(oldpos, pos-oldpos);

            if(!part.empty()) {
                result[i] = ConfigurationValue<T>::fromString(part, flags);
                ++i;
            }

            oldpos = pos+1;
        } while(pos != std::string::npos);

        return result;
    }
};

#if !defined(DOXYGEN_GENERATING_OUTPUT) && !defined(__MINGW32__)
/* Vectors */
extern template struct MAGNUM_EXPORT ConfigurationValue<Magnum::Math::Vector<2, Magnum::Float>>;
extern template struct MAGNUM_EXPORT ConfigurationValue<Magnum::Math::Vector<3, Magnum::Float>>;
extern template struct MAGNUM_EXPORT ConfigurationValue<Magnum::Math::Vector<4, Magnum::Float>>;
extern template struct MAGNUM_EXPORT ConfigurationValue<Magnum::Math::Vector<2, Magnum::Int>>;
extern template struct MAGNUM_EXPORT ConfigurationValue<Magnum::Math::Vector<3, Magnum::Int>>;
extern template struct MAGNUM_EXPORT ConfigurationValue<Magnum::Math::Vector<4, Magnum::Int>>;
extern template struct MAGNUM_EXPORT ConfigurationValue<Magnum::Math::Vector<2, Magnum::UnsignedInt>>;
extern template struct MAGNUM_EXPORT ConfigurationValue<Magnum::Math::Vector<3, Magnum::UnsignedInt>>;
extern template struct MAGNUM_EXPORT ConfigurationValue<Magnum::Math::Vector<4, Magnum::UnsignedInt>>;
#ifndef MAGNUM_TARGET_GLES
extern template struct MAGNUM_EXPORT ConfigurationValue<Magnum::Math::Vector<2, Magnum::Double>>;
extern template struct MAGNUM_EXPORT ConfigurationValue<Magnum::Math::Vector<3, Magnum::Double>>;
extern template struct MAGNUM_EXPORT ConfigurationValue<Magnum::Math::Vector<4, Magnum::Double>>;
#endif
#endif

}}

#endif<|MERGE_RESOLUTION|>--- conflicted
+++ resolved
@@ -94,17 +94,16 @@
 
     template<std::size_t, class> friend class Vector;
 
-<<<<<<< HEAD
     #ifdef CORRADE_GCC46_COMPATIBILITY
     /* So it can call internal constexpr constructor from one value */
     template<std::size_t, class> friend class Matrix;
-=======
+    #endif
+
     #ifdef CORRADE_MSVC2015_COMPATIBILITY
     /* Delegating constexpr constructor workarounds */
     friend class Vector2<T>;
     friend class Vector3<T>;
     friend class Vector4<T>;
->>>>>>> 03c8272a
     #endif
 
     public:
@@ -234,9 +233,13 @@
         #endif
 
         /** @brief Construct vector from external representation */
-<<<<<<< HEAD
         #ifndef CORRADE_GCC46_COMPATIBILITY
-        template<class U, class V = decltype(Implementation::VectorConverter<size, T, U>::from(std::declval<U>()))> constexpr explicit Vector(const U& other): Vector(Implementation::VectorConverter<size, T, U>::from(other)) {}
+        template<class U, class V = decltype(Implementation::VectorConverter<size, T, U>::from(std::declval<U>()))>
+        #ifndef CORRADE_MSVC2015_COMPATIBILITY
+        /* Can't use delegating constructors with constexpr -- https://connect.microsoft.com/VisualStudio/feedback/details/1579279/c-constexpr-does-not-work-with-delegating-constructors */
+        constexpr
+        #endif
+        explicit Vector(const U& other): Vector(Implementation::VectorConverter<size, T, U>::from(other)) {}
         #else
         #ifndef CORRADE_GCC44_COMPATIBILITY
         template<class U, class V = decltype(Implementation::VectorConverter<size, T, U>::from(std::declval<U>()))> explicit Vector(const U& other)
@@ -247,14 +250,6 @@
             *this = Implementation::VectorConverter<size, T, U>::from(other);
         }
         #endif
-=======
-        template<class U, class V = decltype(Implementation::VectorConverter<size, T, U>::from(std::declval<U>()))>
-        #ifndef CORRADE_MSVC2015_COMPATIBILITY
-        /* Can't use delegating constructors with constexpr -- https://connect.microsoft.com/VisualStudio/feedback/details/1579279/c-constexpr-does-not-work-with-delegating-constructors */
-        constexpr
-        #endif
-        explicit Vector(const U& other): Vector(Implementation::VectorConverter<size, T, U>::from(other)) {}
->>>>>>> 03c8272a
 
         /** @brief Copy constructor */
         constexpr Vector(const Vector<size, T>&) = default;
