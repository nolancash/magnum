--- conflicted
+++ resolved
@@ -62,37 +62,43 @@
 }
 #endif
 
-Sdl2Application::Sdl2Application(const Arguments&, const Configuration& configuration): _glContext(nullptr), _flags(Flag::Redraw) {
+Sdl2Application::Sdl2Application(const Arguments&, const Configuration& configuration): _glContext(nullptr),
+    #ifndef CORRADE_TARGET_EMSCRIPTEN
+    _minimalLoopPeriod{0},
+    #endif
+     _flags(Flag::Redraw)
+{
     initialize();
     createContext(configuration);
 }
 
 #ifndef DOXYGEN_GENERATING_OUTPUT
-Sdl2Application::Sdl2Application(const Arguments&): _glContext(nullptr), _flags(Flag::Redraw) {
+Sdl2Application::Sdl2Application(const Arguments&): _glContext(nullptr),
+    #ifndef CORRADE_TARGET_EMSCRIPTEN
+    _minimalLoopPeriod{0},
+    #endif
+    _flags(Flag::Redraw)
+{
     initialize();
     createContext();
 }
 #endif
 
 #ifndef CORRADE_GCC45_COMPATIBILITY
-Sdl2Application::Sdl2Application(const Arguments&, std::nullptr_t)
+Sdl2Application::Sdl2Application(const Arguments&, std::nullptr_t):
 #else
-Sdl2Application::Sdl2Application(const Arguments&, void*)
+Sdl2Application::Sdl2Application(const Arguments&, void*):
 #endif
-    : _glContext(nullptr), _flags(Flag::Redraw)
+    _glContext(nullptr),
+    #ifndef CORRADE_TARGET_EMSCRIPTEN
+    _minimalLoopPeriod{0},
+    #endif
+    _flags(Flag::Redraw)
 {
     initialize();
 }
 
-<<<<<<< HEAD
 void Sdl2Application::initialize() {
-=======
-Sdl2Application::Sdl2Application(const Arguments&, std::nullptr_t): _glContext{nullptr},
-    #ifndef CORRADE_TARGET_EMSCRIPTEN
-    _minimalLoopPeriod{0},
-    #endif
-    _flags{Flag::Redraw} {
->>>>>>> d36b7aca
     #ifdef CORRADE_TARGET_EMSCRIPTEN
     CORRADE_ASSERT(!_instance, "Platform::Sdl2Application::Sdl2Application(): the instance is already created", );
     _instance = this;
