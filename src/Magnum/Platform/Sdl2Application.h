#ifndef Magnum_Platform_Sdl2Application_h
#define Magnum_Platform_Sdl2Application_h
/*
    This file is part of Magnum.

    Copyright © 2010, 2011, 2012, 2013, 2014, 2015
              Vladimír Vondruš <mosra@centrum.cz>

    Permission is hereby granted, free of charge, to any person obtaining a
    copy of this software and associated documentation files (the "Software"),
    to deal in the Software without restriction, including without limitation
    the rights to use, copy, modify, merge, publish, distribute, sublicense,
    and/or sell copies of the Software, and to permit persons to whom the
    Software is furnished to do so, subject to the following conditions:

    The above copyright notice and this permission notice shall be included
    in all copies or substantial portions of the Software.

    THE SOFTWARE IS PROVIDED "AS IS", WITHOUT WARRANTY OF ANY KIND, EXPRESS OR
    IMPLIED, INCLUDING BUT NOT LIMITED TO THE WARRANTIES OF MERCHANTABILITY,
    FITNESS FOR A PARTICULAR PURPOSE AND NONINFRINGEMENT. IN NO EVENT SHALL
    THE AUTHORS OR COPYRIGHT HOLDERS BE LIABLE FOR ANY CLAIM, DAMAGES OR OTHER
    LIABILITY, WHETHER IN AN ACTION OF CONTRACT, TORT OR OTHERWISE, ARISING
    FROM, OUT OF OR IN CONNECTION WITH THE SOFTWARE OR THE USE OR OTHER
    DEALINGS IN THE SOFTWARE.
*/

/** @file
 * @brief Class @ref Magnum::Platform::Sdl2Application, macro @ref MAGNUM_SDL2APPLICATION_MAIN()
 */

#include <memory>
#include <Corrade/Corrade.h>
#include <Corrade/Containers/EnumSet.h>

#include "Magnum/Magnum.h"
#include "Magnum/Math/Vector2.h"
#include "Magnum/Platform/Platform.h"

#ifdef CORRADE_TARGET_WINDOWS /* Windows version of SDL2 redefines main(), we don't want that */
#define SDL_MAIN_HANDLED
#endif
#include <SDL.h>
#include <SDL_scancode.h>

<<<<<<< HEAD
#ifdef CORRADE_GCC45_COMPATIBILITY
#include "Magnum/Version.h"
=======
#ifdef CORRADE_TARGET_WINDOWS_RT
#include <wrl.h> /* For the WinMain entrypoint */
>>>>>>> a4d3beb0
#endif

namespace Magnum { namespace Platform {

/** @nosubgrouping
@brief SDL2 application

Application using [Simple DirectMedia Layer](http://www.libsdl.org/) toolkit.
Supports keyboard and mouse handling.

This application library is in theory available for all platforms for which
SDL2 is ported (thus also @ref CORRADE_TARGET_EMSCRIPTEN "Emscripten", see
respective sections in @ref building-corrade-cross-emscripten "Corrade's" and
@ref building-cross-emscripten "Magnum's" building documentation). It depends
on **SDL2** library (Emscripten has it built in) and is built if
`WITH_SDL2APPLICATION` is enabled in CMake.

## Bootstrap application

Fully contained base application using @ref Sdl2Application along with
CMake setup is available in `base` branch of
[Magnum Bootstrap](https://github.com/mosra/magnum-bootstrap) repository,
download it as [tar.gz](https://github.com/mosra/magnum-bootstrap/archive/base.tar.gz)
or [zip](https://github.com/mosra/magnum-bootstrap/archive/base.zip) file.
After extracting the downloaded archive you can build and run the application
with these four commands:

    mkdir build && cd build
    cmake ..
    cmake --build .
    ./src/MyApplication # or ./src/Debug/MyApplication

See @ref cmake for more information.

## Bootstrap application for Emscripten

Fully contained base application using @ref Sdl2Application for both desktop
and Emscripten build along with full HTML markup and CMake setup is available
in `base-emscripten` branch of [Magnum Bootstrap](https://github.com/mosra/magnum-bootstrap)
repository, download it as [tar.gz](https://github.com/mosra/magnum-bootstrap/archive/base-emscripten.tar.gz)
or [zip](https://github.com/mosra/magnum-bootstrap/archive/base-emscripten.zip)
file. After extracting the downloaded archive, you can do the desktop build in
the same way as above. For the Emscripten build you also need to put the
contents of toolchains repository from https://github.com/mosra/toolchains
in `toolchains/` subdirectory. Don't forget to adapt `EMSCRIPTEN_PREFIX`
variable in `toolchains/generic/Emscripten.cmake` to path where Emscripten is
installed. Default is `/usr/emscripten`.

Then create build directory and run `cmake` and build/install commands in it.
The toolchain needs access to its platform file, so be sure to properly set
**absolute** path to `toolchains/modules/` directory containing `Platform/Emscripten.cmake`.
Set `CMAKE_INSTALL_PREFIX` to have the files installed in proper location (a
webserver, e.g.  `/srv/http/emscripten`).

    mkdir build-emscripten && cd build-emscripten
    cmake .. \
        -DCMAKE_MODULE_PATH="/absolute/path/to/toolchains/modules" \
        -DCMAKE_TOOLCHAIN_FILE="../toolchains/generic/Emscripten.cmake"
        -DCMAKE_INSTALL_PREFIX=/srv/http/emscripten
    cmake --build .
    cmake --build . --target install

You can then open `MyApplication.html` in Chrome or Firefox (through webserver,
e.g. `http://localhost/emscripten/MyApplication.html`).

## Bootstrap application for Windows RT

Fully contained base application using @ref Sdl2Application for both desktop
and Windows Phone / Windows Store build along with all required plumbing is
available in `base-winrt` branch of [Magnum Bootstrap](https://github.com/mosra/magnum-bootstrap)
repository, download it as [zip](https://github.com/mosra/magnum-bootstrap/archive/base-winrt.zip)
file. After extracting the downloaded archive, you can do the desktop build in
the same way as above.

For the Windows RT build you need to provide [your own `*.pfx` certificate file](https://msdn.microsoft.com/en-us/library/windows/desktop/jj835832.aspx) and
pass it to CMake in a `SIGNING_CERTIFICATE` variable. The bootstrap application
assumes that SDL2 and ANGLE is built as DLL and both Corrade and Magnum are
built statically. Assuming the native Corrade installation is in `C:/Sys` and
all WinRT dependencies are in `C:/Sys-winrt`, the build can be done similarly
to the following:

    mkdir build-winrt && cd build-winrt
    cmake -DCORRADE_RC_EXECUTABLE="C:/Sys/bin/corrade-rc.exe" -DCMAKE_PREFIX_PATH="C:/Sys-winrt" -DCMAKE_SYSTEM_NAME=WindowsStore -DCMAKE_SYSTEM_VERSION=8.1 -G "Visual Studio 14 2015" -DSIGNING_CERTIFICATE=<path-to-your-pfx-file> ..
    cmake --build .

Change `WindowsStore` to `WindowsPhone` if you want to build for Windows Phone instead. The `build-winrt/src/AppPackages` directory will then contain the
final package along with a PowerShell script for easy local installation.

## General usage

For CMake you need to copy `FindSDL2.cmake` from `modules/` directory in
Magnum source to `modules/` dir in your project (so it is able to find SDL2).
In case of Emscripten you need also `FindOpenGLES2.cmake`. Request
`Sdl2Application` component, add `${MAGNUM_SDL2APPLICATION_INCLUDE_DIRS}`
to include path and link to `${MAGNUM_SDL2APPLICATION_LIBRARIES}`. If no other
application is requested, you can also use generic `${MAGNUM_APPLICATION_INCLUDE_DIRS}`
and `${MAGNUM_APPLICATION_LIBRARIES}` aliases to simplify porting. Again, see
@ref building and @ref cmake for more information.

In C++ code you need to implement at least @ref drawEvent() to be able to draw on the
screen. The subclass can be then used directly in `main()` -- see convenience
macro @ref MAGNUM_SDL2APPLICATION_MAIN(). See @ref platform for more
information.
@code
class MyApplication: public Platform::Sdl2Application {
    // implement required methods...
};
MAGNUM_SDL2APPLICATION_MAIN(MyApplication)
@endcode

If no other application header is included, this class is also aliased to
`Platform::Application` and the macro is aliased to `MAGNUM_APPLICATION_MAIN()`
to simplify porting.

## Usage with Emscripten

If you are targetting Emscripten, you need to provide HTML markup for your
application. Template one is below or in the bootstrap application, you can
modify it to your liking. The markup references two files,
`EmscriptenApplication.js` and `WebApplication.css`, both are in `Platform/`
directory in the source tree and are also installed into `share/magnum/` inside
your Emscripten toolchain. Change `&lt;application&gt;` to name of your
executable.
@code
<!DOCTYPE html>
<html xmlns="http://www.w3.org/1999/xhtml">
  <head>
    <title>Magnum Emscripten Application</title>
    <meta charset="utf-8" />
    <link rel="stylesheet" href="WebApplication.css" />
  </head>
  <body>
    <h1>Magnum Emscripten Application</h1>
    <div id="listener">
      <canvas id="module"></canvas>
      <div id="status">Initialization...</div>
      <div id="statusDescription"></div>
      <script src="EmscriptenApplication.js"></script>
      <script async="async" src="<application>.js"></script>
    </div>
  </body>
</html>
@endcode

You can modify all the files to your liking, but the HTML file must contain at
least the `&lt;canvas&gt;` enclosed in listener `&lt;div&gt;`. The JavaScript
file contains event listeners which print loading status on the page. The
status displayed in the remaining two `&lt;div&gt;`s, if they are available.
The CSS file contains rudimentary style to avoid eye bleeding.

The application redirects all output (thus also @ref Corrade::Utility::Debug "Debug",
@ref Corrade::Utility::Warning "Warning" and @ref Corrade::Utility::Error "Error")
to JavaScript console.

### Usage with Windows RT

For Windows RT you need to provide logo images and splash screen, all
referenced from the `*.appxmanifest` file. The file is slightly different for
different targets, template for Windows Store and MSVC 2013 is below, others
are in the bootstrap application.
@code
<?xml version="1.0" encoding="utf-8"?>
<Package xmlns="http://schemas.microsoft.com/appx/2010/manifest" xmlns:m2="http://schemas.microsoft.com/appx/2013/manifest">
  <Identity Name="MyApplication" Publisher="CN=A Publisher" Version="1.1.0.0" />
  <Properties>
    <DisplayName>My Application</DisplayName>
    <PublisherDisplayName>A Publisher</PublisherDisplayName>
    <Logo>assets/logo-store.png</Logo>
  </Properties>
  <Resources>
    <Resource Language="x-generate" />
  </Resources>
  <Applications>
    <Application Id="App" Executable="$targetnametoken$.exe" EntryPoint="MyApplication.App">
      <m2:VisualElements
        DisplayName="Magnum Windows Store Application"
        Description="My Application"
        BackgroundColor="#202020"
        ForegroundText="light"
        Square150x150Logo="assets/logo.png"
        Square30x30Logo="assets/logo-small.png">
        <m2:SplashScreen Image="assets/splash.png" />
      </m2:VisualElements>
    </Application>
  </Applications>
</Package>
@endcode

The assets are referenced also from the main `CMakeLists.txt` file. You have to
mark all non-source files (except for the `*.pfx` key) with `VS_DEPLOYMENT_CONTENT`
property and optionally set their location with `VS_DEPLOYMENT_LOCATION`. If
you are using `*.resw` files, these need to have the `VS_TOOL_OVERRIDE`
property set to `PRIResource`.
*/
class Sdl2Application {
    public:
        /** @brief Application arguments */
        struct Arguments {
            /** @brief Constructor */
            /*implicit*/ constexpr Arguments(int& argc, char** argv) noexcept: argc{argc}, argv{argv} {}

            int& argc;      /**< @brief Argument count */
            char** argv;    /**< @brief Argument values */
        };

        class Configuration;
        class InputEvent;
        class KeyEvent;
        class MouseEvent;
        class MouseMoveEvent;

        /**
         * @brief Default constructor
         * @param arguments     Application arguments
         * @param configuration Configuration
         *
         * Creates application with default or user-specified configuration.
         * See @ref Configuration for more information. The program exits if
         * the context cannot be created, see below for an alternative.
         */
        #ifdef DOXYGEN_GENERATING_OUTPUT
        explicit Sdl2Application(const Arguments& arguments, const Configuration& configuration = Configuration());
        #else
        /* To avoid "invalid use of incomplete type" */
        explicit Sdl2Application(const Arguments& arguments, const Configuration& configuration);
        explicit Sdl2Application(const Arguments& arguments);
        #endif

        /**
         * @brief Constructor
         * @param arguments     Application arguments
         *
         * Unlike above, the context is not created and must be created later
         * with @ref createContext() or @ref tryCreateContext().
         */
        #ifndef CORRADE_GCC45_COMPATIBILITY
        explicit Sdl2Application(const Arguments& arguments, std::nullptr_t);
        #else
        explicit Sdl2Application(const Arguments& arguments, void*);
        #endif

        /** @brief Copying is not allowed */
        Sdl2Application(const Sdl2Application&) = delete;

        /** @brief Moving is not allowed */
        Sdl2Application(Sdl2Application&&) = delete;

        /** @brief Copying is not allowed */
        Sdl2Application& operator=(const Sdl2Application&) = delete;

        /** @brief Moving is not allowed */
        Sdl2Application& operator=(Sdl2Application&&) = delete;

        /**
         * @brief Execute main loop
         * @return Value for returning from `main()`
         *
         * See @ref MAGNUM_SDL2APPLICATION_MAIN() for usage information.
         */
        int exec();

        /** @brief Exit application main loop */
        void exit();

    protected:
        /* Nobody will need to have (and delete) Sdl2Application*, thus this is
           faster than public pure virtual destructor */
        ~Sdl2Application();

        /**
         * @brief Create context with given configuration
         *
         * Must be called if and only if the context wasn't created by the
         * constructor itself. Error message is printed and the program exits
         * if the context cannot be created, see @ref tryCreateContext() for an
         * alternative.
         *
         * On desktop GL, if version is not specified in @p configuration, the
         * application first tries to create core context (OpenGL 3.2+ on OS X,
         * OpenGL 3.1+ elsewhere) and if that fails, falls back to
         * compatibility OpenGL 2.1 context.
         */
        #ifdef DOXYGEN_GENERATING_OUTPUT
        void createContext(const Configuration& configuration = Configuration());
        #else
        /* To avoid "invalid use of incomplete type" */
        void createContext(const Configuration& configuration);
        void createContext();
        #endif

        /**
         * @brief Try to create context with given configuration
         *
         * Unlike @ref createContext() returns `false` if the context cannot be
         * created, `true` otherwise.
         */
        bool tryCreateContext(const Configuration& configuration);

        /** @{ @name Screen handling */

        /**
         * @brief Swap buffers
         *
         * Paints currently rendered framebuffer on screen.
         * @see @ref setSwapInterval()
         */
        void swapBuffers();

        /** @brief Swap interval */
        Int swapInterval() const;

        /**
         * @brief Set swap interval
         *
         * Set `0` for no VSync, `1` for enabled VSync. Some platforms support
         * `-1` for late swap tearing. Prints error message and returns `false`
         * if swap interval cannot be set, `true` otherwise. Default is
         * driver-dependent, you can query the value with @ref swapInterval().
         * @see @ref setMinimalLoopPeriod()
         */
        bool setSwapInterval(Int interval);

        #ifndef CORRADE_TARGET_EMSCRIPTEN
        /**
         * @brief Set minimal loop period
         *
         * This setting reduces the main loop frequency in case VSync is
         * not/cannot be enabled or no drawing is done. Default is `0` (i.e.
         * looping at maximum frequency).
         * @note Not available in @ref CORRADE_TARGET_EMSCRIPTEN "Emscripten",
         *      the browser is managing the frequency instead.
         * @see @ref setSwapInterval()
         */
        void setMinimalLoopPeriod(UnsignedInt milliseconds) {
            _minimalLoopPeriod = milliseconds;
        }
        #endif

        /**
         * @brief Redraw immediately
         *
         * Marks the window for redrawing, resulting in call to @ref drawEvent()
         * in the next iteration. You can call it from @ref drawEvent() itself
         * to redraw immediately without waiting for user input.
         */
        void redraw() { _flags |= Flag::Redraw; }

    #ifdef DOXYGEN_GENERATING_OUTPUT
    protected:
    #else
    private:
    #endif
        /**
         * @brief Tick event
         *
         * If implemented, this function is called periodically after
         * processing all input events and before draw event even though there
         * might be no input events and redraw is not requested. Useful e.g.
         * for asynchronous task polling. Use @ref setMinimalLoopPeriod()/
         * @ref setSwapInterval() to control main loop frequency.
         */
        virtual void tickEvent();

        /**
         * @brief Viewport event
         *
         * Called when window size changes. The default implementation does
         * nothing, if you want to respond to size changes, you should pass the
         * new size to @ref DefaultFramebuffer::setViewport() and possibly
         * elsewhere (to @ref SceneGraph::Camera::setViewport(), other
         * framebuffers...).
         *
         * Note that this function might not get called at all if the window
         * size doesn't change. You should configure the initial state of your
         * cameras, framebuffers etc. in application constructor rather than
         * relying on this function to be called. Viewport of default
         * framebuffer can be retrieved via @ref DefaultFramebuffer::viewport().
         */
        virtual void viewportEvent(const Vector2i& size);

        /**
         * @brief Draw event
         *
         * Called when the screen is redrawn. You should clean the framebuffer
         * using @ref DefaultFramebuffer::clear() and then add your own drawing
         * functions. After drawing is finished, call @ref swapBuffers(). If
         * you want to draw immediately again, call also @ref redraw().
         */
        virtual void drawEvent() = 0;

        /*@}*/

        /** @{ @name Keyboard handling */

        /**
         * @brief Key press event
         *
         * Called when an key is pressed. Default implementation does nothing.
         */
        virtual void keyPressEvent(KeyEvent& event);

        /**
         * @brief Key release event
         *
         * Called when an key is released. Default implementation does nothing.
         */
        virtual void keyReleaseEvent(KeyEvent& event);

        /*@}*/

        /** @{ @name Mouse handling */

    public:
        /** @brief Whether mouse is locked */
        bool isMouseLocked() const { return SDL_GetRelativeMouseMode(); }

        /**
         * @brief Enable or disable mouse locking
         *
         * When mouse is locked, the cursor is hidden and only
         * @ref MouseMoveEvent::relativePosition() is changing, absolute
         * position stays the same.
         */
        void setMouseLocked(bool enabled);

    #ifdef DOXYGEN_GENERATING_OUTPUT
    protected:
    #else
    private:
    #endif
        /**
         * @brief Mouse press event
         *
         * Called when mouse button is pressed. Default implementation does
         * nothing.
         */
        virtual void mousePressEvent(MouseEvent& event);

        /**
         * @brief Mouse release event
         *
         * Called when mouse button is released. Default implementation does
         * nothing.
         */
        virtual void mouseReleaseEvent(MouseEvent& event);

        /**
         * @brief Mouse move event
         *
         * Called when mouse is moved. Default implementation does nothing.
         */
        virtual void mouseMoveEvent(MouseMoveEvent& event);

        /*@}*/

    private:
        enum class Flag: UnsignedByte {
            Redraw = 1 << 0,
            VSyncEnabled = 1 << 1,
            NoTickEvent = 1 << 2,
            #ifndef CORRADE_TARGET_EMSCRIPTEN
            Exit = 1 << 3
            #endif
        };

        typedef Containers::EnumSet<Flag, UnsignedByte> Flags;
        CORRADE_ENUMSET_FRIEND_OPERATORS(Flags)

        #ifdef CORRADE_TARGET_EMSCRIPTEN
        static Sdl2Application* _instance;
        static void staticMainLoop();
        #endif

        void initialize();
        void mainLoop();

        #ifndef CORRADE_TARGET_EMSCRIPTEN
        SDL_Window* _window;
        SDL_GLContext _glContext;
        UnsignedInt _minimalLoopPeriod;
        #else
        SDL_Surface* _glContext;
        #endif

        std::unique_ptr<Platform::Context> _context;

        Flags _flags;
};

CORRADE_ENUMSET_OPERATORS(Sdl2Application::Flags)

/**
@brief Configuration

The created window is always centered with double-buffered OpenGL context and
24bit depth buffer.
@see @ref Sdl2Application(), @ref createContext(), @ref tryCreateContext()
*/
class Sdl2Application::Configuration {
    public:
        #ifndef CORRADE_TARGET_EMSCRIPTEN
        /**
         * @brief Context flag
         *
         * @note Not available in @ref CORRADE_TARGET_EMSCRIPTEN "Emscripten".
         * @see @ref Flags, @ref setFlags()
         * @todo re-enable when Emscripten has proper SDL2 support
         */
        enum class Flag: int {
            Debug = SDL_GL_CONTEXT_DEBUG_FLAG,  /**< Create debug context */

            /** Create context with robust access */
            RobustAccess = SDL_GL_CONTEXT_ROBUST_ACCESS_FLAG,

            /** Create context with reset isolation */
            ResetIsolation = SDL_GL_CONTEXT_RESET_ISOLATION_FLAG
        };

        /**
         * @brief Context flags
         *
         * @note Not available in @ref CORRADE_TARGET_EMSCRIPTEN "Emscripten".
         * @see @ref setFlags()
         */
        #ifndef DOXYGEN_GENERATING_OUTPUT
        typedef Containers::EnumSet<Flag, int, SDL_GL_CONTEXT_DEBUG_FLAG|
            SDL_GL_CONTEXT_ROBUST_ACCESS_FLAG|SDL_GL_CONTEXT_RESET_ISOLATION_FLAG> Flags;
        #else
        typedef Containers::EnumSet<Flag, int> Flags;
        #endif
        #endif

        /**
         * @brief Window flag
         *
         * @see @ref WindowFlags, @ref setWindowFlags()
         */
        enum class WindowFlag: Uint32 {
            Resizable = SDL_WINDOW_RESIZABLE,       /**< Resizable window */
            Fullscreen = SDL_WINDOW_FULLSCREEN,     /**< Fullscreen window */
            Hidden = SDL_WINDOW_HIDDEN,             /**< Hidden window */
            Maximized = SDL_WINDOW_MAXIMIZED,       /**< Maximized window */
            Minimized = SDL_WINDOW_MINIMIZED,       /**< Minimized window */
            MouseLocked = SDL_WINDOW_INPUT_GRABBED  /**< Window with mouse locked */
        };

        /**
         * @brief Window flags
         *
         * @see @ref setWindowFlags()
         */
        #ifndef DOXYGEN_GENERATING_OUTPUT
        typedef Containers::EnumSet<WindowFlag, Uint32, SDL_WINDOW_RESIZABLE|
            SDL_WINDOW_FULLSCREEN|SDL_WINDOW_HIDDEN|SDL_WINDOW_MAXIMIZED|
            SDL_WINDOW_MINIMIZED|SDL_WINDOW_INPUT_GRABBED> WindowFlags;
        #else
        typedef Containers::EnumSet<WindowFlag, Uint32> WindowFlags;
        #endif

        /*implicit*/ Configuration();
        ~Configuration();

        #ifndef CORRADE_TARGET_EMSCRIPTEN
        /**
         * @brief Window title
         *
         * @note Not available in @ref CORRADE_TARGET_EMSCRIPTEN "Emscripten".
         */
        std::string title() const { return _title; }
        #endif

        /**
         * @brief Set window title
         * @return Reference to self (for method chaining)
         *
         * Default is `"Magnum SDL2 Application"`.
         * @note In @ref CORRADE_TARGET_EMSCRIPTEN "Emscripten" this function
         *      does nothing and is included only for compatibility. You need
         *      to set the title separately in application's HTML markup.
         */
        #ifndef CORRADE_TARGET_EMSCRIPTEN
        Configuration& setTitle(std::string title) {
            _title = std::move(title);
            return *this;
        }
        #else
        template<class T> Configuration& setTitle(const T&) { return *this; }
        #endif

        /** @brief Window size */
        Vector2i size() const { return _size; }

        /**
         * @brief Set window size
         * @return Reference to self (for method chaining)
         *
         * Default is `{800, 600}`.
         */
        Configuration& setSize(const Vector2i& size) {
            _size = size;
            return *this;
        }

        /** @brief Window flags */
        WindowFlags windowFlags() const { return _windowFlags; }

        /**
         * @brief Set window flags
         * @return Reference to self (for method chaining)
         *
         * Default are none.
         */
        Configuration& setWindowFlags(WindowFlags flags) {
            _windowFlags = flags;
            return *this;
        }

        #ifndef CORRADE_TARGET_EMSCRIPTEN
        /**
         * @brief Context flags
         *
         * @note Not available in @ref CORRADE_TARGET_EMSCRIPTEN "Emscripten".
         */
        Flags flags() const { return _flags; }

        /**
         * @brief Set context flags
         * @return Reference to self (for method chaining)
         *
         * Default is no flag.
         * @note Not available in @ref CORRADE_TARGET_EMSCRIPTEN "Emscripten".
         */
        Configuration& setFlags(Flags flags) {
            _flags = flags;
            return *this;
        }

        /**
         * @brief Context version
         *
         * @note Not available in @ref CORRADE_TARGET_EMSCRIPTEN "Emscripten".
         */
        Version version() const { return _version; }
        #endif

        /**
         * @brief Set context version
         *
         * If requesting version greater or equal to OpenGL 3.1, core profile
         * is used. The created context will then have any version which is
         * backwards-compatible with requested one. Default is
         * @ref Version::None, i.e. any provided version is used.
         * @note In @ref CORRADE_TARGET_EMSCRIPTEN "Emscripten" this function
         *      does nothing (@ref Version::GLES200 is always used).
         */
        Configuration& setVersion(Version version) {
            #ifndef CORRADE_TARGET_EMSCRIPTEN
            _version = version;
            #else
            static_cast<void>(version);
            #endif
            return *this;
        }

        /** @brief Sample count */
        Int sampleCount() const { return _sampleCount; }

        /**
         * @brief Set sample count
         * @return Reference to self (for method chaining)
         *
         * Default is `0`, thus no multisampling. See also
         * @ref Renderer::Feature::Multisampling.
         */
        Configuration& setSampleCount(Int count) {
            _sampleCount = count;
            return *this;
        }

    private:
        #ifndef CORRADE_TARGET_EMSCRIPTEN
        std::string _title;
        #endif
        Vector2i _size;
        WindowFlags _windowFlags;
        Int _sampleCount;
        #ifndef CORRADE_TARGET_EMSCRIPTEN
        Version _version;
        Flags _flags;
        #endif
};

#ifndef CORRADE_TARGET_EMSCRIPTEN
CORRADE_ENUMSET_OPERATORS(Sdl2Application::Configuration::Flags)
#endif
CORRADE_ENUMSET_OPERATORS(Sdl2Application::Configuration::WindowFlags)

/**
@brief Base for input events

@see @ref KeyEvent, @ref MouseEvent, @ref MouseMoveEvent, @ref keyPressEvent(),
    @ref keyReleaseEvent(), @ref mousePressEvent(), @ref mouseReleaseEvent(),
    @ref mouseMoveEvent()
*/
class Sdl2Application::InputEvent {
    public:
        /**
         * @brief Modifier
         *
         * @see @ref Modifiers, @ref KeyEvent::modifiers(),
         *      @ref MouseEvent::modifiers(), @ref MouseMoveEvent::modifiers()
         */
        enum class Modifier: Uint16 {
            Shift = KMOD_SHIFT,         /**< Shift */
            Ctrl = KMOD_CTRL,           /**< Ctrl */
            Alt = KMOD_ALT,             /**< Alt */
            AltGr = KMOD_MODE,          /**< AltGr */

            CapsLock = KMOD_CAPS,       /**< Caps lock */
            NumLock = KMOD_NUM          /**< Num lock */
        };

        /**
         * @brief Set of modifiers
         *
         * @see @ref KeyEvent::modifiers(), @ref MouseEvent::modifiers(),
         *      @ref MouseMoveEvent::modifiers()
         */
        typedef Containers::EnumSet<Modifier, Uint16> Modifiers;

        /** @brief Copying is not allowed */
        InputEvent(const InputEvent&) = delete;

        /** @brief Moving is not allowed */
        InputEvent(InputEvent&&) = delete;

        /** @brief Copying is not allowed */
        InputEvent& operator=(const InputEvent&) = delete;

        /** @brief Moving is not allowed */
        InputEvent& operator=(InputEvent&&) = delete;

        /**
         * @brief Set event as accepted
         *
         * If the event is ignored (i.e., not set as accepted), it might be
         * propagated elsewhere, for example to another screen when using
         * @ref BasicScreenedApplication "ScreenedApplication". By default is
         * each event ignored and thus propagated.
         */
        void setAccepted(bool accepted = true) { _accepted = accepted; }

        /** @brief Whether the event is accepted */
        constexpr bool isAccepted() const { return _accepted; }

    #ifndef DOXYGEN_GENERATING_OUTPUT
    protected:
        constexpr explicit InputEvent(): _accepted(false) {}

        #ifndef CORRADE_GCC45_COMPATIBILITY
        ~InputEvent() = default;
        #else
        ~InputEvent();
        #endif
    #endif

    private:
        bool _accepted;
};

#ifdef CORRADE_GCC45_COMPATIBILITY
inline Sdl2Application::InputEvent::~InputEvent() = default;
#endif

/**
@brief Key event

@see @ref keyPressEvent(), @ref keyReleaseEvent()
*/
class Sdl2Application::KeyEvent: public Sdl2Application::InputEvent {
    /* GCC 4.6 needs the class keyword */
    friend class Sdl2Application;

    public:
        /**
         * @brief Key
         *
         * @see @ref key()
         */
        enum class Key: SDL_Keycode {
            Enter = SDLK_RETURN,        /**< Enter */
            Esc = SDLK_ESCAPE,          /**< Escape */

            Up = SDLK_UP,               /**< Up arrow */
            Down = SDLK_DOWN,           /**< Down arrow */
            Left = SDLK_LEFT,           /**< Left arrow */
            Right = SDLK_RIGHT,         /**< Right arrow */
            F1 = SDLK_F1,               /**< F1 */
            F2 = SDLK_F2,               /**< F2 */
            F3 = SDLK_F3,               /**< F3 */
            F4 = SDLK_F4,               /**< F4 */
            F5 = SDLK_F5,               /**< F5 */
            F6 = SDLK_F6,               /**< F6 */
            F7 = SDLK_F7,               /**< F7 */
            F8 = SDLK_F8,               /**< F8 */
            F9 = SDLK_F9,               /**< F9 */
            F10 = SDLK_F10,             /**< F10 */
            F11 = SDLK_F11,             /**< F11 */
            F12 = SDLK_F12,             /**< F12 */
            Home = SDLK_HOME,           /**< Home */
            End = SDLK_END,             /**< End */
            PageUp = SDLK_PAGEUP,       /**< Page up */
            PageDown = SDLK_PAGEDOWN,   /**< Page down */

            Space = SDLK_SPACE,         /**< Space */
            Comma = SDLK_COMMA,         /**< Comma */
            Period = SDLK_PERIOD,       /**< Period */
            Minus = SDLK_MINUS,         /**< Minus */
            Plus = SDLK_PLUS,           /**< Plus */
            Slash = SDLK_SLASH,         /**< Slash */
            Percent = SDLK_PERCENT,     /**< Percent */
            Equal = SDLK_EQUALS,        /**< Equal */

            Zero = SDLK_0,              /**< Zero */
            One = SDLK_1,               /**< One */
            Two = SDLK_2,               /**< Two */
            Three = SDLK_3,             /**< Three */
            Four = SDLK_4,              /**< Four */
            Five = SDLK_5,              /**< Five */
            Six = SDLK_6,               /**< Six */
            Seven = SDLK_7,             /**< Seven */
            Eight = SDLK_8,             /**< Eight */
            Nine = SDLK_9,              /**< Nine */

            A = SDLK_a,                 /**< Letter A */
            B = SDLK_b,                 /**< Letter B */
            C = SDLK_c,                 /**< Letter C */
            D = SDLK_d,                 /**< Letter D */
            E = SDLK_e,                 /**< Letter E */
            F = SDLK_f,                 /**< Letter F */
            G = SDLK_g,                 /**< Letter G */
            H = SDLK_h,                 /**< Letter H */
            I = SDLK_i,                 /**< Letter I */
            J = SDLK_j,                 /**< Letter J */
            K = SDLK_k,                 /**< Letter K */
            L = SDLK_l,                 /**< Letter L */
            M = SDLK_m,                 /**< Letter M */
            N = SDLK_n,                 /**< Letter N */
            O = SDLK_o,                 /**< Letter O */
            P = SDLK_p,                 /**< Letter P */
            Q = SDLK_q,                 /**< Letter Q */
            R = SDLK_r,                 /**< Letter R */
            S = SDLK_s,                 /**< Letter S */
            T = SDLK_t,                 /**< Letter T */
            U = SDLK_u,                 /**< Letter U */
            V = SDLK_v,                 /**< Letter V */
            W = SDLK_w,                 /**< Letter W */
            X = SDLK_x,                 /**< Letter X */
            Y = SDLK_y,                 /**< Letter Y */
            Z = SDLK_z                  /**< Letter Z */
        };

        /** @brief Key */
        constexpr Key key() const { return _key; }

        /** @brief Modifiers */
        constexpr Modifiers modifiers() const { return _modifiers; }

    private:
        constexpr KeyEvent(Key key, Modifiers modifiers): _key(key), _modifiers(modifiers) {}

        const Key _key;
        const Modifiers _modifiers;
};

/**
@brief Mouse event

@see @ref MouseMoveEvent, @ref mousePressEvent(), @ref mouseReleaseEvent()
*/
class Sdl2Application::MouseEvent: public Sdl2Application::InputEvent {
    /* GCC 4.6 needs the class keyword */
    friend class Sdl2Application;

    public:
        /**
         * @brief Mouse button
         *
         * @see @ref button()
         */
        enum class Button: Uint8 {
            Left = SDL_BUTTON_LEFT,         /**< Left button */
            Middle = SDL_BUTTON_MIDDLE,     /**< Middle button */
            Right = SDL_BUTTON_RIGHT,       /**< Right button */
            WheelUp = SDL_BUTTON_X1,        /**< Wheel up */
            WheelDown = SDL_BUTTON_X2       /**< Wheel down */
        };

        /** @brief Button */
        constexpr Button button() const { return _button; }

        /** @brief Position */
        constexpr Vector2i position() const { return _position; }

        /**
         * @brief Modifiers
         *
         * Lazily populated on first request.
         */
        Modifiers modifiers();

    private:
        constexpr MouseEvent(Button button, const Vector2i& position): _button(button), _position(position), modifiersLoaded(false) {}

        const Button _button;
        const Vector2i _position;
        bool modifiersLoaded;
        Modifiers _modifiers;
};

/**
@brief Mouse move event

@see @ref MouseEvent, @ref mouseMoveEvent()
*/
class Sdl2Application::MouseMoveEvent: public Sdl2Application::InputEvent {
    /* GCC 4.6 needs the class keyword */
    friend class Sdl2Application;

    public:
        /**
         * @brief Mouse button
         *
         * @see @ref Buttons, @ref buttons()
         */
        enum class Button: Uint32 {
            Left = SDL_BUTTON_LMASK,        /**< Left button */
            Middle = SDL_BUTTON_MMASK,      /**< Middle button */
            Right = SDL_BUTTON_RMASK,       /**< Right button */
            WheelUp = SDL_BUTTON_X1MASK,    /**< Wheel up */
            WheelDown = SDL_BUTTON_X2MASK   /**< Wheel down */
        };

        /**
         * @brief Set of mouse buttons
         *
         * @see @ref buttons()
         */
        typedef Containers::EnumSet<Button, Uint32> Buttons;

        /** @brief Position */
        constexpr Vector2i position() const { return _position; }

        /**
         * @brief Relative position
         *
         * Position relative to previous event.
         */
        constexpr Vector2i relativePosition() const { return _relativePosition; }

        /** @brief Mouse buttons */
        constexpr Buttons buttons() const { return _buttons; }

        /**
         * @brief Modifiers
         *
         * Lazily populated on first request.
         */
        Modifiers modifiers();

    private:
        constexpr MouseMoveEvent(const Vector2i& position, const Vector2i& relativePosition, Buttons buttons): _position(position), _relativePosition(relativePosition), modifiersLoaded(false), _buttons(buttons) {}

        const Vector2i _position, _relativePosition;
        bool modifiersLoaded;
        Buttons _buttons;
        Modifiers _modifiers;
};

/** @hideinitializer
@brief Entry point for SDL2-based applications
@param className Class name

See @ref Magnum::Platform::Sdl2Application "Platform::Sdl2Application" for
usage information. This macro abstracts out platform-specific entry point code
and is equivalent to the following, see @ref portability-applications for more
information.
@code
int main(int argc, char** argv) {
    className app({argc, argv});
    return app.exec();
}
@endcode
When no other application header is included this macro is also aliased to
`MAGNUM_APPLICATION_MAIN()`.
*/
#ifndef CORRADE_TARGET_WINDOWS_RT
#define MAGNUM_SDL2APPLICATION_MAIN(className)                              \
    int main(int argc, char** argv) {                                       \
        className app({argc, argv});                                        \
        return app.exec();                                                  \
    }
#else
#define MAGNUM_SDL2APPLICATION_MAIN(className)                              \
    int main(int argc, char** argv) {                                       \
        className app({argc, argv});                                        \
        return app.exec();                                                  \
    }                                                                       \
    __pragma(warning(push))                                                 \
    __pragma(warning(disable: 4447))                                        \
    int CALLBACK WinMain(HINSTANCE, HINSTANCE, LPSTR, int) {                \
        if(FAILED(Windows::Foundation::Initialize(RO_INIT_MULTITHREADED)))  \
            return 1;                                                       \
        return SDL_WinRTRunApp(main, nullptr);                              \
    }                                                                       \
    __pragma(warning(pop))
#endif

#ifndef DOXYGEN_GENERATING_OUTPUT
#ifndef MAGNUM_APPLICATION_MAIN
typedef Sdl2Application Application;
typedef BasicScreen<Sdl2Application> Screen;
typedef BasicScreenedApplication<Sdl2Application> ScreenedApplication;
#define MAGNUM_APPLICATION_MAIN(className) MAGNUM_SDL2APPLICATION_MAIN(className)
#else
#undef MAGNUM_APPLICATION_MAIN
#endif
#endif

CORRADE_ENUMSET_OPERATORS(Sdl2Application::InputEvent::Modifiers)
CORRADE_ENUMSET_OPERATORS(Sdl2Application::MouseMoveEvent::Buttons)

}}

#endif<|MERGE_RESOLUTION|>--- conflicted
+++ resolved
@@ -43,13 +43,12 @@
 #include <SDL.h>
 #include <SDL_scancode.h>
 
-<<<<<<< HEAD
+#ifdef CORRADE_TARGET_WINDOWS_RT
+#include <wrl.h> /* For the WinMain entrypoint */
+#endif
+
 #ifdef CORRADE_GCC45_COMPATIBILITY
 #include "Magnum/Version.h"
-=======
-#ifdef CORRADE_TARGET_WINDOWS_RT
-#include <wrl.h> /* For the WinMain entrypoint */
->>>>>>> a4d3beb0
 #endif
 
 namespace Magnum { namespace Platform {
