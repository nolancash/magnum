--- conflicted
+++ resolved
@@ -458,13 +458,8 @@
          * @see @ref setFlags()
          */
         #ifndef DOXYGEN_GENERATING_OUTPUT
-<<<<<<< HEAD
         typedef Containers::EnumSet<Flag, int, SDL_GL_CONTEXT_DEBUG_FLAG|
-            SDL_GL_CONTEXT_ROBUST_ACCESS_FLAG> Flags;
-=======
-        typedef Containers::EnumSet<Flag, SDL_GL_CONTEXT_DEBUG_FLAG|
             SDL_GL_CONTEXT_ROBUST_ACCESS_FLAG|SDL_GL_CONTEXT_RESET_ISOLATION_FLAG> Flags;
->>>>>>> a13e9821
         #else
         typedef Containers::EnumSet<Flag, int> Flags;
         #endif
