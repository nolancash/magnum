#ifndef Magnum_Platform_Implementation_OpenGLFunctionLoader_h
#define Magnum_Platform_Implementation_OpenGLFunctionLoader_h
/*
    This file is part of Magnum.

    Copyright © 2010, 2011, 2012, 2013, 2014, 2015
              Vladimír Vondruš <mosra@centrum.cz>

    Permission is hereby granted, free of charge, to any person obtaining a
    copy of this software and associated documentation files (the "Software"),
    to deal in the Software without restriction, including without limitation
    the rights to use, copy, modify, merge, publish, distribute, sublicense,
    and/or sell copies of the Software, and to permit persons to whom the
    Software is furnished to do so, subject to the following conditions:

    The above copyright notice and this permission notice shall be included
    in all copies or substantial portions of the Software.

    THE SOFTWARE IS PROVIDED "AS IS", WITHOUT WARRANTY OF ANY KIND, EXPRESS OR
    IMPLIED, INCLUDING BUT NOT LIMITED TO THE WARRANTIES OF MERCHANTABILITY,
    FITNESS FOR A PARTICULAR PURPOSE AND NONINFRINGEMENT. IN NO EVENT SHALL
    THE AUTHORS OR COPYRIGHT HOLDERS BE LIABLE FOR ANY CLAIM, DAMAGES OR OTHER
    LIABILITY, WHETHER IN AN ACTION OF CONTRACT, TORT OR OTHERWISE, ARISING
    FROM, OUT OF OR IN CONNECTION WITH THE SOFTWARE OR THE USE OR OTHER
    DEALINGS IN THE SOFTWARE.
*/

#include "Magnum/Magnum.h"

#if defined(CORRADE_TARGET_WINDOWS) && !defined(MAGNUM_PLATFORM_USE_EGL)
#define WIN32_LEAN_AND_MEAN 1
#include <windows.h>
#endif

namespace Magnum { namespace Platform { namespace Implementation {

class OpenGLFunctionLoader {
    public:
<<<<<<< HEAD
        #ifndef CORRADE_GCC46_COMPATIBILITY
        #ifndef CORRADE_TARGET_WINDOWS
=======
        #if !defined(CORRADE_TARGET_WINDOWS) || defined(MAGNUM_PLATFORM_USE_EGL)
>>>>>>> 6e98f514
        using FunctionPointer = void(*)();
        #else
        using FunctionPointer = PROC;
        #endif
        #else
        typedef void(*FunctionPointer)();
        #endif

        explicit OpenGLFunctionLoader();
        ~OpenGLFunctionLoader();

        FunctionPointer load(const char* name);

    private:
        /* EGL-specific handles (nothing needed) */
        #ifdef MAGNUM_PLATFORM_USE_EGL

        /* CGL-specific handles */
        #elif defined(CORRADE_TARGET_APPLE)
        void* library;

        /* WGL-specific handles */
        #elif defined(CORRADE_TARGET_WINDOWS)
        HMODULE library;

        /* GLX-specific handles (nothing needed) */
        #elif defined(CORRADE_TARGET_UNIX) && defined(MAGNUM_PLATFORM_USE_GLX)

        /* Otherwise unsupported */
        #else
        #error unsupported platform
        #endif
};

}}}

#endif<|MERGE_RESOLUTION|>--- conflicted
+++ resolved
@@ -36,12 +36,8 @@
 
 class OpenGLFunctionLoader {
     public:
-<<<<<<< HEAD
         #ifndef CORRADE_GCC46_COMPATIBILITY
-        #ifndef CORRADE_TARGET_WINDOWS
-=======
         #if !defined(CORRADE_TARGET_WINDOWS) || defined(MAGNUM_PLATFORM_USE_EGL)
->>>>>>> 6e98f514
         using FunctionPointer = void(*)();
         #else
         using FunctionPointer = PROC;
