#ifndef Magnum_Implementation_FramebufferState_h
#define Magnum_Implementation_FramebufferState_h
/*
    This file is part of Magnum.

    Copyright © 2010, 2011, 2012, 2013, 2014, 2015
              Vladimír Vondruš <mosra@centrum.cz>

    Permission is hereby granted, free of charge, to any person obtaining a
    copy of this software and associated documentation files (the "Software"),
    to deal in the Software without restriction, including without limitation
    the rights to use, copy, modify, merge, publish, distribute, sublicense,
    and/or sell copies of the Software, and to permit persons to whom the
    Software is furnished to do so, subject to the following conditions:

    The above copyright notice and this permission notice shall be included
    in all copies or substantial portions of the Software.

    THE SOFTWARE IS PROVIDED "AS IS", WITHOUT WARRANTY OF ANY KIND, EXPRESS OR
    IMPLIED, INCLUDING BUT NOT LIMITED TO THE WARRANTIES OF MERCHANTABILITY,
    FITNESS FOR A PARTICULAR PURPOSE AND NONINFRINGEMENT. IN NO EVENT SHALL
    THE AUTHORS OR COPYRIGHT HOLDERS BE LIABLE FOR ANY CLAIM, DAMAGES OR OTHER
    LIABILITY, WHETHER IN AN ACTION OF CONTRACT, TORT OR OTHERWISE, ARISING
    FROM, OUT OF OR IN CONNECTION WITH THE SOFTWARE OR THE USE OR OTHER
    DEALINGS IN THE SOFTWARE.
*/

#include <string>
#include <vector>

#include "Magnum/Framebuffer.h"

<<<<<<< HEAD
#ifdef CORRADE_GCC45_COMPATIBILITY
#include "Magnum/RenderbufferFormat.h"
#endif

/* If not included, the following members have bad offsets, causing weird
   runtime behavior */
#ifdef CORRADE_MSVC2013_COMPATIBILITY
=======
#ifdef _MSC_VER
/* Otherwise the member function pointers will have different size based on
   whether the header was included or not. CAUSES SERIOUS MEMORY CORRUPTION AND
   IS NOT CAUGHT BY ANY WARNING WHATSOEVER! AARGH! */
>>>>>>> 03c8272a
#include "Magnum/Renderbuffer.h"
#endif

namespace Magnum { namespace Implementation {

struct FramebufferState {
    #if !defined(CORRADE_GCC46_COMPATIBILITY) && !defined(CORRADE_MSVC2015_COMPATIBILITY)
    /* MSVC 2015 complains that in-class initialization is not yet implemented */
    constexpr static const Range2Di DisengagedViewport{{}, {-1, -1}};
    #else
    static const Range2Di DisengagedViewport;
    #endif

    explicit FramebufferState(Context& context, std::vector<std::string>& extensions);

    void reset();

    #if !(defined(MAGNUM_TARGET_WEBGL) && defined(MAGNUM_TARGET_GLES2))
    void(*blitImplementation)(AbstractFramebuffer&, AbstractFramebuffer&, const Range2Di&, const Range2Di&, FramebufferBlitMask, FramebufferBlitFilter);
    #endif
    GLenum(AbstractFramebuffer::*checkStatusImplementation)(FramebufferTarget);
    void(AbstractFramebuffer::*drawBuffersImplementation)(GLsizei, const GLenum*);
    #ifndef MAGNUM_TARGET_GLES
    void(AbstractFramebuffer::*drawBufferImplementation)(GLenum);
    #endif
    #if !(defined(MAGNUM_TARGET_WEBGL) && defined(MAGNUM_TARGET_GLES2))
    void(AbstractFramebuffer::*readBufferImplementation)(GLenum);
    void(AbstractFramebuffer::*invalidateImplementation)(GLsizei, const GLenum*);
    #endif
    #ifndef MAGNUM_TARGET_GLES2
    void(AbstractFramebuffer::*invalidateSubImplementation)(GLsizei, const GLenum*, const Range2Di&);
    #endif
    #if defined(MAGNUM_TARGET_GLES2) && !defined(MAGNUM_TARGET_WEBGL)
    void(AbstractFramebuffer::*bindImplementation)(FramebufferTarget);
    FramebufferTarget(AbstractFramebuffer::*bindInternalImplementation)();
    #endif

    void(Framebuffer::*createImplementation)();
    void(Framebuffer::*renderbufferImplementation)(Framebuffer::BufferAttachment, GLuint);
    #ifndef MAGNUM_TARGET_GLES
    void(Framebuffer::*texture1DImplementation)(Framebuffer::BufferAttachment, GLuint, GLint);
    #endif
    void(Framebuffer::*texture2DImplementation)(Framebuffer::BufferAttachment, GLenum, GLuint, GLint);
    #if !(defined(MAGNUM_TARGET_WEBGL) && defined(MAGNUM_TARGET_GLES2))
    void(Framebuffer::*textureLayerImplementation)(Framebuffer::BufferAttachment, GLuint, GLint, GLint);
    #endif

    void(Renderbuffer::*createRenderbufferImplementation)();
    void(Renderbuffer::*renderbufferStorageImplementation)(RenderbufferFormat, const Vector2i&);
    #if !(defined(MAGNUM_TARGET_WEBGL) && defined(MAGNUM_TARGET_GLES2))
    void(Renderbuffer::*renderbufferStorageMultisampleImplementation)(GLsizei, RenderbufferFormat, const Vector2i&);
    #endif

    void(*readImplementation)(const Range2Di&, PixelFormat, PixelType, std::size_t, GLvoid*);

    GLuint readBinding, drawBinding, renderbufferBinding;
    GLint maxDrawBuffers, maxColorAttachments, maxRenderbufferSize;
    #if !(defined(MAGNUM_TARGET_WEBGL) && defined(MAGNUM_TARGET_GLES2))
    GLint maxSamples;
    #endif
    #ifndef MAGNUM_TARGET_GLES
    GLint maxDualSourceDrawBuffers;
    #endif
    Range2Di viewport;
    Vector2i maxViewportSize;
};

}}

#endif<|MERGE_RESOLUTION|>--- conflicted
+++ resolved
@@ -30,20 +30,14 @@
 
 #include "Magnum/Framebuffer.h"
 
-<<<<<<< HEAD
 #ifdef CORRADE_GCC45_COMPATIBILITY
 #include "Magnum/RenderbufferFormat.h"
 #endif
 
-/* If not included, the following members have bad offsets, causing weird
-   runtime behavior */
-#ifdef CORRADE_MSVC2013_COMPATIBILITY
-=======
 #ifdef _MSC_VER
 /* Otherwise the member function pointers will have different size based on
    whether the header was included or not. CAUSES SERIOUS MEMORY CORRUPTION AND
    IS NOT CAUGHT BY ANY WARNING WHATSOEVER! AARGH! */
->>>>>>> 03c8272a
 #include "Magnum/Renderbuffer.h"
 #endif
 
