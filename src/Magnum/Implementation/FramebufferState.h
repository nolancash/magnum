#ifndef Magnum_Implementation_FramebufferState_h
#define Magnum_Implementation_FramebufferState_h
/*
    This file is part of Magnum.

    Copyright © 2010, 2011, 2012, 2013, 2014, 2015
              Vladimír Vondruš <mosra@centrum.cz>

    Permission is hereby granted, free of charge, to any person obtaining a
    copy of this software and associated documentation files (the "Software"),
    to deal in the Software without restriction, including without limitation
    the rights to use, copy, modify, merge, publish, distribute, sublicense,
    and/or sell copies of the Software, and to permit persons to whom the
    Software is furnished to do so, subject to the following conditions:

    The above copyright notice and this permission notice shall be included
    in all copies or substantial portions of the Software.

    THE SOFTWARE IS PROVIDED "AS IS", WITHOUT WARRANTY OF ANY KIND, EXPRESS OR
    IMPLIED, INCLUDING BUT NOT LIMITED TO THE WARRANTIES OF MERCHANTABILITY,
    FITNESS FOR A PARTICULAR PURPOSE AND NONINFRINGEMENT. IN NO EVENT SHALL
    THE AUTHORS OR COPYRIGHT HOLDERS BE LIABLE FOR ANY CLAIM, DAMAGES OR OTHER
    LIABILITY, WHETHER IN AN ACTION OF CONTRACT, TORT OR OTHERWISE, ARISING
    FROM, OUT OF OR IN CONNECTION WITH THE SOFTWARE OR THE USE OR OTHER
    DEALINGS IN THE SOFTWARE.
*/

#include <string>
#include <vector>

#include "Magnum/Framebuffer.h"

#ifdef CORRADE_GCC45_COMPATIBILITY
#include "Magnum/RenderbufferFormat.h"
#endif

/* If not included, the following members have bad offsets, causing weird
   runtime behavior */
#ifdef CORRADE_MSVC2013_COMPATIBILITY
#include "Magnum/Renderbuffer.h"
#endif

namespace Magnum { namespace Implementation {

struct FramebufferState {
<<<<<<< HEAD
    #if !defined(CORRADE_GCC46_COMPATIBILITY) && !defined(CORRADE_MSVC2013_COMPATIBILITY)
=======
    #ifndef CORRADE_MSVC2015_COMPATIBILITY
    /* MSVC complains that in-class initialization is not yet implemented */
>>>>>>> 83606652
    constexpr static const Range2Di DisengagedViewport{{}, {-1, -1}};
    #else
    static const Range2Di DisengagedViewport;
    #endif
<<<<<<< HEAD
=======

>>>>>>> 83606652

    explicit FramebufferState(Context& context, std::vector<std::string>& extensions);

    void reset();

    #if !(defined(MAGNUM_TARGET_WEBGL) && defined(MAGNUM_TARGET_GLES2))
    void(*blitImplementation)(AbstractFramebuffer&, AbstractFramebuffer&, const Range2Di&, const Range2Di&, FramebufferBlitMask, FramebufferBlitFilter);
    #endif
    GLenum(AbstractFramebuffer::*checkStatusImplementation)(FramebufferTarget);
    void(AbstractFramebuffer::*drawBuffersImplementation)(GLsizei, const GLenum*);
    #ifndef MAGNUM_TARGET_GLES
    void(AbstractFramebuffer::*drawBufferImplementation)(GLenum);
    #endif
    #if !(defined(MAGNUM_TARGET_WEBGL) && defined(MAGNUM_TARGET_GLES2))
    void(AbstractFramebuffer::*readBufferImplementation)(GLenum);
    void(AbstractFramebuffer::*invalidateImplementation)(GLsizei, const GLenum*);
    #endif
    #ifndef MAGNUM_TARGET_GLES2
    void(AbstractFramebuffer::*invalidateSubImplementation)(GLsizei, const GLenum*, const Range2Di&);
    #endif
    #if defined(MAGNUM_TARGET_GLES2) && !defined(MAGNUM_TARGET_WEBGL)
    void(AbstractFramebuffer::*bindImplementation)(FramebufferTarget);
    FramebufferTarget(AbstractFramebuffer::*bindInternalImplementation)();
    #endif

    void(Framebuffer::*createImplementation)();
    void(Framebuffer::*renderbufferImplementation)(Framebuffer::BufferAttachment, GLuint);
    #ifndef MAGNUM_TARGET_GLES
    void(Framebuffer::*texture1DImplementation)(Framebuffer::BufferAttachment, GLuint, GLint);
    #endif
    void(Framebuffer::*texture2DImplementation)(Framebuffer::BufferAttachment, GLenum, GLuint, GLint);
    #if !(defined(MAGNUM_TARGET_WEBGL) && defined(MAGNUM_TARGET_GLES2))
    void(Framebuffer::*textureLayerImplementation)(Framebuffer::BufferAttachment, GLuint, GLint, GLint);
    #endif

    void(Renderbuffer::*createRenderbufferImplementation)();
    void(Renderbuffer::*renderbufferStorageImplementation)(RenderbufferFormat, const Vector2i&);
    #if !(defined(MAGNUM_TARGET_WEBGL) && defined(MAGNUM_TARGET_GLES2))
    void(Renderbuffer::*renderbufferStorageMultisampleImplementation)(GLsizei, RenderbufferFormat, const Vector2i&);
    #endif

    void(*readImplementation)(const Range2Di&, ColorFormat, ColorType, std::size_t, GLvoid*);

    GLuint readBinding, drawBinding, renderbufferBinding;
    GLint maxDrawBuffers, maxColorAttachments, maxRenderbufferSize;
    #if !(defined(MAGNUM_TARGET_WEBGL) && defined(MAGNUM_TARGET_GLES2))
    GLint maxSamples;
    #endif
    #ifndef MAGNUM_TARGET_GLES
    GLint maxDualSourceDrawBuffers;
    #endif
    Range2Di viewport;
    Vector2i maxViewportSize;
};

}}

#endif<|MERGE_RESOLUTION|>--- conflicted
+++ resolved
@@ -43,20 +43,12 @@
 namespace Magnum { namespace Implementation {
 
 struct FramebufferState {
-<<<<<<< HEAD
-    #if !defined(CORRADE_GCC46_COMPATIBILITY) && !defined(CORRADE_MSVC2013_COMPATIBILITY)
-=======
-    #ifndef CORRADE_MSVC2015_COMPATIBILITY
-    /* MSVC complains that in-class initialization is not yet implemented */
->>>>>>> 83606652
+    #if !defined(CORRADE_GCC46_COMPATIBILITY) && !defined(CORRADE_MSVC2015_COMPATIBILITY)
+    /* MSVC 2015 complains that in-class initialization is not yet implemented */
     constexpr static const Range2Di DisengagedViewport{{}, {-1, -1}};
     #else
     static const Range2Di DisengagedViewport;
     #endif
-<<<<<<< HEAD
-=======
-
->>>>>>> 83606652
 
     explicit FramebufferState(Context& context, std::vector<std::string>& extensions);
 
