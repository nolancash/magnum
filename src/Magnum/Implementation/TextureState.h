--- conflicted
+++ resolved
@@ -30,7 +30,6 @@
 
 #include "Magnum/CubeMapTexture.h"
 
-<<<<<<< HEAD
 #ifdef CORRADE_GCC45_COMPATIBILITY
 #if !defined(MAGNUM_TARGET_GLES2) && !defined(MAGNUM_TARGET_WEBGL)
 #include "Magnum/BufferTextureFormat.h"
@@ -39,21 +38,15 @@
 #include "Magnum/TextureFormat.h"
 #endif
 
-/* Otherwise we get a pretty nice memory corruption only with a warning about
-   architecture-dependent alignment of `setBufferImplementation` variable */
-#ifdef CORRADE_MSVC2013_COMPATIBILITY
+#ifdef _MSC_VER
+/* Otherwise the member function pointers will have different size based on
+   whether the header was included or not. CAUSES SERIOUS MEMORY CORRUPTION AND
+   IS NOT CAUGHT BY ANY WARNING WHATSOEVER! AARGH! */
 #if !defined(MAGNUM_TARGET_GLES2) && !defined(MAGNUM_TARGET_WEBGL)
 #include "Magnum/BufferTexture.h"
 #else
 #include "Magnum/AbstractTexture.h"
 #endif
-=======
-#ifdef _MSC_VER
-/* Otherwise the member function pointers will have different size based on
-   whether the header was included or not. CAUSES SERIOUS MEMORY CORRUPTION AND
-   IS NOT CAUGHT BY ANY WARNING WHATSOEVER! AARGH! */
-#include "Magnum/BufferTexture.h"
->>>>>>> 03c8272a
 #endif
 
 namespace Magnum { namespace Implementation {
