--- conflicted
+++ resolved
@@ -30,7 +30,6 @@
 
 #include "Magnum/CubeMapTexture.h"
 
-<<<<<<< HEAD
 #ifdef CORRADE_GCC45_COMPATIBILITY
 #if !defined(MAGNUM_TARGET_GLES2) && !defined(MAGNUM_TARGET_WEBGL)
 #include "Magnum/BufferTextureFormat.h"
@@ -39,10 +38,7 @@
 #include "Magnum/TextureFormat.h"
 #endif
 
-#ifdef _MSC_VER
-=======
 #if defined(_MSC_VER) && !defined(MAGNUM_TARGET_GLES2)
->>>>>>> 6e98f514
 /* Otherwise the member function pointers will have different size based on
    whether the header was included or not. CAUSES SERIOUS MEMORY CORRUPTION AND
    IS NOT CAUGHT BY ANY WARNING WHATSOEVER! AARGH! */
