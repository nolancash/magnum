/*
    This file is part of Magnum.

    Copyright © 2010, 2011, 2012, 2013, 2014, 2015
              Vladimír Vondruš <mosra@centrum.cz>

    Permission is hereby granted, free of charge, to any person obtaining a
    copy of this software and associated documentation files (the "Software"),
    to deal in the Software without restriction, including without limitation
    the rights to use, copy, modify, merge, publish, distribute, sublicense,
    and/or sell copies of the Software, and to permit persons to whom the
    Software is furnished to do so, subject to the following conditions:

    The above copyright notice and this permission notice shall be included
    in all copies or substantial portions of the Software.

    THE SOFTWARE IS PROVIDED "AS IS", WITHOUT WARRANTY OF ANY KIND, EXPRESS OR
    IMPLIED, INCLUDING BUT NOT LIMITED TO THE WARRANTIES OF MERCHANTABILITY,
    FITNESS FOR A PARTICULAR PURPOSE AND NONINFRINGEMENT. IN NO EVENT SHALL
    THE AUTHORS OR COPYRIGHT HOLDERS BE LIABLE FOR ANY CLAIM, DAMAGES OR OTHER
    LIABILITY, WHETHER IN AN ACTION OF CONTRACT, TORT OR OTHERWISE, ARISING
    FROM, OUT OF OR IN CONNECTION WITH THE SOFTWARE OR THE USE OR OTHER
    DEALINGS IN THE SOFTWARE.
*/

#include "BufferState.h"

#include <Corrade/Utility/Assert.h>

#include "Magnum/Context.h"
#include "Magnum/Extensions.h"

#include "State.h"

namespace Magnum { namespace Implementation {

const Buffer::TargetHint BufferState::targetForIndex[] = {
    Buffer::TargetHint::Array,
    Buffer::TargetHint::ElementArray,
    #ifndef MAGNUM_TARGET_GLES2
    Buffer::TargetHint::CopyRead,
    Buffer::TargetHint::CopyWrite,
    Buffer::TargetHint::PixelPack,
    Buffer::TargetHint::PixelUnpack,
    Buffer::TargetHint::TransformFeedback,
    Buffer::TargetHint::Uniform,
    #ifndef MAGNUM_TARGET_WEBGL
    Buffer::TargetHint::AtomicCounter,
    Buffer::TargetHint::DispatchIndirect,
    Buffer::TargetHint::DrawIndirect,
    Buffer::TargetHint::ShaderStorage,
    #endif
    #ifndef MAGNUM_TARGET_GLES
    Buffer::TargetHint::Texture
    #endif
    #endif
};

std::size_t BufferState::indexForTarget(Buffer::TargetHint target) {
    switch(target) {
        case Buffer::TargetHint::Array:             return 1;
        case Buffer::TargetHint::ElementArray:      return 2;
        #ifndef MAGNUM_TARGET_GLES2
        case Buffer::TargetHint::CopyRead:          return 3;
        case Buffer::TargetHint::CopyWrite:         return 4;
        case Buffer::TargetHint::PixelPack:         return 5;
        case Buffer::TargetHint::PixelUnpack:       return 6;
        case Buffer::TargetHint::TransformFeedback: return 7;
        case Buffer::TargetHint::Uniform:           return 8;
        #ifndef MAGNUM_TARGET_WEBGL
        case Buffer::TargetHint::AtomicCounter:     return 9;
        case Buffer::TargetHint::DispatchIndirect:  return 10;
        case Buffer::TargetHint::DrawIndirect:      return 11;
        case Buffer::TargetHint::ShaderStorage:     return 12;
        #endif
        #ifndef MAGNUM_TARGET_GLES
        case Buffer::TargetHint::Texture:           return 13;
        #endif
        #endif
    }

    CORRADE_ASSERT_UNREACHABLE();
}

BufferState::BufferState(Context& context, std::vector<std::string>& extensions): bindings()
    #ifndef MAGNUM_TARGET_GLES2
    #ifndef MAGNUM_TARGET_GLES
    , minMapAlignment(0)
    #endif
    #ifndef MAGNUM_TARGET_WEBGL
    , maxAtomicCounterBindings{0}, maxShaderStorageBindings{0}, shaderStorageOffsetAlignment{0}
    #endif
    , uniformOffsetAlignment{0}, maxUniformBindings{0}
    #endif
{
    /* Create implementation */
    #ifndef MAGNUM_TARGET_GLES
    if(context.isExtensionSupported<Extensions::GL::ARB::direct_state_access>()) {
        extensions.push_back(Extensions::GL::ARB::direct_state_access::string());
        createImplementation = &Buffer::createImplementationDSA;

    } else
    #endif
    {
        createImplementation = &Buffer::createImplementationDefault;
    }

    #ifndef MAGNUM_TARGET_GLES
    if(context.isExtensionSupported<Extensions::GL::ARB::direct_state_access>()) {
        extensions.push_back(Extensions::GL::ARB::direct_state_access::string());

        copyImplementation = &Buffer::copyImplementationDSA;
        getParameterImplementation = &Buffer::getParameterImplementationDSA;
        getSubDataImplementation = &Buffer::getSubDataImplementationDSA;
        dataImplementation = &Buffer::dataImplementationDSA;
        subDataImplementation = &Buffer::subDataImplementationDSA;
        mapImplementation = &Buffer::mapImplementationDSA;
        mapRangeImplementation = &Buffer::mapRangeImplementationDSA;
        flushMappedRangeImplementation = &Buffer::flushMappedRangeImplementationDSA;
        unmapImplementation = &Buffer::unmapImplementationDSA;
    } else if(context.isExtensionSupported<Extensions::GL::EXT::direct_state_access>()) {
        extensions.push_back(Extensions::GL::EXT::direct_state_access::string());

        copyImplementation = &Buffer::copyImplementationDSAEXT;
        getParameterImplementation = &Buffer::getParameterImplementationDSAEXT;
        getSubDataImplementation = &Buffer::getSubDataImplementationDSAEXT;
        dataImplementation = &Buffer::dataImplementationDSAEXT;
        subDataImplementation = &Buffer::subDataImplementationDSAEXT;
        mapImplementation = &Buffer::mapImplementationDSAEXT;
        mapRangeImplementation = &Buffer::mapRangeImplementationDSAEXT;
        flushMappedRangeImplementation = &Buffer::flushMappedRangeImplementationDSAEXT;
        unmapImplementation = &Buffer::unmapImplementationDSAEXT;
    } else
    #endif
    {
        #ifndef MAGNUM_TARGET_GLES2
        copyImplementation = &Buffer::copyImplementationDefault;
        #endif
        getParameterImplementation = &Buffer::getParameterImplementationDefault;
        #ifndef MAGNUM_TARGET_GLES
        getSubDataImplementation = &Buffer::getSubDataImplementationDefault;
        #endif
        dataImplementation = &Buffer::dataImplementationDefault;
        subDataImplementation = &Buffer::subDataImplementationDefault;
        #ifndef MAGNUM_TARGET_WEBGL
        mapImplementation = &Buffer::mapImplementationDefault;
        mapRangeImplementation = &Buffer::mapRangeImplementationDefault;
        flushMappedRangeImplementation = &Buffer::flushMappedRangeImplementationDefault;
        unmapImplementation = &Buffer::unmapImplementationDefault;
        #endif
    }

    #ifndef MAGNUM_TARGET_GLES
    if(context.isExtensionSupported<Extensions::GL::ARB::invalidate_subdata>()) {
        extensions.push_back(Extensions::GL::ARB::invalidate_subdata::string());

        invalidateImplementation = &Buffer::invalidateImplementationARB;
        invalidateSubImplementation = &Buffer::invalidateSubImplementationARB;
    } else
    #endif
    {
        invalidateImplementation = &Buffer::invalidateImplementationNoOp;
        invalidateSubImplementation = &Buffer::invalidateSubImplementationNoOp;
    }

    #ifndef MAGNUM_TARGET_GLES2
    #ifndef MAGNUM_TARGET_GLES
    if(context.isExtensionSupported<Extensions::GL::ARB::multi_bind>()) {
        extensions.push_back(Extensions::GL::ARB::multi_bind::string());

        bindBasesImplementation = &Buffer::bindImplementationMulti;
        bindRangesImplementation = &Buffer::bindImplementationMulti;
    } else
    #endif
    {
        bindBasesImplementation = &Buffer::bindImplementationFallback;
        bindRangesImplementation = &Buffer::bindImplementationFallback;
    }
    #endif

    #ifdef MAGNUM_TARGET_GLES
    static_cast<void>(context);
    static_cast<void>(extensions);
    #endif
}

void BufferState::reset() {
<<<<<<< HEAD
    /* GCC 4.4 (?) needs explicit cast to GLuint */
    std::fill_n(bindings, TargetCount, GLuint(State::DisengagedBinding));
=======
    /* libc++ complains about decrementing enum value otherwise */
    std::fill_n(bindings, std::size_t{TargetCount}, State::DisengagedBinding);
>>>>>>> 41f5b95e
}

}}<|MERGE_RESOLUTION|>--- conflicted
+++ resolved
@@ -185,13 +185,9 @@
 }
 
 void BufferState::reset() {
-<<<<<<< HEAD
-    /* GCC 4.4 (?) needs explicit cast to GLuint */
-    std::fill_n(bindings, TargetCount, GLuint(State::DisengagedBinding));
-=======
-    /* libc++ complains about decrementing enum value otherwise */
-    std::fill_n(bindings, std::size_t{TargetCount}, State::DisengagedBinding);
->>>>>>> 41f5b95e
+    /* libc++ complains about decrementing enum value otherwise, GCC 4.4 (?)
+       needs explicit cast to GLuint */
+    std::fill_n(bindings, std::size_t{TargetCount}, GLuint(State::DisengagedBinding));
 }
 
 }}