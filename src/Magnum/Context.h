--- conflicted
+++ resolved
@@ -141,12 +141,8 @@
          * @see @ref flags()
          * @requires_gles Context flags are not available in WebGL.
          */
-<<<<<<< HEAD
         typedef Containers::EnumSet<Flag, GLint> Flags;
-=======
-        typedef Containers::EnumSet<Flag> Flags;
         #endif
->>>>>>> 99ff54d3
 
         /**
          * @brief State to reset
