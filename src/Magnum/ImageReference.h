#ifndef Magnum_ImageReference_h
#define Magnum_ImageReference_h
/*
    This file is part of Magnum.

    Copyright © 2010, 2011, 2012, 2013, 2014, 2015
              Vladimír Vondruš <mosra@centrum.cz>

    Permission is hereby granted, free of charge, to any person obtaining a
    copy of this software and associated documentation files (the "Software"),
    to deal in the Software without restriction, including without limitation
    the rights to use, copy, modify, merge, publish, distribute, sublicense,
    and/or sell copies of the Software, and to permit persons to whom the
    Software is furnished to do so, subject to the following conditions:

    The above copyright notice and this permission notice shall be included
    in all copies or substantial portions of the Software.

    THE SOFTWARE IS PROVIDED "AS IS", WITHOUT WARRANTY OF ANY KIND, EXPRESS OR
    IMPLIED, INCLUDING BUT NOT LIMITED TO THE WARRANTIES OF MERCHANTABILITY,
    FITNESS FOR A PARTICULAR PURPOSE AND NONINFRINGEMENT. IN NO EVENT SHALL
    THE AUTHORS OR COPYRIGHT HOLDERS BE LIABLE FOR ANY CLAIM, DAMAGES OR OTHER
    LIABILITY, WHETHER IN AN ACTION OF CONTRACT, TORT OR OTHERWISE, ARISING
    FROM, OUT OF OR IN CONNECTION WITH THE SOFTWARE OR THE USE OR OTHER
    DEALINGS IN THE SOFTWARE.
*/

/** @file
 * @deprecated Use @ref Magnum/ImageView.h instead.
 */

#include "Magnum/configure.h"

<<<<<<< HEAD
namespace Magnum {

/**
@brief Image reference

Adds information about dimensions, color components and component type to some
data in memory.

Unlike @ref Image, this class doesn't delete the data on destruction, so it is
targeted for wrapping data which are either stored in stack/constant memory
(and shouldn't be deleted) or they are managed by someone else and have the
same properties for each frame, such as video stream. Thus it is not possible
to change image properties, only data pointer.

Interchangeable with @ref Image, @ref BufferImage or @ref Trade::ImageData.
@see @ref ImageReference1D, @ref ImageReference2D, @ref ImageReference3D
*/
template<UnsignedInt dimensions> class ImageReference: public AbstractImage {
    public:
        enum: UnsignedInt {
            Dimensions = dimensions /**< Image dimension count */
        };

        /**
         * @brief Constructor
         * @param format            Format of pixel data
         * @param type              Data type of pixel data
         * @param size              Image size
         * @param data              Image data
         */
        constexpr explicit ImageReference(ColorFormat format, ColorType type, const typename DimensionTraits<Dimensions, Int>::VectorType& size, const void* data): AbstractImage(format, type), _size(size), _data(reinterpret_cast<const char*>(data)) {}

        /**
         * @brief Constructor
         * @param format            Format of pixel data
         * @param type              Data type of pixel data
         * @param size              Image size
         *
         * Data pointer is set to `nullptr`, call @ref setData() to fill the
         * image with data.
         */
        constexpr explicit ImageReference(ColorFormat format, ColorType type, const typename DimensionTraits<Dimensions, Int>::VectorType& size): AbstractImage(format, type), _size(size), _data(nullptr) {}

        /** @brief Image size */
        constexpr typename DimensionTraits<Dimensions, Int>::VectorType size() const { return _size; }

        /** @copydoc Image::dataSize() */
        std::size_t dataSize(const typename DimensionTraits<Dimensions, Int>::VectorType& size) const {
            return AbstractImage::dataSize<dimensions>(size);
        }

        /** @brief Pointer to raw data */
        constexpr const char* data() const { return _data; }

        /** @overload */
        template<class T = char> const T* data() const {
            return reinterpret_cast<const T*>(_data);
        }

        /**
         * @brief Set image data
         * @param data              Image data
         *
         * Dimensions, color compnents and data type remains the same as
         * passed in constructor. The data are not copied nor deleted on
         * destruction.
         */
        void setData(const void* data) {
            _data = reinterpret_cast<const char*>(data);
        }
=======
#ifdef MAGNUM_BUILD_DEPRECATED
#include "Magnum/ImageView.h"
CORRADE_DEPRECATED_FILE("use Magnum/ImageView.h instead")

namespace Magnum {
>>>>>>> a87aa431

/** @copybrief ImageView
 * @deprecated Use @ref ImageView instead.
 */
template<UnsignedInt dimensions> using CORRADE_DEPRECATED_ALIAS("use ImageView instead") ImageReference = ImageView<dimensions>;

/** @copybrief ImageView1D
 * @deprecated Use @ref ImageView1D instead.
 */
typedef CORRADE_DEPRECATED("use ImageView1D instead") ImageView1D ImageReference1D;

/** @copybrief ImageView2D
 * @deprecated Use @ref ImageView2D instead.
 */
typedef CORRADE_DEPRECATED("use ImageView2D instead") ImageView2D ImageReference2D;

/** @copybrief ImageView3D
 * @deprecated Use @ref ImageView3D instead.
 */
typedef CORRADE_DEPRECATED("use ImageView3D instead") ImageView3D ImageReference3D;

}
#else
#error use Magnum/ImageView.h instead
#endif

#endif<|MERGE_RESOLUTION|>--- conflicted
+++ resolved
@@ -31,84 +31,11 @@
 
 #include "Magnum/configure.h"
 
-<<<<<<< HEAD
-namespace Magnum {
-
-/**
-@brief Image reference
-
-Adds information about dimensions, color components and component type to some
-data in memory.
-
-Unlike @ref Image, this class doesn't delete the data on destruction, so it is
-targeted for wrapping data which are either stored in stack/constant memory
-(and shouldn't be deleted) or they are managed by someone else and have the
-same properties for each frame, such as video stream. Thus it is not possible
-to change image properties, only data pointer.
-
-Interchangeable with @ref Image, @ref BufferImage or @ref Trade::ImageData.
-@see @ref ImageReference1D, @ref ImageReference2D, @ref ImageReference3D
-*/
-template<UnsignedInt dimensions> class ImageReference: public AbstractImage {
-    public:
-        enum: UnsignedInt {
-            Dimensions = dimensions /**< Image dimension count */
-        };
-
-        /**
-         * @brief Constructor
-         * @param format            Format of pixel data
-         * @param type              Data type of pixel data
-         * @param size              Image size
-         * @param data              Image data
-         */
-        constexpr explicit ImageReference(ColorFormat format, ColorType type, const typename DimensionTraits<Dimensions, Int>::VectorType& size, const void* data): AbstractImage(format, type), _size(size), _data(reinterpret_cast<const char*>(data)) {}
-
-        /**
-         * @brief Constructor
-         * @param format            Format of pixel data
-         * @param type              Data type of pixel data
-         * @param size              Image size
-         *
-         * Data pointer is set to `nullptr`, call @ref setData() to fill the
-         * image with data.
-         */
-        constexpr explicit ImageReference(ColorFormat format, ColorType type, const typename DimensionTraits<Dimensions, Int>::VectorType& size): AbstractImage(format, type), _size(size), _data(nullptr) {}
-
-        /** @brief Image size */
-        constexpr typename DimensionTraits<Dimensions, Int>::VectorType size() const { return _size; }
-
-        /** @copydoc Image::dataSize() */
-        std::size_t dataSize(const typename DimensionTraits<Dimensions, Int>::VectorType& size) const {
-            return AbstractImage::dataSize<dimensions>(size);
-        }
-
-        /** @brief Pointer to raw data */
-        constexpr const char* data() const { return _data; }
-
-        /** @overload */
-        template<class T = char> const T* data() const {
-            return reinterpret_cast<const T*>(_data);
-        }
-
-        /**
-         * @brief Set image data
-         * @param data              Image data
-         *
-         * Dimensions, color compnents and data type remains the same as
-         * passed in constructor. The data are not copied nor deleted on
-         * destruction.
-         */
-        void setData(const void* data) {
-            _data = reinterpret_cast<const char*>(data);
-        }
-=======
 #ifdef MAGNUM_BUILD_DEPRECATED
 #include "Magnum/ImageView.h"
 CORRADE_DEPRECATED_FILE("use Magnum/ImageView.h instead")
 
 namespace Magnum {
->>>>>>> a87aa431
 
 /** @copybrief ImageView
  * @deprecated Use @ref ImageView instead.
