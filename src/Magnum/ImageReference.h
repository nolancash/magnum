--- conflicted
+++ resolved
@@ -42,16 +42,10 @@
 /** @copybrief ImageView
  * @deprecated Use @ref ImageView instead.
  */
-<<<<<<< HEAD
-#ifndef CORRADE_MSVC2013_COMPATIBILITY /* Cannot have multiple alias definitions */
+#ifndef CORRADE_MSVC2015_COMPATIBILITY /* Multiple definitions still broken */
 template<UnsignedInt dimensions> using CORRADE_DEPRECATED_ALIAS("use ImageView instead") ImageReference = ImageView<dimensions>;
 #endif
 #endif
-=======
-#ifndef CORRADE_MSVC2015_COMPATIBILITY /* Multiple definitions still broken */
-template<UnsignedInt dimensions> using CORRADE_DEPRECATED_ALIAS("use ImageView instead") ImageReference = ImageView<dimensions>;
-#endif
->>>>>>> 03c8272a
 
 /** @copybrief ImageView1D
  * @deprecated Use @ref ImageView1D instead.
