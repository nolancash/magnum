--- conflicted
+++ resolved
@@ -54,15 +54,9 @@
     /* Create linear array from associative */
     /** @todo C++14: use VLA to avoid heap allocation */
     static_assert(GL_NONE == 0, "Expecting zero GL_NONE for zero-initialization");
-<<<<<<< HEAD
-    auto _attachments = Containers::Array<GLenum>{Containers::ValueInit, max+1};
+    Containers::Array<GLenum> _attachments{Containers::ValueInit, max+1};
     for(auto it = attachments.begin(); it != attachments.end(); ++it)
         _attachments[it->first] = GLenum(it->second);
-=======
-    Containers::Array<GLenum> _attachments{Containers::ValueInit, max+1};
-    for(const auto& attachment: attachments)
-        _attachments[attachment.first] = GLenum(attachment.second);
->>>>>>> 0b7d62ff
 
     (this->*Context::current()->state().framebuffer->drawBuffersImplementation)(max+1, _attachments);
     return *this;
