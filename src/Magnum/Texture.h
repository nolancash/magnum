--- conflicted
+++ resolved
@@ -44,14 +44,9 @@
     #ifndef MAGNUM_TARGET_GLES
     template<> constexpr inline GLenum textureTarget<1>() { return GL_TEXTURE_1D; }
     #endif
-<<<<<<< HEAD
     template<> constexpr inline GLenum textureTarget<2>() { return GL_TEXTURE_2D; }
+    #if !(defined(MAGNUM_TARGET_WEBGL) && defined(MAGNUM_TARGET_GLES2))
     template<> constexpr inline GLenum textureTarget<3>() {
-=======
-    template<> constexpr GLenum textureTarget<2>() { return GL_TEXTURE_2D; }
-    #if !(defined(MAGNUM_TARGET_WEBGL) && defined(MAGNUM_TARGET_GLES2))
-    template<> constexpr GLenum textureTarget<3>() {
->>>>>>> 99ff54d3
         #ifndef MAGNUM_TARGET_GLES2
         return GL_TEXTURE_3D;
         #else
@@ -155,7 +150,6 @@
          */
         explicit Texture(): AbstractTexture(Implementation::textureTarget<dimensions>()) {}
 
-<<<<<<< HEAD
         #ifdef CORRADE_GCC45_COMPATIBILITY
         Texture(const Texture<dimensions>&) = delete;
         Texture(Texture<dimensions>&& other): AbstractTexture(std::move(other)) {}
@@ -166,28 +160,6 @@
         }
         #endif
 
-        #ifdef MAGNUM_BUILD_DEPRECATED
-        /** @copybrief Texture()
-         * @deprecated Use the parameterless @ref Magnum::Texture::Texture() "Texture()"
-         *      constructor or dedicated @ref Magnum::TextureArray "TextureArray",
-         *      @ref Magnum::MultisampleTexture "MultisampleTexture",
-         *      @ref Magnum::RectangleTexture "RectangleTexture" classes
-         *      instead.
-         */
-        explicit CORRADE_DEPRECATED("use the parameterless constructor or dedicated TextureArray, MultisampleTexture, RectangleTexture classes instead") Texture(Target target): AbstractTexture(GLenum(target)) {}
-
-        /** @brief Texture target
-         * @deprecated Use dedicated @ref Magnum::Texture "Texture",
-         *      @ref Magnum::TextureArray "TextureArray",
-         *      @ref Magnum::MultisampleTexture "MultisampleTexture",
-         *      @ref Magnum::RectangleTexture "RectangleTexture" classes
-         *      instead.
-         */
-        constexpr CORRADE_DEPRECATED("use dedicated Texture, TextureArray, MultisampleTexture, RectangleTexture classes instead") Target target() const { return static_cast<Target>(_target); }
-        #endif
-
-=======
->>>>>>> 99ff54d3
         #ifndef MAGNUM_TARGET_GLES2
         /**
          * @brief Set base mip level
