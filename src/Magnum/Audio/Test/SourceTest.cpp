/*
    This file is part of Magnum.

    Copyright © 2010, 2011, 2012, 2013, 2014, 2015
              Vladimír Vondruš <mosra@centrum.cz>

    Permission is hereby granted, free of charge, to any person obtaining a
    copy of this software and associated documentation files (the "Software"),
    to deal in the Software without restriction, including without limitation
    the rights to use, copy, modify, merge, publish, distribute, sublicense,
    and/or sell copies of the Software, and to permit persons to whom the
    Software is furnished to do so, subject to the following conditions:

    The above copyright notice and this permission notice shall be included
    in all copies or substantial portions of the Software.

    THE SOFTWARE IS PROVIDED "AS IS", WITHOUT WARRANTY OF ANY KIND, EXPRESS OR
    IMPLIED, INCLUDING BUT NOT LIMITED TO THE WARRANTIES OF MERCHANTABILITY,
    FITNESS FOR A PARTICULAR PURPOSE AND NONINFRINGEMENT. IN NO EVENT SHALL
    THE AUTHORS OR COPYRIGHT HOLDERS BE LIABLE FOR ANY CLAIM, DAMAGES OR OTHER
    LIABILITY, WHETHER IN AN ACTION OF CONTRACT, TORT OR OTHERWISE, ARISING
    FROM, OUT OF OR IN CONNECTION WITH THE SOFTWARE OR THE USE OR OTHER
    DEALINGS IN THE SOFTWARE.
*/

#include <sstream>
#include <Corrade/TestSuite/Tester.h>

#include "Magnum/Audio/Context.h"
#include "Magnum/Audio/Source.h"

namespace Magnum { namespace Audio { namespace Test {

struct SourceTest: TestSuite::Tester {
    explicit SourceTest();

    void debugState();
    void position();
    void direction();
    void velocity();
    void gain();
    void looping();
    void relative();
    void maxDistance();
    void maxGain();
    void minGain();
    void coneAnglesAndGain();
    void rolloffFactor();

    Context _context;
};

SourceTest::SourceTest() {
<<<<<<< HEAD
    addTests<SourceTest>({&SourceTest::debugState});
=======
    addTests({&SourceTest::debugState,
              &SourceTest::position,
              &SourceTest::direction,
              &SourceTest::velocity,
              &SourceTest::gain,
              &SourceTest::looping,
              &SourceTest::relative,
              &SourceTest::maxDistance,
              &SourceTest::maxGain,
              &SourceTest::minGain,
              &SourceTest::coneAnglesAndGain,
              &SourceTest::rolloffFactor});
>>>>>>> 2e778f23
}

void SourceTest::debugState() {
    std::ostringstream out;
    Debug(&out) << Source::State::Playing;
    CORRADE_COMPARE(out.str(), "Audio::Source::State::Playing\n");
}

void SourceTest::position() {
    Source source;
    constexpr Vector3 pos{3.0f, 5.0f, 6.0f};
    source.setPosition(pos);

    CORRADE_COMPARE(source.position(), pos);
}

void SourceTest::direction() {
    Source source;
    constexpr Vector3 dir{3.0f, 1.0f, 2.0f};
    source.setDirection(dir);

    CORRADE_COMPARE(source.direction(), dir);
}

void SourceTest::velocity() {
    Source source;
    constexpr Vector3 vel{-3.0f, 5.0f, -6.0f};
    source.setVelocity(vel);

    CORRADE_COMPARE(source.velocity(), vel);
}

void SourceTest::gain() {
    Source source;
    constexpr Float gain = 0.1234f;
    source.setGain(gain);

    CORRADE_COMPARE(source.gain(), gain);
}

void SourceTest::looping() {
    Source source;
    source.setLooping(true);
    CORRADE_VERIFY(source.isLooping());
    source.setLooping(false);
    CORRADE_VERIFY(!source.isLooping());
}

void SourceTest::relative() {
    Source source;
    source.setRelative(true);
    CORRADE_VERIFY(source.isRelative());
    source.setRelative(false);
    CORRADE_VERIFY(!source.isRelative());
}

void SourceTest::maxDistance() {
    Source source;
    constexpr Float dist = 0.222f;
    source.setMaxDistance(dist);

    CORRADE_COMPARE(source.maxDistance(), dist);
}

void SourceTest::maxGain() {
    Source source;
    constexpr Float gain = 0.3131f;
    source.setMaxGain(gain);

    CORRADE_COMPARE(source.maxGain(), gain);
}

void SourceTest::minGain() {
    Source source;
    constexpr Float gain = 0.4144f;
    source.setMinGain(gain);

    CORRADE_COMPARE(source.minGain(), gain);
}

void SourceTest::coneAnglesAndGain() {
    Source source;
    constexpr auto outerAngle = 12.0_degf;
    constexpr auto innerAngle = 21.0_degf;
    constexpr Float outerGain = 0.05f;

    source.setInnerConeAngle(innerAngle);
    source.setOuterConeAngle(outerAngle);
    source.setOuterConeGain(outerGain);

    CORRADE_COMPARE(source.outerConeAngle(), outerAngle);
    CORRADE_COMPARE(source.innerConeAngle(), innerAngle);
    CORRADE_COMPARE(source.outerConeGain(), outerGain);
}

void SourceTest::rolloffFactor() {
    Source source;
    constexpr Float fact = 42.0f;
    source.setRolloffFactor(fact);

    CORRADE_COMPARE(source.rolloffFactor(), fact);
}


}}}

CORRADE_TEST_MAIN(Magnum::Audio::Test::SourceTest)<|MERGE_RESOLUTION|>--- conflicted
+++ resolved
@@ -51,10 +51,7 @@
 };
 
 SourceTest::SourceTest() {
-<<<<<<< HEAD
-    addTests<SourceTest>({&SourceTest::debugState});
-=======
-    addTests({&SourceTest::debugState,
+    addTests<SourceTest>({&SourceTest::debugState,
               &SourceTest::position,
               &SourceTest::direction,
               &SourceTest::velocity,
@@ -66,7 +63,6 @@
               &SourceTest::minGain,
               &SourceTest::coneAnglesAndGain,
               &SourceTest::rolloffFactor});
->>>>>>> 2e778f23
 }
 
 void SourceTest::debugState() {
