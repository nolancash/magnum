/*
    This file is part of Magnum.

    Copyright © 2010, 2011, 2012, 2013, 2014, 2015
              Vladimír Vondruš <mosra@centrum.cz>

    Permission is hereby granted, free of charge, to any person obtaining a
    copy of this software and associated documentation files (the "Software"),
    to deal in the Software without restriction, including without limitation
    the rights to use, copy, modify, merge, publish, distribute, sublicense,
    and/or sell copies of the Software, and to permit persons to whom the
    Software is furnished to do so, subject to the following conditions:

    The above copyright notice and this permission notice shall be included
    in all copies or substantial portions of the Software.

    THE SOFTWARE IS PROVIDED "AS IS", WITHOUT WARRANTY OF ANY KIND, EXPRESS OR
    IMPLIED, INCLUDING BUT NOT LIMITED TO THE WARRANTIES OF MERCHANTABILITY,
    FITNESS FOR A PARTICULAR PURPOSE AND NONINFRINGEMENT. IN NO EVENT SHALL
    THE AUTHORS OR COPYRIGHT HOLDERS BE LIABLE FOR ANY CLAIM, DAMAGES OR OTHER
    LIABILITY, WHETHER IN AN ACTION OF CONTRACT, TORT OR OTHERWISE, ARISING
    FROM, OUT OF OR IN CONNECTION WITH THE SOFTWARE OR THE USE OR OTHER
    DEALINGS IN THE SOFTWARE.
*/

#include <sstream>
#include <Corrade/TestSuite/Tester.h>

#include "Magnum/Magnum.h"
#include "Magnum/Audio/Context.h"
#include "Magnum/Audio/Renderer.h"

namespace Magnum { namespace Audio { namespace Test {

struct RendererTest: TestSuite::Tester {
    explicit RendererTest();

    void debugError();
    void debugDistanceModel();
    void listenerOrientation();
    void listenerPosition();
    void listenerVelocity();
    void listenerGain();
    void speedOfSound();
    void dopplerFactor();
    void distanceModel();

    Context _context;
};

RendererTest::RendererTest() {
<<<<<<< HEAD
    addTests<RendererTest>({&RendererTest::debugError});
=======
    addTests({&RendererTest::debugError,
              &RendererTest::debugDistanceModel,
              &RendererTest::listenerOrientation,
              &RendererTest::listenerPosition,
              &RendererTest::listenerVelocity,
              &RendererTest::listenerGain,
              &RendererTest::speedOfSound,
              &RendererTest::dopplerFactor,
              &RendererTest::distanceModel});
>>>>>>> 2e778f23
}

void RendererTest::debugError() {
    std::ostringstream out;
    Debug(&out) << Renderer::Error::InvalidOperation;
    CORRADE_COMPARE(out.str(), "Audio::Renderer::Error::InvalidOperation\n");
}

void RendererTest::debugDistanceModel() {
    std::ostringstream out;
    Debug(&out) << Renderer::DistanceModel::Inverse;
    CORRADE_COMPARE(out.str(), "Audio::Renderer::DistanceModel::Inverse\n");
}

void RendererTest::listenerOrientation() {
    constexpr Vector3 up{1.0f, 2.0f, 3.0f}, fwd{3.0f, 2.0f, 1.0f};
    Renderer::setListenerOrientation(fwd, up);
    std::array<Vector3, 2> orientation = Renderer::listenerOrientation();

    CORRADE_COMPARE(orientation[0], fwd);
    CORRADE_COMPARE(orientation[1], up);
}

void RendererTest::listenerPosition() {
    constexpr Vector3 pos{1.0f, 3.0f, 2.0f};
    Renderer::setListenerPosition(pos);

    CORRADE_COMPARE(Renderer::listenerPosition(), pos);
}

void RendererTest::listenerVelocity() {
    constexpr Vector3 vel{1.0f, 3.0f, 2.0f};
    Renderer::setListenerVelocity(vel);

    CORRADE_COMPARE(Renderer::listenerVelocity(), vel);
}

void RendererTest::listenerGain() {
    constexpr Float gain = 0.512f;
    Renderer::setListenerGain(gain);

    CORRADE_COMPARE(Renderer::listenerGain(), gain);
}

void RendererTest::speedOfSound() {
    constexpr Float speed = 1.25f;
    Renderer::setSpeedOfSound(speed);

    CORRADE_COMPARE(Renderer::speedOfSound(), speed);
}

void RendererTest::dopplerFactor() {
    constexpr Float factor = 0.3335f;
    Renderer::setDopplerFactor(factor);

    CORRADE_COMPARE(Renderer::dopplerFactor(), factor);
}

void RendererTest::distanceModel() {
    constexpr Renderer::DistanceModel model = Renderer::DistanceModel::InverseClamped;
    Renderer::setDistanceModel(model);

    CORRADE_COMPARE(Renderer::distanceModel(), model);
}

}}}

CORRADE_TEST_MAIN(Magnum::Audio::Test::RendererTest)<|MERGE_RESOLUTION|>--- conflicted
+++ resolved
@@ -49,10 +49,7 @@
 };
 
 RendererTest::RendererTest() {
-<<<<<<< HEAD
-    addTests<RendererTest>({&RendererTest::debugError});
-=======
-    addTests({&RendererTest::debugError,
+    addTests<RendererTest>({&RendererTest::debugError,
               &RendererTest::debugDistanceModel,
               &RendererTest::listenerOrientation,
               &RendererTest::listenerPosition,
@@ -61,7 +58,6 @@
               &RendererTest::speedOfSound,
               &RendererTest::dopplerFactor,
               &RendererTest::distanceModel});
->>>>>>> 2e778f23
 }
 
 void RendererTest::debugError() {
