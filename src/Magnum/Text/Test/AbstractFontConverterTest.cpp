/*
    This file is part of Magnum.

    Copyright © 2010, 2011, 2012, 2013, 2014, 2015
              Vladimír Vondruš <mosra@centrum.cz>

    Permission is hereby granted, free of charge, to any person obtaining a
    copy of this software and associated documentation files (the "Software"),
    to deal in the Software without restriction, including without limitation
    the rights to use, copy, modify, merge, publish, distribute, sublicense,
    and/or sell copies of the Software, and to permit persons to whom the
    Software is furnished to do so, subject to the following conditions:

    The above copyright notice and this permission notice shall be included
    in all copies or substantial portions of the Software.

    THE SOFTWARE IS PROVIDED "AS IS", WITHOUT WARRANTY OF ANY KIND, EXPRESS OR
    IMPLIED, INCLUDING BUT NOT LIMITED TO THE WARRANTIES OF MERCHANTABILITY,
    FITNESS FOR A PARTICULAR PURPOSE AND NONINFRINGEMENT. IN NO EVENT SHALL
    THE AUTHORS OR COPYRIGHT HOLDERS BE LIABLE FOR ANY CLAIM, DAMAGES OR OTHER
    LIABILITY, WHETHER IN AN ACTION OF CONTRACT, TORT OR OTHERWISE, ARISING
    FROM, OUT OF OR IN CONNECTION WITH THE SOFTWARE OR THE USE OR OTHER
    DEALINGS IN THE SOFTWARE.
*/

#include <Corrade/Containers/Array.h>
#include <Corrade/TestSuite/Tester.h>
#include <Corrade/TestSuite/Compare/FileToString.h>
#include <Corrade/TestSuite/Compare/Container.h>
#include <Corrade/Utility/Directory.h>

#include "Magnum/Text/AbstractFontConverter.h"
#include "Magnum/Text/GlyphCache.h"

#include "configure.h"

namespace Magnum { namespace Text { namespace Test {

struct AbstractFontConverterTest: TestSuite::Tester {
    explicit AbstractFontConverterTest();

    void convertGlyphs();

    void exportFontToSingleData();
    void exportFontToFile();

    void exportGlyphCacheToSingleData();
    void exportGlyphCacheToFile();

    void importGlyphCacheFromSingleData();
    void importGlyphCacheFromFile();
};

AbstractFontConverterTest::AbstractFontConverterTest() {
    addTests<AbstractFontConverterTest>({&AbstractFontConverterTest::convertGlyphs,

              &AbstractFontConverterTest::exportFontToSingleData,
              &AbstractFontConverterTest::exportFontToFile,

              &AbstractFontConverterTest::exportGlyphCacheToSingleData,
              &AbstractFontConverterTest::exportGlyphCacheToFile,

              &AbstractFontConverterTest::importGlyphCacheFromSingleData,
              &AbstractFontConverterTest::importGlyphCacheFromFile});
}

namespace {
    /* *static_cast<GlyphCache*>(nullptr) makes Clang Analyzer grumpy */
    char nullData;
    AbstractFont& nullFont = *reinterpret_cast<AbstractFont*>(nullData);
    GlyphCache& nullGlyphCache = *reinterpret_cast<GlyphCache*>(nullData);
}

void AbstractFontConverterTest::convertGlyphs() {
    class GlyphExporter: public AbstractFontConverter {
        public:
            GlyphExporter(std::u32string& characters): characters(characters) {}

        private:
            Features doFeatures() const override { return Feature::ConvertData|Feature::ExportFont; }

            Containers::Array<char> doExportFontToSingleData(AbstractFont&, GlyphCache&, const std::u32string& characters) const override {
                this->characters = characters;
                return {};
            }

            std::u32string& characters;
    };

    std::u32string characters;
    GlyphExporter exporter(characters);
    exporter.exportFontToSingleData(nullFont, nullGlyphCache, "abC01a0 ");
<<<<<<< HEAD
    #if !defined(__MINGW32__) && !defined(CORRADE_MSVC2013_COMPATIBILITY)
    CORRADE_COMPARE(characters, U" 01Cab");
    #elif defined(CORRADE_MSVC2013_COMPATIBILITY)
    CORRADE_COMPARE(characters, (std::u32string{
            ' ', '0', '1', 'C', 'a', 'b'}));
    #else
    CORRADE_COMPARE(characters, (std::vector<char32_t>{
            U' ', U'0', U'1', U'C', U'a', U'b'}));
    #endif
=======
    CORRADE_COMPARE(characters, U" 01Cab");
>>>>>>> 03c8272a
}

void AbstractFontConverterTest::exportFontToSingleData() {
    class SingleDataExporter: public Text::AbstractFontConverter {
        private:
            Features doFeatures() const override { return Feature::ConvertData|Feature::ExportFont; }

            Containers::Array<char> doExportFontToSingleData(AbstractFont&, GlyphCache&, const std::u32string&) const override {
                Containers::Array<char> data(1);
                data[0] = '\xee';
                return data;
            }
    };

    /* doExportFontToData() should call doExportFontToSingleData() */
    SingleDataExporter exporter;
    auto ret = exporter.exportFontToData(nullFont, nullGlyphCache, "font.out", {});
    CORRADE_COMPARE(ret.size(), 1);
    CORRADE_COMPARE(ret[0].first, "font.out");
    CORRADE_COMPARE(ret[0].second.size(), 1);
    CORRADE_COMPARE(ret[0].second[0], '\xee');
}

void AbstractFontConverterTest::exportFontToFile() {
    class DataExporter: public Text::AbstractFontConverter {
        private:
            Features doFeatures() const override { return Feature::ConvertData|Feature::ExportFont|Feature::MultiFile; }

            std::vector<std::pair<std::string, Containers::Array<char>>> doExportFontToData(AbstractFont&, GlyphCache&, const std::string& filename, const std::u32string&) const override {
                /* Why the hell GCC 4.9 fails to do proper move so I need to
                   work around that this ugly way?! */
                std::vector<std::pair<std::string, Containers::Array<char>>> ret;
                ret.emplace_back(filename, Containers::Array<char>::from('\xf0'));
                ret.emplace_back(filename + ".data", Containers::Array<char>::from('\xfe', '\xed'));
                return ret;
            }
    };

    /* Remove previous files */
    Utility::Directory::rm(Utility::Directory::join(TEXT_TEST_OUTPUT_DIR, "font.out"));
    Utility::Directory::rm(Utility::Directory::join(TEXT_TEST_OUTPUT_DIR, "font.out.data"));

    /* doExportToFile() should call doExportToData() */
    DataExporter exporter;
    bool exported = exporter.exportFontToFile(nullFont, nullGlyphCache, Utility::Directory::join(TEXT_TEST_OUTPUT_DIR, "font.out"), {});
    CORRADE_VERIFY(exported);
    CORRADE_COMPARE_AS(Utility::Directory::join(TEXT_TEST_OUTPUT_DIR, "font.out"),
                       "\xf0", TestSuite::Compare::FileToString);
    CORRADE_COMPARE_AS(Utility::Directory::join(TEXT_TEST_OUTPUT_DIR, "font.out.data"),
                       "\xfe\xed", TestSuite::Compare::FileToString);
}

void AbstractFontConverterTest::exportGlyphCacheToSingleData() {
    class SingleDataExporter: public Text::AbstractFontConverter {
        private:
            Features doFeatures() const override { return Feature::ConvertData|Feature::ExportGlyphCache; }

            Containers::Array<char> doExportGlyphCacheToSingleData(GlyphCache&) const override {
                return Containers::Array<char>::from('\xee');
            }
    };

    /* doExportGlyphCacheToData() should call doExportGlyphCacheToSingleData() */
    SingleDataExporter exporter;
    auto ret = exporter.exportGlyphCacheToData(nullGlyphCache, "font.out");
    CORRADE_COMPARE(ret.size(), 1);
    CORRADE_COMPARE(ret[0].first, "font.out");
    CORRADE_COMPARE_AS(ret[0].second, Containers::Array<char>::from('\xee'), TestSuite::Compare::Container);
}

void AbstractFontConverterTest::exportGlyphCacheToFile() {
    class DataExporter: public Text::AbstractFontConverter {
        private:
            Features doFeatures() const override { return Feature::ConvertData|Feature::ExportGlyphCache|Feature::MultiFile; }

            std::vector<std::pair<std::string, Containers::Array<char>>> doExportGlyphCacheToData(GlyphCache&, const std::string& filename) const override {
                /* Why the hell GCC 4.9 fails to do proper move so I need to
                   work around that this ugly way?! */
                std::vector<std::pair<std::string, Containers::Array<char>>> ret;
                ret.emplace_back(filename, Containers::Array<char>::from('\xf0'));
                ret.emplace_back(filename + ".data", Containers::Array<char>::from('\xfe', '\xed'));
                return ret;
            }
    };

    /* Remove previous files */
    Utility::Directory::rm(Utility::Directory::join(TEXT_TEST_OUTPUT_DIR, "glyphcache.out"));
    Utility::Directory::rm(Utility::Directory::join(TEXT_TEST_OUTPUT_DIR, "glyphcache.out.data"));

    /* doExportGlyphCacheToFile() should call doExportGlyphCacheToData() */
    DataExporter exporter;
    bool exported = exporter.exportGlyphCacheToFile(nullGlyphCache, Utility::Directory::join(TEXT_TEST_OUTPUT_DIR, "glyphcache.out"));
    CORRADE_VERIFY(exported);
    CORRADE_COMPARE_AS(Utility::Directory::join(TEXT_TEST_OUTPUT_DIR, "glyphcache.out"),
                       "\xf0", TestSuite::Compare::FileToString);
    CORRADE_COMPARE_AS(Utility::Directory::join(TEXT_TEST_OUTPUT_DIR, "glyphcache.out.data"),
                       "\xfe\xed", TestSuite::Compare::FileToString);
}

namespace {

class SingleGlyphCacheDataImporter: public Text::AbstractFontConverter {
    private:
        Features doFeatures() const override { return Feature::ConvertData|Feature::ImportGlyphCache; }

        std::unique_ptr<GlyphCache> doImportGlyphCacheFromSingleData(const Containers::ArrayView<const char> data) const override {
            if(data.size() == 1 && data[0] == '\xa5')
                return std::unique_ptr<GlyphCache>(reinterpret_cast<GlyphCache*>(0xdeadbeef));
            return {};
        }
};

}

void AbstractFontConverterTest::importGlyphCacheFromSingleData() {
    /* doImportFromData() should call doImportFromSingleData() */
    SingleGlyphCacheDataImporter importer;
    const char data[] = {'\xa5'};
    /* GCC 4.4 needs explicit typing */
    std::unique_ptr<GlyphCache> cache = importer.importGlyphCacheFromData(std::vector<std::pair<std::string, Containers::ArrayView<const char>>>{{{}, data}});
    CORRADE_COMPARE(cache.get(), reinterpret_cast<GlyphCache*>(0xdeadbeef));

    /* The pointer is invalid, avoid deletion */
    cache.release();
}

void AbstractFontConverterTest::importGlyphCacheFromFile() {
    /* doImportFromFile() should call doImportFromSingleData() */
    SingleGlyphCacheDataImporter importer;
    std::unique_ptr<GlyphCache> cache = importer.importGlyphCacheFromFile(Utility::Directory::join(TEXT_TEST_DIR, "data.bin"));
    CORRADE_COMPARE(cache.get(), reinterpret_cast<GlyphCache*>(0xdeadbeef));

    /* The pointer is invalid, avoid deletion */
    cache.release();
}

}}}

CORRADE_TEST_MAIN(Magnum::Text::Test::AbstractFontConverterTest)<|MERGE_RESOLUTION|>--- conflicted
+++ resolved
@@ -90,19 +90,12 @@
     std::u32string characters;
     GlyphExporter exporter(characters);
     exporter.exportFontToSingleData(nullFont, nullGlyphCache, "abC01a0 ");
-<<<<<<< HEAD
-    #if !defined(__MINGW32__) && !defined(CORRADE_MSVC2013_COMPATIBILITY)
+    #ifndef CORRADE_MSVC2013_COMPATIBILITY
     CORRADE_COMPARE(characters, U" 01Cab");
     #elif defined(CORRADE_MSVC2013_COMPATIBILITY)
     CORRADE_COMPARE(characters, (std::u32string{
             ' ', '0', '1', 'C', 'a', 'b'}));
-    #else
-    CORRADE_COMPARE(characters, (std::vector<char32_t>{
-            U' ', U'0', U'1', U'C', U'a', U'b'}));
     #endif
-=======
-    CORRADE_COMPARE(characters, U" 01Cab");
->>>>>>> 03c8272a
 }
 
 void AbstractFontConverterTest::exportFontToSingleData() {
