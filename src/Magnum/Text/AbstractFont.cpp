--- conflicted
+++ resolved
@@ -146,12 +146,8 @@
 }
 
 std::unique_ptr<GlyphCache> AbstractFont::doCreateGlyphCache() {
-<<<<<<< HEAD
     CORRADE_ASSERT(false, "Text::AbstractFont::createGlyphCache(): feature advertised but not implemented", {});
-=======
-    CORRADE_ASSERT(false, "Text::AbstractFont::createGlyphCache(): feature advertised but not implemented", nullptr);
     return nullptr;
->>>>>>> 99ff54d3
 }
 
 std::unique_ptr<AbstractLayouter> AbstractFont::layout(const GlyphCache& cache, const Float size, const std::string& text) {
