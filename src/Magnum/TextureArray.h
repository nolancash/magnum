#ifndef Magnum_TextureArray_h
#define Magnum_TextureArray_h
/*
    This file is part of Magnum.

    Copyright © 2010, 2011, 2012, 2013, 2014, 2015
              Vladimír Vondruš <mosra@centrum.cz>

    Permission is hereby granted, free of charge, to any person obtaining a
    copy of this software and associated documentation files (the "Software"),
    to deal in the Software without restriction, including without limitation
    the rights to use, copy, modify, merge, publish, distribute, sublicense,
    and/or sell copies of the Software, and to permit persons to whom the
    Software is furnished to do so, subject to the following conditions:

    The above copyright notice and this permission notice shall be included
    in all copies or substantial portions of the Software.

    THE SOFTWARE IS PROVIDED "AS IS", WITHOUT WARRANTY OF ANY KIND, EXPRESS OR
    IMPLIED, INCLUDING BUT NOT LIMITED TO THE WARRANTIES OF MERCHANTABILITY,
    FITNESS FOR A PARTICULAR PURPOSE AND NONINFRINGEMENT. IN NO EVENT SHALL
    THE AUTHORS OR COPYRIGHT HOLDERS BE LIABLE FOR ANY CLAIM, DAMAGES OR OTHER
    LIABILITY, WHETHER IN AN ACTION OF CONTRACT, TORT OR OTHERWISE, ARISING
    FROM, OUT OF OR IN CONNECTION WITH THE SOFTWARE OR THE USE OR OTHER
    DEALINGS IN THE SOFTWARE.
*/

#ifndef MAGNUM_TARGET_GLES2
/** @file
 * @brief Class @ref Magnum::TextureArray, typedef @ref Magnum::Texture1DArray, @ref Magnum::Texture2DArray
 */
#endif

#include "Magnum/AbstractTexture.h"
#include "Magnum/Array.h"
#include "Magnum/DimensionTraits.h"
#include "Magnum/Math/Vector3.h"

#ifndef MAGNUM_TARGET_GLES2
namespace Magnum {

namespace Implementation {
    template<UnsignedInt> constexpr GLenum textureArrayTarget();
    /* GCC 4.5 doesn't have constexpr, so it needs inline */
    #ifndef MAGNUM_TARGET_GLES
    template<> constexpr inline GLenum textureArrayTarget<1>() { return GL_TEXTURE_1D_ARRAY; }
    #endif
    template<> constexpr inline GLenum textureArrayTarget<2>() { return GL_TEXTURE_2D_ARRAY; }
}

/**
@brief Texture array

Template class for one- and two-dimensional texture arrays. See also
@ref AbstractTexture documentation for more information.

## Usage

See @ref Texture documentation for introduction.

Common usage is to fully configure all texture parameters and then set the
data. Example configuration:
@code
Texture2DArray texture;
texture.setMagnificationFilter(Sampler::Filter::Linear)
    .setMinificationFilter(Sampler::Filter::Linear, Sampler::Mipmap::Linear)
    .setWrapping(Sampler::Wrapping::ClampToEdge)
    .setMaxAnisotropy(Sampler::maxMaxAnisotropy());;
@endcode

It is often more convenient to first allocate the memory for all layers by
calling @ref setStorage() and then specify each layer separately using
@ref setSubImage():
@code
texture.setStorage(levels, TextureFormat::RGBA8, {64, 64, 16});

for(std::size_t i = 0; i != 16; ++i) {
    Image3D image(PixelFormat::RGBA, PixelType::UnsignedByte, {64, 64, 1}, ...);
    texture.setSubImage(0, Vector3i::zAxis(i), image);
}
@endcode

In shader, the texture is used via `sampler1DArray`/`sampler2DArray`,
`sampler1DArrayShadow`/`sampler1DArrayShadow`, `isampler1DArray`/`isampler2DArray`
or `usampler1DArray`/`usampler2DArray`. See @ref AbstractShaderProgram
documentation for more information about usage in shaders.

@see @ref Texture1DArray, @ref Texture2DArray, @ref Texture,
    @ref CubeMapTexture, @ref CubeMapTextureArray, @ref RectangleTexture,
    @ref BufferTexture, @ref MultisampleTexture
@requires_gl30 Extension @extension{EXT,texture_array}
@requires_gles30 Array textures are not available in OpenGL ES 2.0.
@requires_webgl20 Array textures are not available in WebGL 1.0.
@requires_gl 1D array textures are not available in OpenGL ES or WebGL, only
    2D ones.
@todo Fix this when @es_extension{NV,texture_array} is in ES2 extension headers
 */
template<UnsignedInt dimensions> class TextureArray: public AbstractTexture {
    public:
        enum: UnsignedInt {
            Dimensions = dimensions /**< Texture dimension count */
        };

        /**
         * @brief Max supported texture array size
         *
         * The result is cached, repeated queries don't result in repeated
         * OpenGL calls. If extension @extension{EXT,texture_array} (part of
         * OpenGL 3.0) is not available, returns zero vector.
         * @see @fn_gl{Get} with @def_gl{MAX_TEXTURE_SIZE} and
         *      @def_gl{MAX_ARRAY_TEXTURE_LAYERS}
         */
        static typename DimensionTraits<dimensions+1, Int>::VectorType maxSize();

        /**
         * @brief Wrap existing OpenGL texture array object
         * @param id            OpenGL texture array ID
         * @param flags         Object creation flags
         *
         * The @p id is expected to be of an existing OpenGL texture object
         * with target @def_gl{TEXTURE_1D_ARRAY} or @def_gl{TEXTURE_2D_ARRAY}
         * based on dimension count. Unlike texture created using constructor,
         * the OpenGL object is by default not deleted on destruction, use
         * @p flags for different behavior.
         * @see @ref release()
         */
        /* GCC 4.6 needs explicit type */
        static TextureArray<dimensions> wrap(GLuint id, ObjectFlags flags = ObjectFlags{}) {
            return TextureArray<dimensions>{id, flags};
        }

        /**
         * @brief Constructor
         *
         * Creates new OpenGL texture object. If @extension{ARB,direct_state_access}
         * (part of OpenGL 4.5) is not available, the texture is created on
         * first use.
         * @see @ref TextureArray(NoCreateT), @ref wrap(), @fn_gl{CreateTextures}
         *      with @def_gl{TEXTURE_1D_ARRAY} or @def_gl{TEXTURE_2D_ARRAY},
         *      eventually @fn_gl{GenTextures}
         */
        explicit TextureArray(): AbstractTexture(Implementation::textureArrayTarget<dimensions>()) {}

        #if defined(CORRADE_GCC45_COMPATIBILITY) || defined(CORRADE_MSVC2013_COMPATIBILITY)
        /* GCC 4.5 somehow cannot do this on its own, MSVC 2013 comlains about using deleted function */
        TextureArray(const TextureArray<dimensions>&) = delete;
        TextureArray(TextureArray<dimensions>&& other): AbstractTexture(std::move(other)) {}
        TextureArray<dimensions>& operator=(TextureArray<dimensions>&) = delete;
        TextureArray<dimensions>& operator=(TextureArray<dimensions>&& other) {
            AbstractTexture::operator=(std::move(other));
            return *this;
        }
        #endif

        /**
         * @brief Construct without creating the underlying OpenGL object
         *
         * The constructed instance is equivalent to moved-from state. Useful
         * in cases where you will overwrite the instance later anyway. Move
         * another object over it to make it useful.
         * @see @ref TextureArray(), @ref wrap()
         */
        explicit TextureArray(NoCreateT) noexcept: AbstractTexture{NoCreate, Implementation::textureArrayTarget<dimensions>()} {}

        /**
         * @copybrief Texture::setBaseLevel()
         * @return Reference to self (for method chaining)
         *
         * See @ref Texture::setBaseLevel() for more information.
         */
        TextureArray<dimensions>& setBaseLevel(Int level) {
            AbstractTexture::setBaseLevel(level);
            return *this;
        }

        /**
         * @copybrief Texture::setMaxLevel()
         * @return Reference to self (for method chaining)
         *
         * See @ref Texture::setMaxLevel() for more information.
         */
        TextureArray<dimensions>& setMaxLevel(Int level) {
            AbstractTexture::setMaxLevel(level);
            return *this;
        }

        /**
         * @copybrief Texture::setMinificationFilter()
         * @return Reference to self (for method chaining)
         *
         * See @ref Texture::setMinificationFilter() for more information.
         */
        TextureArray<dimensions>& setMinificationFilter(Sampler::Filter filter, Sampler::Mipmap mipmap = Sampler::Mipmap::Base) {
            AbstractTexture::setMinificationFilter(filter, mipmap);
            return *this;
        }

        /**
         * @copybrief Texture::setMagnificationFilter()
         * @return Reference to self (for method chaining)
         *
         * See @ref Texture::setMagnificationFilter() for more information.
         */
        TextureArray<dimensions>& setMagnificationFilter(Sampler::Filter filter) {
            AbstractTexture::setMagnificationFilter(filter);
            return *this;
        }

        /**
         * @copybrief Texture::setMinLod()
         * @return Reference to self (for method chaining)
         *
         * See @ref Texture::setMinLod() for more information.
         */
        TextureArray<dimensions>& setMinLod(Float lod) {
            AbstractTexture::setMinLod(lod);
            return *this;
        }

        /**
         * @copybrief Texture::setMaxLod()
         * @return Reference to self (for method chaining)
         *
         * See @ref Texture::setMaxLod() for more information.
         */
        TextureArray<dimensions>& setMaxLod(Float lod) {
            AbstractTexture::setMaxLod(lod);
            return *this;
        }

        #ifndef MAGNUM_TARGET_GLES
        /**
         * @copybrief Texture::setLodBias()
         * @return Reference to self (for method chaining)
         *
         * See @ref Texture::setLodBias() for more information.
         * @requires_gl Texture LOD bias can be specified only directly in
         *      fragment shader in OpenGL ES and WebGL.
         */
        TextureArray<dimensions>& setLodBias(Float bias) {
            AbstractTexture::setLodBias(bias);
            return *this;
        }
        #endif

        /**
         * @copybrief Texture::setWrapping()
         * @return Reference to self (for method chaining)
         *
         * See @ref Texture::setWrapping() for more information.
         */
        TextureArray<dimensions>& setWrapping(const Array<dimensions, Sampler::Wrapping>& wrapping) {
            DataHelper<dimensions>::setWrapping(*this, wrapping);
            return *this;
        }

        #ifndef MAGNUM_TARGET_WEBGL
        /**
         * @copybrief Texture::setBorderColor(const Color4&)
         * @return Reference to self (for method chaining)
         *
         * See @ref Texture::setBorderColor(const Color4&) for more
         * information.
         * @requires_es_extension Extension @es_extension{ANDROID,extension_pack_es31a}/
         *      @es_extension{EXT,texture_border_clamp} or
         *      @es_extension{NV,texture_border_clamp}
         * @requires_gles Border clamp is not available in WebGL.
         */
        TextureArray<dimensions>& setBorderColor(const Color4& color) {
            AbstractTexture::setBorderColor(color);
            return *this;
        }

        /**
         * @copybrief Texture::setBorderColor(const Vector4ui&)
         * @return Reference to self (for method chaining)
         *
         * See @ref Texture::setBorderColor(const Vector4ui&) for more
         * information.
         * @requires_gl30 Extension @extension{EXT,texture_integer}
         * @requires_es_extension Extension @es_extension{ANDROID,extension_pack_es31a}/
         *      @es_extension{EXT,texture_border_clamp}
         * @requires_gles Border clamp is not available in WebGL.
         */
        TextureArray<dimensions>& setBorderColor(const Vector4ui& color) {
            AbstractTexture::setBorderColor(color);
            return *this;
        }

        /** @overload
         * @requires_gl30 Extension @extension{EXT,texture_integer}
         * @requires_es_extension Extension @es_extension{ANDROID,extension_pack_es31a}/
         *      @es_extension{EXT,texture_border_clamp}
         * @requires_gles Border clamp is not available in WebGL.
         */
        TextureArray<dimensions>& setBorderColor(const Vector4i& color) {
            AbstractTexture::setBorderColor(color);
            return *this;
        }
        #endif

        /**
         * @copybrief Texture::setMaxAnisotropy()
         * @return Reference to self (for method chaining)
         *
         * See @ref Texture::setMaxAnisotropy() for more information.
         */
        TextureArray<dimensions>& setMaxAnisotropy(Float anisotropy) {
            AbstractTexture::setMaxAnisotropy(anisotropy);
            return *this;
        }

        #ifndef MAGNUM_TARGET_WEBGL
        /**
         * @copybrief Texture::setSRGBDecode()
         * @return Reference to self (for method chaining)
         *
         * See @ref Texture::setSRGBDecode() for more information.
         * @requires_extension Extension @extension{EXT,texture_sRGB_decode}
         * @requires_es_extension Extension  @es_extension{ANDROID,extension_pack_es31a}/
         *      @es_extension2{EXT,texture_sRGB_decode,texture_sRGB_decode}
         * @requires_gles SRGB decode is not available in WebGL.
         */
        TextureArray<dimensions>& setSRGBDecode(bool decode) {
            AbstractTexture::setSRGBDecode(decode);
            return *this;
        }

        /**
         * @copybrief Texture::setSwizzle()
         * @return Reference to self (for method chaining)
         *
         * See @ref Texture::setSwizzle() for more information.
         * @requires_gl33 Extension @extension{ARB,texture_swizzle}
         */
        template<char r, char g, char b, char a> TextureArray<dimensions>& setSwizzle() {
            AbstractTexture::setSwizzle<r, g, b, a>();
            return *this;
        }
        #endif

        /**
         * @copybrief Texture::setCompareMode()
         * @return Reference to self (for method chaining)
         *
         * See @ref Texture::setCompareMode() for more information.
         */
        TextureArray<dimensions>& setCompareMode(Sampler::CompareMode mode) {
            AbstractTexture::setCompareMode(mode);
            return *this;
        }

        /**
         * @copybrief Texture::setCompareFunction()
         * @return Reference to self (for method chaining)
         *
         * See @ref Texture::setCompareFunction() for more information.
         */
        TextureArray<dimensions>& setCompareFunction(Sampler::CompareFunction function) {
            AbstractTexture::setCompareFunction(function);
            return *this;
        }

        #ifndef MAGNUM_TARGET_WEBGL
        /**
         * @copybrief Texture::setDepthStencilMode()
         * @return Reference to self (for method chaining)
         *
         * See @ref Texture::setDepthStencilMode() for more information.
         * @requires_gl43 Extension @extension{ARB,stencil_texturing}
         * @requires_gles31 Stencil texturing is not available in OpenGL ES 3.0
         *      and older.
         * @requires_gles Stencil texturing is not available in WebGL.
         */
        TextureArray<dimensions>& setDepthStencilMode(Sampler::DepthStencilMode mode) {
            AbstractTexture::setDepthStencilMode(mode);
            return *this;
        }
        #endif

        /**
         * @copybrief Texture::setStorage()
         * @return Reference to self (for method chaining)
         *
         * See @ref Texture::setStorage() for more information.
         * @see @ref maxSize()
         */
        TextureArray<dimensions>& setStorage(Int levels, TextureFormat internalFormat, const typename DimensionTraits<dimensions+1, Int>::VectorType& size) {
            DataHelper<dimensions+1>::setStorage(*this, levels, internalFormat, size);
            return *this;
        }

        #ifndef MAGNUM_TARGET_WEBGL
        /**
         * @copybrief Texture::imageSize()
         *
         * See @ref Texture::imageSize() for more information.
         * @requires_gles31 Texture image size queries are not available in
         *      OpenGL ES 3.0 and older.
         * @requires_gles Texture image size queries are not available in
         *      WebGL.
         */
<<<<<<< HEAD
        typename DimensionTraits<dimensions+1, Int>::VectorType imageSize(Int level) {
            return DataHelper<dimensions+1>::imageSize(*this, level);
=======
        VectorTypeFor<dimensions+1, Int> imageSize(Int level) {
            return DataHelper<dimensions+1>::imageSize(*this, _target, level);
>>>>>>> 6e98f514
        }
        #endif

        #ifndef MAGNUM_TARGET_GLES
        /**
         * @copybrief Texture::image(Int, Image&)
         * @return Reference to self (for method chaining)
         *
         * See @ref Texture::image(Int, Image&) for more information.
         * @requires_gl Texture image queries are not available in OpenGL ES or
         *      WebGL. See @ref Framebuffer::read() for possible workaround.
         */
        void image(Int level, Image<dimensions+1>& image) {
            AbstractTexture::image<dimensions+1>(level, image);
        }

        /** @overload
         *
         * Convenience alternative to the above, example usage:
         * @code
         * Image3D image = texture.image(0, {PixelFormat::RGBA, PixelType::UnsignedByte});
         * @endcode
         */
        Image<dimensions+1> image(Int level, Image<dimensions+1>&& image);

        /**
         * @copybrief Texture::image(Int, BufferImage&, BufferUsage)
         * @return Reference to self (for method chaining)
         *
         * See @ref Texture::image(Int, BufferImage&, BufferUsage) for more
         * information.
         * @requires_gl Texture image queries are not available in OpenGL ES or
         *      WebGL. See @ref Framebuffer::read() for possible workaround.
         */
        void image(Int level, BufferImage<dimensions+1>& image, BufferUsage usage) {
            AbstractTexture::image<dimensions+1>(level, image, usage);
        }

        /** @overload
         *
         * Convenience alternative to the above, example usage:
         * @code
         * BufferImage3D image = texture.image(0, {PixelFormat::RGBA, PixelType::UnsignedByte}, BufferUsage::StaticRead);
         * @endcode
         */
        BufferImage<dimensions+1> image(Int level, BufferImage<dimensions+1>&& image, BufferUsage usage);

        /**
         * @copybrief Texture::compressedImage(Int, CompressedImage&)
         * @return Reference to self (for method chaining)
         *
         * See @ref Texture::compressedImage(Int, CompressedImage&) for more
         * information.
         * @requires_gl Texture image queries are not available in OpenGL ES or
         *      WebGL. See @ref Framebuffer::read() for possible workaround.
         */
        void compressedImage(Int level, CompressedImage<dimensions+1>& image) {
            AbstractTexture::compressedImage<dimensions+1>(level, image);
        }

        /** @overload
         *
         * Convenience alternative to the above, example usage:
         * @code
         * CompressedImage3D image = texture.compressedImage(0, {});
         * @endcode
         */
        CompressedImage<dimensions+1> compressedImage(Int level, CompressedImage<dimensions+1>&& image);

        /**
         * @copybrief Texture::compressedImage(Int, CompressedBufferImage&, BufferUsage)
         * @return Reference to self (for method chaining)
         *
         * See @ref Texture::compressedImage(Int, CompressedBufferImage&, BufferUsage)
         * for more information.
         * @requires_gl Texture image queries are not available in OpenGL ES or
         *      WebGL. See @ref Framebuffer::read() for possible workaround.
         */
        void compressedImage(Int level, CompressedBufferImage<dimensions+1>& image, BufferUsage usage) {
            AbstractTexture::compressedImage<dimensions+1>(level, image, usage);
        }

        /** @overload
         *
         * Convenience alternative to the above, example usage:
         * @code
         * CompressedBufferImage3D image = texture.compressedImage(0, {}, BufferUsage::StaticRead);
         * @endcode
         */
        CompressedBufferImage<dimensions+1> compressedImage(Int level, CompressedBufferImage<dimensions+1>&& image, BufferUsage usage);

        /**
         * @copybrief Texture::subImage(Int, const RangeTypeFor<dimensions, Int>&, Image&)
         *
         * See @ref Texture::subImage(Int, const RangeTypeFor<dimensions, Int>&, Image&)
         * for more information.
         * @requires_gl45 Extension @extension{ARB,get_texture_sub_image}
         * @requires_gl Texture image queries are not available in OpenGL ES or
         *      WebGL. See @ref Framebuffer::read() for possible workaround.
         */
        void subImage(Int level, const typename DimensionTraits<dimensions+1, Int>::RangeType& range, Image<dimensions+1>& image) {
            AbstractTexture::subImage<dimensions+1>(level, range, image);
        }

        /** @overload
         *
         * Convenience alternative to the above, example usage:
         * @code
         * Image3D image = texture.subImage(0, range, {PixelFormat::RGBA, PixelType::UnsignedByte});
         * @endcode
         */
        Image<dimensions+1> subImage(Int level, const typename DimensionTraits<dimensions+1, Int>::RangeType& range, Image<dimensions+1>&& image);

        /**
         * @copybrief Texture::subImage(Int, const typename DimensionTraits<dimensions, Int>::RangeType&, BufferImage&, BufferUsage)
         *
         * See @ref Texture::subImage(Int, const typename DimensionTraits<dimensions, Int>::RangeType&, BufferImage&, BufferUsage)
         * for more information.
         * @requires_gl45 Extension @extension{ARB,get_texture_sub_image}
         * @requires_gl Texture image queries are not available in OpenGL ES or
         *      WebGL. See @ref Framebuffer::read() for possible workaround.
         */
        void subImage(Int level, const typename DimensionTraits<dimensions+1, Int>::RangeType& range, BufferImage<dimensions+1>& image, BufferUsage usage) {
            AbstractTexture::subImage<dimensions+1>(level, range, image, usage);
        }

        /** @overload
         *
         * Convenience alternative to the above, example usage:
         * @code
         * BufferImage3D image = texture.subImage(0, range, {PixelFormat::RGBA, PixelType::UnsignedByte}, BufferUsage::StaticRead);
         * @endcode
         */
        BufferImage<dimensions+1> subImage(Int level, const typename DimensionTraits<dimensions+1, Int>::RangeType& range, BufferImage<dimensions+1>&& image, BufferUsage usage);
        #endif

        /**
         * @copybrief Texture::setImage()
         * @return Reference to self (for method chaining)
         *
         * See @ref Texture::setImage() for more information.
         * @see @ref maxSize()
         * @deprecated_gl Prefer to use @ref setStorage() and @ref setSubImage()
         *      instead.
         */
        TextureArray<dimensions>& setImage(Int level, TextureFormat internalFormat, const ImageView<dimensions+1>& image) {
            DataHelper<dimensions+1>::setImage(*this, level, internalFormat, image);
            return *this;
        }

        /** @overload
         * @deprecated_gl Prefer to use @ref setStorage() and @ref setSubImage()
         *      instead.
         */
        TextureArray<dimensions>& setImage(Int level, TextureFormat internalFormat, BufferImage<dimensions+1>& image) {
            DataHelper<dimensions+1>::setImage(*this, level, internalFormat, image);
            return *this;
        }

        /** @overload
         * @deprecated_gl Prefer to use @ref setStorage() and @ref setSubImage()
         *      instead.
         */
        TextureArray<dimensions>& setImage(Int level, TextureFormat internalFormat, BufferImage<dimensions+1>&& image) {
            return setImage(level, internalFormat, image);
        }

        /**
         * @copybrief Texture::setCompressedImage()
         * @return Reference to self (for method chaining)
         *
         * See @ref Texture::setCompressedImage() for more information.
         * @see @ref maxSize()
         * @deprecated_gl Prefer to use @ref setStorage() and
         *      @ref setCompressedSubImage() instead.
         */
        TextureArray<dimensions>& setCompressedImage(Int level, const CompressedImageView<dimensions+1>& image) {
            DataHelper<dimensions+1>::setCompressedImage(*this, level, image);
            return *this;
        }

        /** @overload
         * @deprecated_gl Prefer to use @ref setStorage() and
         *      @ref setCompressedSubImage() instead.
         */
        TextureArray<dimensions>& setCompressedImage(Int level, CompressedBufferImage<dimensions+1>& image) {
            DataHelper<dimensions+1>::setCompressedImage(*this, level, image);
            return *this;
        }

        /** @overload
         * @deprecated_gl Prefer to use @ref setStorage() and
         *      @ref setCompressedSubImage() instead.
         */
        TextureArray<dimensions>& setCompressedImage(Int level, CompressedBufferImage<dimensions+1>&& image) {
            return setCompressedImage(level, image);
        }

        /**
         * @brief Set image subdata
         * @param level             Mip level
         * @param offset            Offset where to put data in the texture
         * @param image             @ref Image, @ref ImageView or
         *      @ref Trade::ImageData of the same dimension count
         * @return Reference to self (for method chaining)
         *
         * If neither @extension{ARB,direct_state_access} (part of OpenGL 4.5)
         * nor @extension{EXT,direct_state_access} desktop extension is
         * available, the texture is bound before the operation (if not
         * already).
         * @see @ref setStorage(), @fn_gl{PixelStore}, then
         *      @fn_gl2{TextureSubImage2D,TexSubImage2D}/
         *      @fn_gl2{TextureSubImage3D,TexSubImage3D},
         *      @fn_gl_extension{TextureSubImage2D,EXT,direct_state_access}/
         *      @fn_gl_extension{TextureSubImage3D,EXT,direct_state_access},
         *      eventually @fn_gl{ActiveTexture}, @fn_gl{BindTexture} and
         *      @fn_gl{TexSubImage2D}/@fn_gl{TexSubImage3D}
         */
        TextureArray<dimensions>& setSubImage(Int level, const typename DimensionTraits<dimensions+1, Int>::VectorType& offset, const ImageView<dimensions+1>& image) {
            DataHelper<dimensions+1>::setSubImage(*this, level, offset, image);
            return *this;
        }

        /** @overload */
        TextureArray<dimensions>& setSubImage(Int level, const typename DimensionTraits<dimensions+1, Int>::VectorType& offset, BufferImage<dimensions+1>& image) {
            DataHelper<dimensions+1>::setSubImage(*this, level, offset, image);
            return *this;
        }

        /** @overload */
        TextureArray<dimensions>& setSubImage(Int level, const typename DimensionTraits<dimensions+1, Int>::VectorType& offset, BufferImage<dimensions+1>&& image) {
            return setSubImage(level, offset, image);
        }

        /**
         * @brief Set compressed image subdata
         * @param level             Mip level
         * @param offset            Offset where to put data in the texture
         * @param image             @ref CompressedImage, @ref CompressedImageView
         *      or compressed @ref Trade::ImageData of the same dimension count
         * @return Reference to self (for method chaining)
         *
         * If neither @extension{ARB,direct_state_access} (part of OpenGL 4.5)
         * nor @extension{EXT,direct_state_access} desktop extension is
         * available, the texture is bound before the operation (if not
         * already).
         * @see @ref setStorage(), @fn_gl{PixelStore}, then
         *      @fn_gl2{CompressedTextureSubImage2D,CompressedTexSubImage2D}/
         *      @fn_gl2{CompressedTextureSubImage3D,CompressedTexSubImage3D},
         *      @fn_gl_extension{CompressedTextureSubImage2D,EXT,direct_state_access}/
         *      @fn_gl_extension{CompressedTextureSubImage3D,EXT,direct_state_access},
         *      eventually @fn_gl{ActiveTexture}, @fn_gl{BindTexture} and
         *      @fn_gl{CompressedTexSubImage2D}/@fn_gl{CompressedTexSubImage3D}
         */
        TextureArray<dimensions>& setCompressedSubImage(Int level, const typename DimensionTraits<dimensions+1, Int>::VectorType& offset, const CompressedImageView<dimensions+1>& image) {
            DataHelper<dimensions+1>::setCompressedSubImage(*this, level, offset, image);
            return *this;
        }

        /** @overload */
        TextureArray<dimensions>& setCompressedSubImage(Int level, typename DimensionTraits<dimensions+1, Int>::VectorType& offset, CompressedBufferImage<dimensions+1>& image) {
            DataHelper<dimensions+1>::setCompressedSubImage(*this, level, offset, image);
            return *this;
        }

        /** @overload */
        TextureArray<dimensions>& setCompressedSubImage(Int level, typename DimensionTraits<dimensions+1, Int>::VectorType& offset, CompressedBufferImage<dimensions+1>&& image) {
            return setCompressedSubImage(level, offset, image);
        }

        /**
         * @copybrief Texture::generateMipmap()
         * @return Reference to self (for method chaining)
         *
         * See @ref Texture::generateMipmap() for more information.
         * @requires_gl30 Extension @extension{ARB,framebuffer_object}
         */
        TextureArray<dimensions>& generateMipmap() {
            AbstractTexture::generateMipmap();
            return *this;
        }

        /**
         * @copybrief Texture::invalidateImage()
         * @return Reference to self (for method chaining)
         *
         * See @ref Texture::invalidateImage() for more information.
         */
        void invalidateImage(Int level) { AbstractTexture::invalidateImage(level); }

        /**
         * @copybrief Texture::invalidateSubImage()
         * @return Reference to self (for method chaining)
         *
         * See @ref Texture::invalidateSubImage() for more information.
         */
        void invalidateSubImage(Int level, const typename DimensionTraits<dimensions+1, Int>::VectorType& offset, const typename DimensionTraits<dimensions+1, Int>::VectorType& size) {
            DataHelper<dimensions+1>::invalidateSubImage(*this, level, offset, size);
        }

        /* Overloads to remove WTF-factor from method chaining order */
        #if !defined(DOXYGEN_GENERATING_OUTPUT) && !defined(MAGNUM_TARGET_WEBGL)
        TextureArray<dimensions>& setLabel(const std::string& label) {
            AbstractTexture::setLabel(label);
            return *this;
        }
        template<std::size_t size> TextureArray<dimensions>& setLabel(const char(&label)[size]) {
            AbstractTexture::setLabel<size>(label);
            return *this;
        }
        #endif

    private:
        explicit TextureArray(GLuint id, ObjectFlags flags): AbstractTexture{id, Implementation::textureArrayTarget<dimensions>(), flags} {}
};

#ifndef MAGNUM_TARGET_GLES
/**
@brief One-dimensional texture array

@requires_gl30 Extension @extension{EXT,texture_array}
@requires_gl Only @ref Texture2DArray is available in OpenGL ES and WebGL.
*/
typedef TextureArray<1> Texture1DArray;
#endif

/**
@brief Two-dimensional texture array

@requires_gl30 Extension @extension{EXT,texture_array}
@requires_gles30 Array textures are not available in OpenGL ES 2.0.
@requires_webgl20 Array textures are not available in WebGL 1.0.
*/
typedef TextureArray<2> Texture2DArray;

}
#else
#error this header is not available in OpenGL ES 2.0 build
#endif

#endif<|MERGE_RESOLUTION|>--- conflicted
+++ resolved
@@ -400,13 +400,8 @@
          * @requires_gles Texture image size queries are not available in
          *      WebGL.
          */
-<<<<<<< HEAD
         typename DimensionTraits<dimensions+1, Int>::VectorType imageSize(Int level) {
-            return DataHelper<dimensions+1>::imageSize(*this, level);
-=======
-        VectorTypeFor<dimensions+1, Int> imageSize(Int level) {
             return DataHelper<dimensions+1>::imageSize(*this, _target, level);
->>>>>>> 6e98f514
         }
         #endif
 
