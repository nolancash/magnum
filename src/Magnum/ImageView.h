--- conflicted
+++ resolved
@@ -70,32 +70,28 @@
          * The data are expected to be of proper size for given @p storage
          * parameters.
          */
-        explicit ImageView(PixelStorage storage, PixelFormat format, PixelType type, const VectorTypeFor<dimensions, Int>& size, Containers::ArrayView<const void> data) noexcept: _storage{storage}, _format{format}, _type{type}, _size{size}, _data{reinterpret_cast<const char*>(data.data()), data.size()} {
+        explicit ImageView(PixelStorage storage, PixelFormat format, PixelType type, const typename DimensionTraits<dimensions, Int>::VectorType& size, Containers::ArrayView<const void> data) noexcept: _storage{storage}, _format{format}, _type{type}, _size{size}, _data{reinterpret_cast<const char*>(data.data()), data.size()} {
             CORRADE_ASSERT(!_data || Implementation::imageDataSize(*this) <= _data.size(), "ImageView::ImageView(): bad image data size, got" << _data.size() << "but expected at least" << Implementation::imageDataSize(*this), );
         }
 
         /** @overload
          * Similar to the above, but uses default @ref PixelStorage parameters.
          */
-<<<<<<< HEAD
-        constexpr explicit ImageView(ColorFormat format, ColorType type, const typename DimensionTraits<Dimensions, Int>::VectorType& size, const void* data): _format{format}, _type{type}, _size{size}, _data{reinterpret_cast<const char*>(data)} {}
-=======
-        explicit ImageView(PixelFormat format, PixelType type, const VectorTypeFor<dimensions, Int>& size, Containers::ArrayView<const void> data) noexcept: ImageView{{}, format, type, size, data} {}
+        explicit ImageView(PixelFormat format, PixelType type, const typename DimensionTraits<dimensions, Int>::VectorType& size, Containers::ArrayView<const void> data) noexcept: ImageView{{}, format, type, size, data} {}
 
         #ifdef MAGNUM_BUILD_DEPRECATED
         /** @copybrief ImageView(PixelFormat, PixelType, const VectorTypeFor<dimensions, Int>&, Containers::ArrayView<const void>)
          * @deprecated Use @ref ImageView(PixelFormat, PixelType, const VectorTypeFor<dimensions, Int>&, Containers::ArrayView<const void>) instead.
          */
-        explicit CORRADE_DEPRECATED("use ImageView(PixelFormat, PixelType, const VectorTypeFor&, Containers::ArrayView) instead") ImageView(PixelFormat format, PixelType type, const VectorTypeFor<dimensions, Int>& size, const void* data) noexcept: ImageView{{}, format, type, size, {reinterpret_cast<const char*>(data), Implementation::imageDataSizeFor(format, type, size)}} {}
+        explicit CORRADE_DEPRECATED("use ImageView(PixelFormat, PixelType, const VectorTypeFor&, Containers::ArrayView) instead") ImageView(PixelFormat format, PixelType type, const typename DimensionTraits<dimensions, Int>::VectorType& size, const void* data) noexcept: ImageView{{}, format, type, size, {reinterpret_cast<const char*>(data), Implementation::imageDataSizeFor(format, type, size)}} {}
 
         #ifndef DOXYGEN_GENERATING_OUTPUT
         /* To avoid decay of sized arrays and nullptr to const void* and
            unwanted use of deprecated function */
-        template<class T, std::size_t dataSize> explicit ImageView(PixelFormat format, PixelType type, const VectorTypeFor<dimensions, Int>& size, const T(&data)[dataSize]): ImageView{{}, format, type, size, Containers::ArrayView<const void>{data}} {}
-        explicit ImageView(PixelFormat format, PixelType type, const VectorTypeFor<dimensions, Int>& size, std::nullptr_t): ImageView{{}, format, type, size, Containers::ArrayView<const void>{nullptr}} {}
-        #endif
-        #endif
->>>>>>> 03c8272a
+        template<class T, std::size_t dataSize> explicit ImageView(PixelFormat format, PixelType type, const typename DimensionTraits<dimensions, Int>::VectorType& size, const T(&data)[dataSize]): ImageView{{}, format, type, size, Containers::ArrayView<const void>{data}} {}
+        explicit ImageView(PixelFormat format, PixelType type, const typename DimensionTraits<dimensions, Int>::VectorType& size, std::nullptr_t): ImageView{{}, format, type, size, Containers::ArrayView<const void>{nullptr}} {}
+        #endif
+        #endif
 
         /**
          * @brief Constructor
@@ -107,10 +103,7 @@
          * Data pointer is set to `nullptr`, call @ref setData() to fill the
          * image with data.
          */
-<<<<<<< HEAD
-        constexpr explicit ImageView(ColorFormat format, ColorType type, const typename DimensionTraits<Dimensions, Int>::VectorType& size): _format{format}, _type{type}, _size{size}, _data{nullptr} {}
-=======
-        constexpr explicit ImageView(PixelStorage storage, PixelFormat format, PixelType type, const VectorTypeFor<dimensions, Int>& size) noexcept: _storage{storage}, _format{format}, _type{type}, _size{size}, _data{nullptr} {}
+        constexpr explicit ImageView(PixelStorage storage, PixelFormat format, PixelType type, const typename DimensionTraits<dimensions, Int>::VectorType& size) noexcept: _storage{storage}, _format{format}, _type{type}, _size{size}, _data{nullptr} {}
 
         /** @overload
          * Similar to the above, but uses default @ref PixelStorage parameters.
@@ -119,11 +112,10 @@
         /* Can't use delegating constructors with constexpr -- https://connect.microsoft.com/VisualStudio/feedback/details/1579279/c-constexpr-does-not-work-with-delegating-constructors */
         constexpr
         #endif
-        explicit ImageView(PixelFormat format, PixelType type, const VectorTypeFor<dimensions, Int>& size) noexcept: ImageView{{}, format, type, size} {}
+        explicit ImageView(PixelFormat format, PixelType type, const typename DimensionTraits<dimensions, Int>::VectorType& size) noexcept: ImageView{{}, format, type, size} {}
 
         /** @brief Storage of pixel data */
         PixelStorage storage() const { return _storage; }
->>>>>>> 03c8272a
 
         /** @brief Format of pixel data */
         PixelFormat format() const { return _format; }
@@ -141,19 +133,13 @@
         /** @brief Image size */
         constexpr typename DimensionTraits<Dimensions, Int>::VectorType size() const { return _size; }
 
-<<<<<<< HEAD
-        /** @copydoc Image::dataSize() */
-        std::size_t dataSize(const typename DimensionTraits<Dimensions, Int>::VectorType& size) const {
-            return Implementation::imageDataSize<dimensions>(*this, _format, _type, size);
-=======
         /**
          * @brief Image data properties
          *
          * See @ref PixelStorage::dataProperties() for more information.
          */
-        std::tuple<std::size_t, VectorTypeFor<dimensions, std::size_t>, std::size_t> dataProperties() const {
+        std::tuple<std::size_t, typename DimensionTraits<dimensions, std::size_t>::VectorType, std::size_t> dataProperties() const {
             return Implementation::imageDataProperties<dimensions>(*this);
->>>>>>> 03c8272a
         }
 
         /** @brief Raw data */
@@ -243,7 +229,7 @@
          * @requires_gl Compressed pixel storage is hardcoded in OpenGL ES and
          *      WebGL.
          */
-        constexpr explicit CompressedImageView(CompressedPixelStorage storage, CompressedPixelFormat format, const VectorTypeFor<dimensions, Int>& size, Containers::ArrayView<const void> data) noexcept;
+        constexpr explicit CompressedImageView(CompressedPixelStorage storage, CompressedPixelFormat format, const typename DimensionTraits<dimensions, Int>::VectorType& size, Containers::ArrayView<const void> data) noexcept;
         #endif
 
         /**
@@ -255,15 +241,11 @@
          * Similar the above, but uses default @ref CompressedPixelStorage
          * parameters (or the hardcoded ones in OpenGL ES and WebGL).
          */
-<<<<<<< HEAD
-        constexpr explicit CompressedImageView(CompressedColorFormat format, const typename DimensionTraits<Dimensions, Int>::VectorType& size, Containers::ArrayView<const void> data): _format{format}, _size{size}, _data{reinterpret_cast<const char*>(data.data()), data.size()} {}
-=======
         #ifndef CORRADE_MSVC2015_COMPATIBILITY
         /* Can't use delegating constructors with constexpr -- https://connect.microsoft.com/VisualStudio/feedback/details/1579279/c-constexpr-does-not-work-with-delegating-constructors */
         constexpr
         #endif
-        explicit CompressedImageView(CompressedPixelFormat format, const VectorTypeFor<dimensions, Int>& size, Containers::ArrayView<const void> data) noexcept;
->>>>>>> 03c8272a
+        explicit CompressedImageView(CompressedPixelFormat format, const typename DimensionTraits<dimensions, Int>::VectorType& size, Containers::ArrayView<const void> data) noexcept;
 
         #ifndef MAGNUM_TARGET_GLES
         /**
@@ -278,7 +260,7 @@
          * @requires_gl Compressed pixel storage is hardcoded in OpenGL ES and
          *      WebGL.
          */
-        constexpr explicit CompressedImageView(CompressedPixelStorage storage, CompressedPixelFormat format, const VectorTypeFor<dimensions, Int>& size) noexcept;
+        constexpr explicit CompressedImageView(CompressedPixelStorage storage, CompressedPixelFormat format, const typename DimensionTraits<dimensions, Int>::VectorType& size) noexcept;
         #endif
 
         /**
@@ -289,7 +271,7 @@
          * Similar the above, but uses default @ref CompressedPixelStorage
          * parameters (or the hardcoded ones in OpenGL ES and WebGL).
          */
-        constexpr explicit CompressedImageView(CompressedPixelFormat format, const VectorTypeFor<dimensions, Int>& size) noexcept;
+        constexpr explicit CompressedImageView(CompressedPixelFormat format, const typename DimensionTraits<dimensions, Int>::VectorType& size) noexcept;
 
         #ifndef MAGNUM_TARGET_GLES
         /**
@@ -299,12 +281,8 @@
          * @requires_gl Compressed pixel storage is hardcoded in OpenGL ES and
          *      WebGL.
          */
-<<<<<<< HEAD
-        constexpr explicit CompressedImageView(CompressedColorFormat format, const typename DimensionTraits<Dimensions, Int>::VectorType& size): _format{format}, _size{size} {}
-=======
         CompressedPixelStorage storage() const { return _storage; }
         #endif
->>>>>>> 03c8272a
 
         /** @brief Format of compressed data */
         CompressedPixelFormat format() const { return _format; }
@@ -322,7 +300,7 @@
          * @requires_gl Compressed pixel storage is hardcoded in OpenGL ES and
          *      WebGL.
          */
-        std::tuple<std::size_t, VectorTypeFor<dimensions, std::size_t>, std::size_t> dataProperties() const {
+        std::tuple<std::size_t, typename DimensionTraits<dimensions, std::size_t>::VectorType, std::size_t> dataProperties() const {
             return Implementation::compressedImageDataProperties<dimensions>(*this);
         }
         #endif
@@ -369,7 +347,7 @@
     #ifndef MAGNUM_TARGET_GLES
     const CompressedPixelStorage storage,
     #endif
-    const CompressedPixelFormat format, const VectorTypeFor<dimensions, Int>& size, const Containers::ArrayView<const void> data) noexcept:
+    const CompressedPixelFormat format, const typename DimensionTraits<dimensions, Int>::VectorType& size, const Containers::ArrayView<const void> data) noexcept:
     #ifndef MAGNUM_TARGET_GLES
     _storage{storage},
     #endif
@@ -379,7 +357,7 @@
     #ifndef MAGNUM_TARGET_GLES
     const CompressedPixelStorage storage,
     #endif
-    const CompressedPixelFormat format, const VectorTypeFor<dimensions, Int>& size) noexcept:
+    const CompressedPixelFormat format, const typename DimensionTraits<dimensions, Int>::VectorType& size) noexcept:
     #ifndef MAGNUM_TARGET_GLES
     _storage{storage},
     #endif
@@ -391,9 +369,9 @@
 /* Can't use delegating constructors with constexpr -- https://connect.microsoft.com/VisualStudio/feedback/details/1579279/c-constexpr-does-not-work-with-delegating-constructors */
 constexpr
 #endif
-CompressedImageView<dimensions>::CompressedImageView(const CompressedPixelFormat format, const VectorTypeFor<dimensions, Int>& size, const Containers::ArrayView<const void> data) noexcept: CompressedImageView{{}, format, size, data} {}
-
-template<UnsignedInt dimensions> constexpr CompressedImageView<dimensions>::CompressedImageView(const CompressedPixelFormat format, const VectorTypeFor<dimensions, Int>& size) noexcept: CompressedImageView{{}, format, size} {}
+CompressedImageView<dimensions>::CompressedImageView(const CompressedPixelFormat format, const typename DimensionTraits<dimensions, Int>::VectorType& size, const Containers::ArrayView<const void> data) noexcept: CompressedImageView{{}, format, size, data} {}
+
+template<UnsignedInt dimensions> constexpr CompressedImageView<dimensions>::CompressedImageView(const CompressedPixelFormat format, const typename DimensionTraits<dimensions, Int>::VectorType& size) noexcept: CompressedImageView{{}, format, size} {}
 #endif
 
 }
