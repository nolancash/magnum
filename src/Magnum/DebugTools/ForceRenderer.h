#ifndef Magnum_DebugTools_ForceRenderer_h
#define Magnum_DebugTools_ForceRenderer_h
/*
    This file is part of Magnum.

    Copyright © 2010, 2011, 2012, 2013, 2014, 2015
              Vladimír Vondruš <mosra@centrum.cz>

    Permission is hereby granted, free of charge, to any person obtaining a
    copy of this software and associated documentation files (the "Software"),
    to deal in the Software without restriction, including without limitation
    the rights to use, copy, modify, merge, publish, distribute, sublicense,
    and/or sell copies of the Software, and to permit persons to whom the
    Software is furnished to do so, subject to the following conditions:

    The above copyright notice and this permission notice shall be included
    in all copies or substantial portions of the Software.

    THE SOFTWARE IS PROVIDED "AS IS", WITHOUT WARRANTY OF ANY KIND, EXPRESS OR
    IMPLIED, INCLUDING BUT NOT LIMITED TO THE WARRANTIES OF MERCHANTABILITY,
    FITNESS FOR A PARTICULAR PURPOSE AND NONINFRINGEMENT. IN NO EVENT SHALL
    THE AUTHORS OR COPYRIGHT HOLDERS BE LIABLE FOR ANY CLAIM, DAMAGES OR OTHER
    LIABILITY, WHETHER IN AN ACTION OF CONTRACT, TORT OR OTHERWISE, ARISING
    FROM, OUT OF OR IN CONNECTION WITH THE SOFTWARE OR THE USE OR OTHER
    DEALINGS IN THE SOFTWARE.
*/

/** @file
 * @brief Class @ref Magnum::DebugTools::ForceRenderer, @ref Magnum::DebugTools::ForceRendererOptions, typedef @ref Magnum::DebugTools::ForceRenderer2D, @ref Magnum::DebugTools::ForceRenderer3D
 */

#include "Magnum/Resource.h"
#include "Magnum/Math/Color.h"
#include "Magnum/SceneGraph/Drawable.h"
#include "Magnum/Shaders/Shaders.h"
#include "Magnum/DebugTools/visibility.h"

namespace Magnum { namespace DebugTools {

/**
@brief Force renderer options

See @ref ForceRenderer documentation for more information.
*/
class ForceRendererOptions {
    public:
        constexpr ForceRendererOptions(): _color(1.0f), _size(1.0f) {}

        /** @brief Color of rendered arrow */
        constexpr Color4 color() const { return _color; }

        /**
         * @brief Set color of rendered arrow
         * @return Reference to self (for method chaining)
         *
         * Default is 100% opaque white.
         */
        ForceRendererOptions& setColor(const Color4& color) {
            _color = color;
            return *this;
        }

        /** @brief Scale of rendered arrow */
        constexpr Float scale() const { return _size; }

        /**
         * @brief Set scale of rendered arrow
         * @return Reference to self (for method chaining)
         *
         * Default is `1.0f`.
         */
        ForceRendererOptions& setSize(Float size) {
            _size = size;
            return *this;
        }

    private:
        Color4 _color;
        Float _size;
};

/**
@brief Force renderer

Visualizes force pushing on object by an arrow of the same direction and size.
See @ref debug-tools-renderers for more information.

@anchor DebugTools-ForceRenderer-usage
## Basic usage

Example code:
@code
DebugTools::ResourceManager::instance()->set("my", DebugTools::ForceRendererOptions()
    .setScale(5.0f)
    .setColor(Color3::fromHSV(120.0_degf, 1.0f, 0.7f));

// Create debug renderer for given object, use "my" options for it
Object3D* object;
Vector3 force;
new DebugTools::ForceRenderer2D(object, {0.3f, 1.5f, -0.7f}, &force, "my", debugDrawables);
@endcode

@see @ref ForceRenderer2D, @ref ForceRenderer3D, @ref ForceRendererOptions
*/
template<UnsignedInt dimensions> class MAGNUM_DEBUGTOOLS_EXPORT ForceRenderer: public SceneGraph::Drawable<dimensions, Float> {
    public:
        /**
         * @brief Constructor
         * @param object        Object for which to create debug renderer
         * @param forcePosition Where to render the force, relative to object
         * @param force         Force vector
         * @param options       Options resource key. See
         *      @ref DebugTools-ForceRenderer-usage "class documentation" for
         *      more information.
         * @param drawables     Drawable group
         *
         * The renderer is automatically added to object's features, @p force is
         * saved as reference to original vector and thus it must be available
         * for the whole lifetime of the renderer.
         */
        explicit ForceRenderer(SceneGraph::AbstractObject<dimensions, Float>& object, const typename DimensionTraits<dimensions, Float>::VectorType& forcePosition, const typename DimensionTraits<dimensions, Float>::VectorType& force, ResourceKey options = ResourceKey(), SceneGraph::DrawableGroup<dimensions, Float>* drawables = nullptr);

        /**
         * You have to pass reference to existing force instance, as the
         * renderer uses the current value when rendering.
         */
        ForceRenderer(SceneGraph::AbstractObject<dimensions, Float>&, const typename DimensionTraits<dimensions, Float>::VectorType&, typename DimensionTraits<dimensions, Float>::VectorType&&, ResourceKey = ResourceKey(), SceneGraph::DrawableGroup<dimensions, Float>* = nullptr) = delete;

        ~ForceRenderer();

    private:
        void draw(const typename DimensionTraits<dimensions, Float>::MatrixType& transformationMatrix, SceneGraph::Camera<dimensions, Float>& camera) override;

<<<<<<< HEAD
        const typename DimensionTraits<dimensions, Float>::VectorType forcePosition;
        const typename DimensionTraits<dimensions, Float>::VectorType& force;
=======
        const VectorTypeFor<dimensions, Float> _forcePosition;
        const VectorTypeFor<dimensions, Float>& _force;
>>>>>>> 6e98f514

        Resource<ForceRendererOptions> _options;
        Resource<AbstractShaderProgram, Shaders::Flat<dimensions>> _shader;
        Resource<Mesh> _mesh;
        Resource<Buffer> _vertexBuffer, _indexBuffer;
};

/** @brief Two-dimensional force renderer */
typedef ForceRenderer<2> ForceRenderer2D;

/** @brief Three-dimensional force renderer */
typedef ForceRenderer<3> ForceRenderer3D;

}}

#endif<|MERGE_RESOLUTION|>--- conflicted
+++ resolved
@@ -131,13 +131,8 @@
     private:
         void draw(const typename DimensionTraits<dimensions, Float>::MatrixType& transformationMatrix, SceneGraph::Camera<dimensions, Float>& camera) override;
 
-<<<<<<< HEAD
-        const typename DimensionTraits<dimensions, Float>::VectorType forcePosition;
-        const typename DimensionTraits<dimensions, Float>::VectorType& force;
-=======
-        const VectorTypeFor<dimensions, Float> _forcePosition;
-        const VectorTypeFor<dimensions, Float>& _force;
->>>>>>> 6e98f514
+        const typename DimensionTraits<dimensions, Float>::VectorType _forcePosition;
+        const typename DimensionTraits<dimensions, Float>::VectorType& _force;
 
         Resource<ForceRendererOptions> _options;
         Resource<AbstractShaderProgram, Shaders::Flat<dimensions>> _shader;
