--- conflicted
+++ resolved
@@ -129,11 +129,7 @@
         ~ForceRenderer();
 
     private:
-<<<<<<< HEAD
-        void draw(const typename DimensionTraits<dimensions, Float>::MatrixType& transformationMatrix, SceneGraph::AbstractCamera<dimensions, Float>& camera) override;
-=======
-        void draw(const MatrixTypeFor<dimensions, Float>& transformationMatrix, SceneGraph::Camera<dimensions, Float>& camera) override;
->>>>>>> 41f5b95e
+        void draw(const typename DimensionTraits<dimensions, Float>::MatrixType& transformationMatrix, SceneGraph::Camera<dimensions, Float>& camera) override;
 
         const typename DimensionTraits<dimensions, Float>::VectorType forcePosition;
         const typename DimensionTraits<dimensions, Float>::VectorType& force;
