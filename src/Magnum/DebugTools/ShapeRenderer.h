--- conflicted
+++ resolved
@@ -166,11 +166,7 @@
         ~ShapeRenderer();
 
     private:
-<<<<<<< HEAD
-        void draw(const typename DimensionTraits<dimensions, Float>::MatrixType& transformationMatrix, SceneGraph::AbstractCamera<dimensions, Float>& camera) override;
-=======
-        void draw(const MatrixTypeFor<dimensions, Float>& transformationMatrix, SceneGraph::Camera<dimensions, Float>& camera) override;
->>>>>>> 41f5b95e
+        void draw(const typename DimensionTraits<dimensions, Float>::MatrixType& transformationMatrix, SceneGraph::Camera<dimensions, Float>& camera) override;
 
         Resource<ShapeRendererOptions> options;
         std::vector<Implementation::AbstractShapeRenderer<dimensions>*> renderers;
