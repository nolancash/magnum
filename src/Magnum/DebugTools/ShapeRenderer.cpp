--- conflicted
+++ resolved
@@ -119,23 +119,14 @@
 }
 
 template<UnsignedInt dimensions> ShapeRenderer<dimensions>::~ShapeRenderer() {
-<<<<<<< HEAD
-    for(auto it = renderers.begin(); it != renderers.end(); ++it)
+    for(auto it = _renderers.begin(); it != _renderers.end(); ++it)
         delete *it;
 }
 
 template<UnsignedInt dimensions> void ShapeRenderer<dimensions>::draw(const typename DimensionTraits<dimensions, Float>::MatrixType&, SceneGraph::Camera<dimensions, Float>& camera) {
     typename DimensionTraits<dimensions, Float>::MatrixType projectionMatrix = camera.projectionMatrix()*camera.cameraMatrix();
-    for(auto it = renderers.begin(); it != renderers.end(); ++it)
-        (*it)->draw(options, projectionMatrix);
-=======
-    for(auto i: _renderers) delete i;
-}
-
-template<UnsignedInt dimensions> void ShapeRenderer<dimensions>::draw(const MatrixTypeFor<dimensions, Float>&, SceneGraph::Camera<dimensions, Float>& camera) {
-    const MatrixTypeFor<dimensions, Float> projectionMatrix = camera.projectionMatrix()*camera.cameraMatrix();
-    for(auto i: _renderers) i->draw(_options, projectionMatrix);
->>>>>>> 6e98f514
+    for(auto it = _renderers.begin(); it != _renderers.end(); ++it)
+        (*it)->draw(_options, projectionMatrix);
 }
 
 template class ShapeRenderer<2>;
