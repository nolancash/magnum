/*
    This file is part of Magnum.

    Copyright © 2010, 2011, 2012, 2013, 2014, 2015
              Vladimír Vondruš <mosra@centrum.cz>

    Permission is hereby granted, free of charge, to any person obtaining a
    copy of this software and associated documentation files (the "Software"),
    to deal in the Software without restriction, including without limitation
    the rights to use, copy, modify, merge, publish, distribute, sublicense,
    and/or sell copies of the Software, and to permit persons to whom the
    Software is furnished to do so, subject to the following conditions:

    The above copyright notice and this permission notice shall be included
    in all copies or substantial portions of the Software.

    THE SOFTWARE IS PROVIDED "AS IS", WITHOUT WARRANTY OF ANY KIND, EXPRESS OR
    IMPLIED, INCLUDING BUT NOT LIMITED TO THE WARRANTIES OF MERCHANTABILITY,
    FITNESS FOR A PARTICULAR PURPOSE AND NONINFRINGEMENT. IN NO EVENT SHALL
    THE AUTHORS OR COPYRIGHT HOLDERS BE LIABLE FOR ANY CLAIM, DAMAGES OR OTHER
    LIABILITY, WHETHER IN AN ACTION OF CONTRACT, TORT OR OTHERWISE, ARISING
    FROM, OUT OF OR IN CONNECTION WITH THE SOFTWARE OR THE USE OR OTHER
    DEALINGS IN THE SOFTWARE.
*/

#include "BufferImage.h"

namespace Magnum {

#ifndef MAGNUM_TARGET_GLES2
<<<<<<< HEAD
template<UnsignedInt dimensions> BufferImage<dimensions>::BufferImage(ColorFormat format, ColorType type, const typename DimensionTraits<Dimensions, Int>::VectorType& size, const void* data, BufferUsage usage): _format{format}, _type{type}, _size{size}, _buffer{Buffer::TargetHint::PixelPack} {
    _buffer.setData({data, dataSize(size)}, usage);
=======
template<UnsignedInt dimensions> BufferImage<dimensions>::BufferImage(const PixelStorage storage, const PixelFormat format, const PixelType type, const VectorTypeFor<dimensions, Int>& size, Containers::ArrayView<const void> const data, const BufferUsage usage): _storage{storage}, _format{format}, _type{type}, _size{size}, _buffer{Buffer::TargetHint::PixelPack}, _dataSize{data.size()} {
    CORRADE_ASSERT(Implementation::imageDataSize(*this) <= data.size(), "BufferImage::BufferImage(): bad image data size, got" << data.size() << "but expected at least" << Implementation::imageDataSize(*this), );
    _buffer.setData(data, usage);
>>>>>>> 03c8272a
}

template<UnsignedInt dimensions> BufferImage<dimensions>::BufferImage(const PixelStorage storage, const PixelFormat format, const PixelType type): _storage{storage}, _format{format}, _type{type}, _buffer{Buffer::TargetHint::PixelPack}, _dataSize{0} {}

<<<<<<< HEAD
template<UnsignedInt dimensions> void BufferImage<dimensions>::setData(ColorFormat format, ColorType type, const typename DimensionTraits<Dimensions, Int>::VectorType& size, const void* data, BufferUsage usage) {
=======
template<UnsignedInt dimensions> void BufferImage<dimensions>::setData(const PixelStorage storage, const PixelFormat format, const PixelType type, const VectorTypeFor<dimensions, Int>& size, Containers::ArrayView<const void> const data, const BufferUsage usage) {
    _storage = storage;
>>>>>>> 03c8272a
    _format = format;
    _type = type;
    _size = size;

    /* Keep the old storage if zero-sized nullptr buffer was passed */
    if(data.data() == nullptr && data.size() == 0)
        CORRADE_ASSERT(Implementation::imageDataSize(*this) <= _dataSize, "BufferImage::setData(): bad current storage size, got" << _dataSize << "but expected at least" << Implementation::imageDataSize(*this), );
    else {
        CORRADE_ASSERT(Implementation::imageDataSize(*this) <= data.size(), "BufferImage::setData(): bad image data size, got" << data.size() << "but expected at least" << Implementation::imageDataSize(*this), );
        _buffer.setData(data, usage);
        _dataSize = data.size();
    }
}

<<<<<<< HEAD
template<UnsignedInt dimensions> CompressedBufferImage<dimensions>::CompressedBufferImage(CompressedColorFormat format, const typename DimensionTraits<Dimensions, Int>::VectorType& size, Containers::ArrayView<const void> data, BufferUsage usage): _format{format}, _size{size}, _buffer{Buffer::TargetHint::PixelPack}, _dataSize{data.size()} {
=======
template<UnsignedInt dimensions> CompressedBufferImage<dimensions>::CompressedBufferImage(
    #ifndef MAGNUM_TARGET_GLES
    const CompressedPixelStorage storage,
    #endif
    const CompressedPixelFormat format, const VectorTypeFor<dimensions, Int>& size, const Containers::ArrayView<const void> data, const BufferUsage usage):
    #ifndef MAGNUM_TARGET_GLES
    _storage{storage},
    #endif
    _format{format}, _size{size}, _buffer{Buffer::TargetHint::PixelPack}, _dataSize{data.size()}
{
>>>>>>> 03c8272a
    _buffer.setData(data, usage);
}

template<UnsignedInt dimensions> CompressedBufferImage<dimensions>::CompressedBufferImage(
    #ifndef MAGNUM_TARGET_GLES
    const CompressedPixelStorage storage
    #endif
    ):
    #ifndef MAGNUM_TARGET_GLES
    _storage{storage},
    #endif
    _format{}, _buffer{Buffer::TargetHint::PixelPack}, _dataSize{} {}

<<<<<<< HEAD
template<UnsignedInt dimensions> void CompressedBufferImage<dimensions>::setData(CompressedColorFormat format, const typename DimensionTraits<Dimensions, Int>::VectorType& size, Containers::ArrayView<const void> data, BufferUsage usage) {
=======
template<UnsignedInt dimensions> void CompressedBufferImage<dimensions>::setData(
    #ifndef MAGNUM_TARGET_GLES
    const CompressedPixelStorage storage,
    #endif
    const CompressedPixelFormat format, const VectorTypeFor<dimensions, Int>& size, const Containers::ArrayView<const void> data, const BufferUsage usage)
{
    #ifndef MAGNUM_TARGET_GLES
    _storage = storage;
    #endif
>>>>>>> 03c8272a
    _format = format;
    _size = size;
    _buffer.setData(data, usage);
    _dataSize = data.size();
}

#ifndef DOXYGEN_GENERATING_OUTPUT
template class MAGNUM_EXPORT BufferImage<1>;
template class MAGNUM_EXPORT BufferImage<2>;
template class MAGNUM_EXPORT BufferImage<3>;

template class MAGNUM_EXPORT CompressedBufferImage<1>;
template class MAGNUM_EXPORT CompressedBufferImage<2>;
template class MAGNUM_EXPORT CompressedBufferImage<3>;
#endif
#endif

}<|MERGE_RESOLUTION|>--- conflicted
+++ resolved
@@ -28,24 +28,15 @@
 namespace Magnum {
 
 #ifndef MAGNUM_TARGET_GLES2
-<<<<<<< HEAD
-template<UnsignedInt dimensions> BufferImage<dimensions>::BufferImage(ColorFormat format, ColorType type, const typename DimensionTraits<Dimensions, Int>::VectorType& size, const void* data, BufferUsage usage): _format{format}, _type{type}, _size{size}, _buffer{Buffer::TargetHint::PixelPack} {
-    _buffer.setData({data, dataSize(size)}, usage);
-=======
-template<UnsignedInt dimensions> BufferImage<dimensions>::BufferImage(const PixelStorage storage, const PixelFormat format, const PixelType type, const VectorTypeFor<dimensions, Int>& size, Containers::ArrayView<const void> const data, const BufferUsage usage): _storage{storage}, _format{format}, _type{type}, _size{size}, _buffer{Buffer::TargetHint::PixelPack}, _dataSize{data.size()} {
+template<UnsignedInt dimensions> BufferImage<dimensions>::BufferImage(const PixelStorage storage, const PixelFormat format, const PixelType type, const typename DimensionTraits<Dimensions, Int>::VectorType& size, Containers::ArrayView<const void> const data, const BufferUsage usage): _storage{storage}, _format{format}, _type{type}, _size{size}, _buffer{Buffer::TargetHint::PixelPack}, _dataSize{data.size()} {
     CORRADE_ASSERT(Implementation::imageDataSize(*this) <= data.size(), "BufferImage::BufferImage(): bad image data size, got" << data.size() << "but expected at least" << Implementation::imageDataSize(*this), );
     _buffer.setData(data, usage);
->>>>>>> 03c8272a
 }
 
 template<UnsignedInt dimensions> BufferImage<dimensions>::BufferImage(const PixelStorage storage, const PixelFormat format, const PixelType type): _storage{storage}, _format{format}, _type{type}, _buffer{Buffer::TargetHint::PixelPack}, _dataSize{0} {}
 
-<<<<<<< HEAD
-template<UnsignedInt dimensions> void BufferImage<dimensions>::setData(ColorFormat format, ColorType type, const typename DimensionTraits<Dimensions, Int>::VectorType& size, const void* data, BufferUsage usage) {
-=======
-template<UnsignedInt dimensions> void BufferImage<dimensions>::setData(const PixelStorage storage, const PixelFormat format, const PixelType type, const VectorTypeFor<dimensions, Int>& size, Containers::ArrayView<const void> const data, const BufferUsage usage) {
+template<UnsignedInt dimensions> void BufferImage<dimensions>::setData(const PixelStorage storage, const PixelFormat format, const PixelType type, const typename DimensionTraits<Dimensions, Int>::VectorType& size, Containers::ArrayView<const void> const data, const BufferUsage usage) {
     _storage = storage;
->>>>>>> 03c8272a
     _format = format;
     _type = type;
     _size = size;
@@ -60,20 +51,16 @@
     }
 }
 
-<<<<<<< HEAD
-template<UnsignedInt dimensions> CompressedBufferImage<dimensions>::CompressedBufferImage(CompressedColorFormat format, const typename DimensionTraits<Dimensions, Int>::VectorType& size, Containers::ArrayView<const void> data, BufferUsage usage): _format{format}, _size{size}, _buffer{Buffer::TargetHint::PixelPack}, _dataSize{data.size()} {
-=======
 template<UnsignedInt dimensions> CompressedBufferImage<dimensions>::CompressedBufferImage(
     #ifndef MAGNUM_TARGET_GLES
     const CompressedPixelStorage storage,
     #endif
-    const CompressedPixelFormat format, const VectorTypeFor<dimensions, Int>& size, const Containers::ArrayView<const void> data, const BufferUsage usage):
+    const CompressedPixelFormat format, const typename DimensionTraits<dimensions, Int>::VectorType& size, const Containers::ArrayView<const void> data, const BufferUsage usage):
     #ifndef MAGNUM_TARGET_GLES
     _storage{storage},
     #endif
     _format{format}, _size{size}, _buffer{Buffer::TargetHint::PixelPack}, _dataSize{data.size()}
 {
->>>>>>> 03c8272a
     _buffer.setData(data, usage);
 }
 
@@ -87,19 +74,15 @@
     #endif
     _format{}, _buffer{Buffer::TargetHint::PixelPack}, _dataSize{} {}
 
-<<<<<<< HEAD
-template<UnsignedInt dimensions> void CompressedBufferImage<dimensions>::setData(CompressedColorFormat format, const typename DimensionTraits<Dimensions, Int>::VectorType& size, Containers::ArrayView<const void> data, BufferUsage usage) {
-=======
 template<UnsignedInt dimensions> void CompressedBufferImage<dimensions>::setData(
     #ifndef MAGNUM_TARGET_GLES
     const CompressedPixelStorage storage,
     #endif
-    const CompressedPixelFormat format, const VectorTypeFor<dimensions, Int>& size, const Containers::ArrayView<const void> data, const BufferUsage usage)
+    const CompressedPixelFormat format, const typename DimensionTraits<dimensions, Int>::VectorType& size, const Containers::ArrayView<const void> data, const BufferUsage usage)
 {
     #ifndef MAGNUM_TARGET_GLES
     _storage = storage;
     #endif
->>>>>>> 03c8272a
     _format = format;
     _size = size;
     _buffer.setData(data, usage);
