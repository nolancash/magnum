/*
    This file is part of Magnum.

    Copyright © 2010, 2011, 2012, 2013, 2014, 2015
              Vladimír Vondruš <mosra@centrum.cz>

    Permission is hereby granted, free of charge, to any person obtaining a
    copy of this software and associated documentation files (the "Software"),
    to deal in the Software without restriction, including without limitation
    the rights to use, copy, modify, merge, publish, distribute, sublicense,
    and/or sell copies of the Software, and to permit persons to whom the
    Software is furnished to do so, subject to the following conditions:

    The above copyright notice and this permission notice shall be included
    in all copies or substantial portions of the Software.

    THE SOFTWARE IS PROVIDED "AS IS", WITHOUT WARRANTY OF ANY KIND, EXPRESS OR
    IMPLIED, INCLUDING BUT NOT LIMITED TO THE WARRANTIES OF MERCHANTABILITY,
    FITNESS FOR A PARTICULAR PURPOSE AND NONINFRINGEMENT. IN NO EVENT SHALL
    THE AUTHORS OR COPYRIGHT HOLDERS BE LIABLE FOR ANY CLAIM, DAMAGES OR OTHER
    LIABILITY, WHETHER IN AN ACTION OF CONTRACT, TORT OR OTHERWISE, ARISING
    FROM, OUT OF OR IN CONNECTION WITH THE SOFTWARE OR THE USE OR OTHER
    DEALINGS IN THE SOFTWARE.
*/

#include "DebugOutput.h"

#ifndef MAGNUM_TARGET_WEBGL
#include <Corrade/Utility/Assert.h>
#include <Corrade/Utility/Debug.h>

#include "Magnum/Context.h"
#include "Magnum/Extensions.h"
#include "Magnum/Implementation/State.h"
#include "Magnum/Implementation/DebugState.h"

#if defined(CORRADE_TARGET_NACL_NEWLIB) || defined(CORRADE_TARGET_ANDROID)
#include <sstream>
#endif

namespace Magnum {

namespace {

#ifndef CORRADE_TARGET_NACL
void
#ifdef CORRADE_TARGET_WINDOWS
APIENTRY
#endif
callbackWrapper(GLenum source, GLenum type, GLuint id, GLenum severity, GLsizei length, const GLchar* message, const void* userParam) {
    /* GCC 4.5 doesn't like {} here */
    Context::current()->state().debug->messageCallback(DebugOutput::Source(source), DebugOutput::Type(type), id, DebugOutput::Severity(severity), std::string(message, std::size_t(length)), userParam);
}
#endif

void defaultCallback(const DebugOutput::Source source, const DebugOutput::Type type, const UnsignedInt id, const DebugOutput::Severity severity, const std::string& string, const void*) {
    Debug output;
    output << "Debug output:";

    switch(severity) {
        case DebugOutput::Severity::High:
            output << "high severity"; break;

        case DebugOutput::Severity::Medium:
            output << "medium severity"; break;

        case DebugOutput::Severity::Low:
            output << "low severity"; break;

        case DebugOutput::Severity::Notification: ;
    }

    switch(source) {
        case DebugOutput::Source::Api:
            output << "API"; break;
        case DebugOutput::Source::WindowSystem:
            output << "window system"; break;
        case DebugOutput::Source::ShaderCompiler:
            output << "shader compiler"; break;
        case DebugOutput::Source::ThirdParty:
            output << "third party"; break;
        case DebugOutput::Source::Application:
            output << "application"; break;

        case DebugOutput::Source::Other: ;
    }

    switch(type) {
        case DebugOutput::Type::Error:
            output << "error"; break;
        case DebugOutput::Type::DeprecatedBehavior:
            output << "deprecated behavior note"; break;
        case DebugOutput::Type::UndefinedBehavior:
            output << "undefined behavior note"; break;
        case DebugOutput::Type::Portability:
            output << "portability note"; break;
        case DebugOutput::Type::Performance:
            output << "performance note"; break;
        case DebugOutput::Type::Marker:
            output << "marker"; break;
        case DebugOutput::Type::PushGroup:
            output << "debug group enter"; break;
        case DebugOutput::Type::PopGroup:
            output << "debug group leave"; break;

        case DebugOutput::Type::Other: ;
    }

    /** @todo Remove when this is fixed everywhere (also the include above) */
    #if defined(CORRADE_TARGET_NACL_NEWLIB) || defined(CORRADE_TARGET_ANDROID)
    std::ostringstream converter;
    converter << id;
    #endif

    output << '(' +
<<<<<<< HEAD
        #if !defined(CORRADE_TARGET_NACL_NEWLIB) && !defined(CORRADE_TARGET_ANDROID) && !defined(__MINGW32__)
        #ifndef CORRADE_GCC44_COMPATIBILITY
=======
        #if !defined(CORRADE_TARGET_NACL_NEWLIB) && !defined(CORRADE_TARGET_ANDROID)
>>>>>>> 03c8272a
        std::to_string(id) +
        #else
        std::to_string(static_cast<unsigned long long>(id)) +
        #endif
        #else
        converter.str() +
        #endif
        "):" << string;
}

}

Int DebugOutput::maxLoggedMessages() {
    if(!Context::current()->isExtensionSupported<Extensions::GL::KHR::debug>())
        return 0;

    GLint& value = Context::current()->state().debug->maxLoggedMessages;

    if(value == 0) {
        #ifndef MAGNUM_TARGET_GLES
        glGetIntegerv(GL_MAX_DEBUG_LOGGED_MESSAGES, &value);
        #else
        glGetIntegerv(GL_MAX_DEBUG_LOGGED_MESSAGES_KHR, &value);
        #endif
    }

    return value;
}

Int DebugOutput::maxMessageLength() {
    if(!Context::current()->isExtensionSupported<Extensions::GL::KHR::debug>())
        return 0;

    GLint& value = Context::current()->state().debug->maxMessageLength;

    if(value == 0) {
        #ifndef MAGNUM_TARGET_GLES
        glGetIntegerv(GL_MAX_DEBUG_MESSAGE_LENGTH, &value);
        #else
        glGetIntegerv(GL_MAX_DEBUG_MESSAGE_LENGTH_KHR, &value);
        #endif
    }

    return value;
}

void DebugOutput::setCallback(const Callback callback, const void* userParam) {
    Context::current()->state().debug->callbackImplementation(callback, userParam);
}

void DebugOutput::setDefaultCallback() {
    setCallback(defaultCallback, nullptr);
}

void DebugOutput::setEnabledInternal(const GLenum source, const GLenum type, const GLenum severity, const std::initializer_list<UnsignedInt> ids, const bool enabled) {
    Context::current()->state().debug->controlImplementation(source, type, severity, ids, enabled);
}

void DebugOutput::controlImplementationNoOp(GLenum, GLenum, GLenum, std::initializer_list<UnsignedInt>, bool) {}

void DebugOutput::controlImplementationKhr(const GLenum source, const GLenum type, const GLenum severity, const std::initializer_list<UnsignedInt> ids, const bool enabled) {
    #ifndef CORRADE_TARGET_NACL
    #ifndef MAGNUM_TARGET_GLES
    glDebugMessageControl
    #else
    glDebugMessageControlKHR
    #endif
        (source, type, severity, ids.size(), ids.begin(), enabled);
    #else
    static_cast<void>(source);
    static_cast<void>(type);
    static_cast<void>(severity);
    static_cast<void>(ids);
    static_cast<void>(enabled);
    CORRADE_ASSERT_UNREACHABLE();
    #endif
}

void DebugOutput::callbackImplementationNoOp(Callback, const void*) {}

void DebugOutput::callbackImplementationKhr(const Callback callback, const void* userParam) {
    /* Replace the callback */
    const Callback original = Context::current()->state().debug->messageCallback;
    Context::current()->state().debug->messageCallback = callback;

    /* Adding callback */
    if(!original && callback) {
        #ifndef CORRADE_TARGET_NACL
        #ifndef MAGNUM_TARGET_GLES
        glDebugMessageCallback
        #else
        glDebugMessageCallbackKHR
        #endif
            (callbackWrapper, userParam);
        #else
        static_cast<void>(userParam);
        CORRADE_ASSERT_UNREACHABLE();
        #endif

    /* Deleting callback */
    } else if(original && !callback) {
        #ifndef CORRADE_TARGET_NACL
        #ifndef MAGNUM_TARGET_GLES
        glDebugMessageCallback
        #else
        glDebugMessageCallbackKHR
        #endif
            (nullptr, nullptr);
        #else
        CORRADE_ASSERT_UNREACHABLE();
        #endif
    }
}

#ifndef DOXYGEN_GENERATING_OUTPUT
Debug operator<<(Debug debug, const DebugOutput::Source value) {
    switch(value) {
        #define _c(value) case DebugOutput::Source::value: return debug << "DebugOutput::Source::" #value;
        _c(Api)
        _c(WindowSystem)
        _c(ShaderCompiler)
        _c(ThirdParty)
        _c(Application)
        _c(Other)
        #undef _c
    }

    return debug << "DebugOutput::Source::(invalid)";
}

Debug operator<<(Debug debug, const DebugOutput::Type value) {
    switch(value) {
        #define _c(value) case DebugOutput::Type::value: return debug << "DebugOutput::Type::" #value;
        _c(Error)
        _c(DeprecatedBehavior)
        _c(UndefinedBehavior)
        _c(Portability)
        _c(Performance)
        _c(Marker)
        _c(PushGroup)
        _c(PopGroup)
        _c(Other)
        #undef _c
    }

    return debug << "DebugOutput::Type::(invalid)";
}

Debug operator<<(Debug debug, const DebugOutput::Severity value) {
    switch(value) {
        #define _c(value) case DebugOutput::Severity::value: return debug << "DebugOutput::Severity::" #value;
        _c(High)
        _c(Medium)
        _c(Low)
        _c(Notification)
        #undef _c
    }

    return debug << "DebugOutput::Severity::(invalid)";
}
#endif

void DebugMessage::insertInternal(const Source source, const Type type, const UnsignedInt id, const DebugOutput::Severity severity, const Containers::ArrayView<const char> string) {
    Context::current()->state().debug->messageInsertImplementation(source, type, id, severity, string);
}

void DebugMessage::insertImplementationNoOp(Source, Type, UnsignedInt, DebugOutput::Severity, const Containers::ArrayView<const char>) {}

void DebugMessage::insertImplementationKhr(const Source source, const Type type, const UnsignedInt id, const DebugOutput::Severity severity, const Containers::ArrayView<const char> string) {
    #ifndef CORRADE_TARGET_NACL
    #ifndef MAGNUM_TARGET_GLES
    glDebugMessageInsert
    #else
    glDebugMessageInsertKHR
    #endif
        (GLenum(source), GLenum(type), id, GLenum(severity), string.size(), string.data());
    #else
    static_cast<void>(source);
    static_cast<void>(type);
    static_cast<void>(id);
    static_cast<void>(severity);
    static_cast<void>(string);
    CORRADE_ASSERT_UNREACHABLE();
    #endif
}

void DebugMessage::insertImplementationExt(Source, Type, UnsignedInt, DebugOutput::Severity, const Containers::ArrayView<const char> string) {
    #ifndef CORRADE_TARGET_NACL
    glInsertEventMarkerEXT(string.size(), string.data());
    #else
    static_cast<void>(string);
    CORRADE_ASSERT_UNREACHABLE();
    #endif
}

#ifndef MAGNUM_TARGET_GLES
void DebugMessage::insertImplementationGremedy(Source, Type, UnsignedInt, DebugOutput::Severity, const Containers::ArrayView<const char> string) {
    glStringMarkerGREMEDY(string.size(), string.data());
}
#endif

#ifndef DOXYGEN_GENERATING_OUTPUT
Debug operator<<(Debug debug, const DebugMessage::Source value) {
    switch(value) {
        #define _c(value) case DebugMessage::Source::value: return debug << "DebugMessage::Source::" #value;
        _c(ThirdParty)
        _c(Application)
        #undef _c
        #ifdef MAGNUM_BUILD_DEPRECATED
        case DebugMessage::Source::Api:
        case DebugMessage::Source::WindowSystem:
        case DebugMessage::Source::ShaderCompiler:
        case DebugMessage::Source::Other:
            return debug << DebugOutput::Source(value);
        #endif
    }

    return debug << "DebugMessage::Source::(invalid)";
}

Debug operator<<(Debug debug, const DebugMessage::Type value) {
    switch(value) {
        #define _c(value) case DebugMessage::Type::value: return debug << "DebugMessage::Type::" #value;
        _c(Error)
        _c(DeprecatedBehavior)
        _c(UndefinedBehavior)
        _c(Portability)
        _c(Performance)
        _c(Other)
        _c(Marker)
        #undef _c
    }

    return debug << "DebugMessage::Type::(invalid)";
}
#endif

Int DebugGroup::maxStackDepth() {
    if(!Context::current()->isExtensionSupported<Extensions::GL::KHR::debug>())
        return 0;

    GLint& value = Context::current()->state().debug->maxStackDepth;

    if(value == 0) {
        #ifndef MAGNUM_TARGET_GLES
        glGetIntegerv(GL_MAX_DEBUG_GROUP_STACK_DEPTH, &value);
        #else
        glGetIntegerv(GL_MAX_DEBUG_GROUP_STACK_DEPTH_KHR, &value);
        #endif
    }

    return value;
}

void DebugGroup::pushInternal(const Source source, const UnsignedInt id, const Containers::ArrayView<const char> message) {
    CORRADE_ASSERT(!_active, "DebugGroup::push(): group is already active", );
    Context::current()->state().debug->pushGroupImplementation(source, id, message);
    _active = true;
}

void DebugGroup::pop() {
    CORRADE_ASSERT(_active, "DebugGroup::pop(): group is not active", );
    Context::current()->state().debug->popGroupImplementation();
    _active = false;
}

void DebugGroup::pushImplementationNoOp(Source, UnsignedInt, Containers::ArrayView<const char>) {}

void DebugGroup::pushImplementationKhr(const Source source, const UnsignedInt id, const Containers::ArrayView<const char> message) {
    #ifndef CORRADE_TARGET_NACL
    #ifndef MAGNUM_TARGET_GLES
    glPushDebugGroup
    #else
    glPushDebugGroupKHR
    #endif
        (GLenum(source), id, message.size(), message.data());
    #else
    static_cast<void>(source);
    static_cast<void>(id);
    static_cast<void>(message);
    CORRADE_ASSERT_UNREACHABLE();
    #endif
}

void DebugGroup::pushImplementationExt(Source, UnsignedInt, const Containers::ArrayView<const char> message) {
    #ifndef CORRADE_TARGET_NACL
    glPushGroupMarkerEXT(message.size(), message.data());
    #else
    static_cast<void>(message);
    CORRADE_ASSERT_UNREACHABLE();
    #endif
}

void DebugGroup::popImplementationNoOp() {}

void DebugGroup::popImplementationKhr() {
    #ifndef MAGNUM_TARGET_GLES
    glPopDebugGroup();
    #elif !defined(CORRADE_TARGET_NACL)
    glPopDebugGroupKHR();
    #else
    CORRADE_ASSERT_UNREACHABLE();
    #endif
}

void DebugGroup::popImplementationExt() {
    #ifndef CORRADE_TARGET_NACL
    glPopGroupMarkerEXT();
    #else
    CORRADE_ASSERT_UNREACHABLE();
    #endif
}

#ifndef DOXYGEN_GENERATING_OUTPUT
Debug operator<<(Debug debug, const DebugGroup::Source value) {
    switch(value) {
        #define _c(value) case DebugGroup::Source::value: return debug << "DebugGroup::Source::" #value;
        _c(ThirdParty)
        _c(Application)
        #undef _c
    }

    return debug << "DebugGroup::Source::(invalid)";
}
#endif

}
#endif<|MERGE_RESOLUTION|>--- conflicted
+++ resolved
@@ -113,12 +113,8 @@
     #endif
 
     output << '(' +
-<<<<<<< HEAD
-        #if !defined(CORRADE_TARGET_NACL_NEWLIB) && !defined(CORRADE_TARGET_ANDROID) && !defined(__MINGW32__)
+        #if !defined(CORRADE_TARGET_NACL_NEWLIB) && !defined(CORRADE_TARGET_ANDROID)
         #ifndef CORRADE_GCC44_COMPATIBILITY
-=======
-        #if !defined(CORRADE_TARGET_NACL_NEWLIB) && !defined(CORRADE_TARGET_ANDROID)
->>>>>>> 03c8272a
         std::to_string(id) +
         #else
         std::to_string(static_cast<unsigned long long>(id)) +
