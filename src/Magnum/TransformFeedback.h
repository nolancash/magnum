#ifndef Magnum_TransformFeedback_h
#define Magnum_TransformFeedback_h
/*
    This file is part of Magnum.

    Copyright © 2010, 2011, 2012, 2013, 2014, 2015
              Vladimír Vondruš <mosra@centrum.cz>

    Permission is hereby granted, free of charge, to any person obtaining a
    copy of this software and associated documentation files (the "Software"),
    to deal in the Software without restriction, including without limitation
    the rights to use, copy, modify, merge, publish, distribute, sublicense,
    and/or sell copies of the Software, and to permit persons to whom the
    Software is furnished to do so, subject to the following conditions:

    The above copyright notice and this permission notice shall be included
    in all copies or substantial portions of the Software.

    THE SOFTWARE IS PROVIDED "AS IS", WITHOUT WARRANTY OF ANY KIND, EXPRESS OR
    IMPLIED, INCLUDING BUT NOT LIMITED TO THE WARRANTIES OF MERCHANTABILITY,
    FITNESS FOR A PARTICULAR PURPOSE AND NONINFRINGEMENT. IN NO EVENT SHALL
    THE AUTHORS OR COPYRIGHT HOLDERS BE LIABLE FOR ANY CLAIM, DAMAGES OR OTHER
    LIABILITY, WHETHER IN AN ACTION OF CONTRACT, TORT OR OTHERWISE, ARISING
    FROM, OUT OF OR IN CONNECTION WITH THE SOFTWARE OR THE USE OR OTHER
    DEALINGS IN THE SOFTWARE.
*/

<<<<<<< HEAD
#include <tuple>
#include <Corrade/Containers/Array.h>
=======
#include <Corrade/Containers/ArrayView.h>
>>>>>>> 99ff54d3

#include "Magnum/AbstractObject.h"

#ifndef MAGNUM_TARGET_GLES2
/** @file
 * @brief Class @ref Magnum::TransformFeedback
 */
#endif

#ifndef MAGNUM_TARGET_GLES2
namespace Magnum {

namespace Implementation { struct TransformFeedbackState; }

/**
@brief Transform feedback

## Performance optimizations

The engine tracks currently bound transform feedback to avoid unnecessary calls
to @fn_gl{BindTransformFeedback}. Transform feedback limits and
implementation-defined values (such as @ref maxSeparateComponents()) are
cached, so repeated queries don't result in repeated @fn_gl{Get} calls.

If @extension{ARB,direct_state_access} (part of OpenGL 4.5) is available,
functions @ref attachBuffer() and @ref attachBuffers() use DSA to avoid
unnecessary calls to @fn_gl{BindTransformFeedback}. See their respective
documentation for more information.

@see @ref PrimitiveQuery
@requires_gl40 Extension @extension{ARB,transform_feedback2}
@requires_gles30 Transform feedback is not available in OpenGL ES 2.0.
@requires_webgl20 Transform feedback is not available in WebGL 1.0.
@todo @extension{AMD,transform_feedback3_lines_triangles}?
*/
class MAGNUM_EXPORT TransformFeedback: public AbstractObject {
    /* GCC 4.6 needs the struct keyword */
    friend struct Implementation::TransformFeedbackState;

    public:
        /**
         * @brief Transform feedback primitive mode
         *
         * @see @ref begin()
         */
        enum class PrimitiveMode: GLenum {
            /**
             * Points. If no geometry shader is present, allowed only in
             * combination with @ref MeshPrimitive::Points mesh primitive type.
             * If geometry shader is present, allowed only in combination with
             * `points` output primitive type.
             */
            Points = GL_POINTS,

            /**
             * Lines. If no geometry shader is present, allowed only in
             * combination with @ref MeshPrimitive::LineStrip,
             * @ref MeshPrimitive::LineLoop, @ref MeshPrimitive::Lines,
             * @ref MeshPrimitive::LineStripAdjacency and
             * @ref MeshPrimitive::LinesAdjacency mesh primitive type. If
             * geometry shader is present, allowed only in combination with
             * `line_strip` output primitive type.
             */
            Lines = GL_LINES,

            /**
             * Triangles. If no geometry shader is present, allowed only in
             * combination with @ref MeshPrimitive::TriangleStrip,
             * @ref MeshPrimitive::TriangleFan, @ref MeshPrimitive::Triangles,
             * @ref MeshPrimitive::TriangleStripAdjacency and
             * @ref MeshPrimitive::TrianglesAdjacency mesh primitive type. If
             * geometry shader is present, allowed only in commbination with
             * `triangle_strip` output primitive type.
             */
            Triangles = GL_TRIANGLES
        };

        /**
         * @brief Max supported interleaved component count
         *
         * The result is cached, repeated queries don't result in repeated
         * OpenGL calls. If extension @extension{EXT,transform_feedback}
         * (part of OpenGL 3.0) is not available, returns `0`.
         * @see @fn_gl{Get} with @def_gl{MAX_TRANSFORM_FEEDBACK_INTERLEAVED_COMPONENTS}
         */
        static Int maxInterleavedComponents();

        /**
         * @brief Max supported separate attribute count
         *
         * The result is cached, repeated queries don't result in repeated
         * OpenGL calls. If extension @extension{EXT,transform_feedback}
         * (part of OpenGL 3.0) is not available, returns `0`.
         * @see @fn_gl{Get} with @def_gl{MAX_TRANSFORM_FEEDBACK_SEPARATE_ATTRIBS}
         */
        static Int maxSeparateAttributes();

        /**
         * @brief Max supported separate component count
         *
         * The result is cached, repeated queries don't result in repeated
         * OpenGL calls. If extension @extension{EXT,transform_feedback}
         * (part of OpenGL 3.0) is not available, returns `0`.
         * @see @fn_gl{Get} with @def_gl{MAX_TRANSFORM_FEEDBACK_SEPARATE_COMPONENTS}
         */
        static Int maxSeparateComponents();

        #ifndef MAGNUM_TARGET_GLES
        /**
         * @brief Max supported buffer count
         *
         * The result is cached, repeated queries don't result in repeated
         * OpenGL calls. If extension @extension{ARB,transform_feedback3}
         * (part of OpenGL 4.0) is not available, returns the same value as
         * @ref maxSeparateAttributes().
         * @see @fn_gl{Get} with @def_gl{MAX_TRANSFORM_FEEDBACK_BUFFERS}
         * @requires_gl Use @ref maxSeparateAttributes() in OpenGL ES and
         *      WebGL.
         */
        static Int maxBuffers();
        #endif

        /**
         * @brief Wrap existing OpenGL transform feedback object
         * @param id            OpenGL transform feedback ID
         * @param flags         Object creation flags
         *
         * The @p id is expected to be of an existing OpenGL transform feedback
         * object. Unlike renderbuffer created using constructor, the OpenGL
         * object is by default not deleted on destruction, use @p flags for
         * different behavior.
         * @see @ref release()
         */
        static TransformFeedback wrap(GLuint id, ObjectFlags flags = {}) {
            return TransformFeedback{id, flags};
        }

        /**
         * @brief Constructor
         *
         * Creates new OpenGL transform feedback object. If
         * @extension{ARB,direct_state_access} (part of OpenGL 4.5) is not
         * available, the transform feedback object is created on first use.
         * @see @ref wrap(), @fn_gl{CreateTransformFeedbacks}, eventually
         *      @fn_gl{GenTransformFeedbacks}
         */
        explicit TransformFeedback();

        /** @brief Copying is not allowed */
        TransformFeedback(const TransformFeedback&) = delete;

        /** @brief Move constructor */
        TransformFeedback(TransformFeedback&& other) noexcept;

        /**
         * @brief Destructor
         *
         * Deletes associated OpenGL transform feedback object.
         * @see @ref wrap(), @ref release(), @fn_gl{DeleteTransformFeedbacks}
         */
        ~TransformFeedback();

        /** @brief Copying is not allowed */
        TransformFeedback& operator=(const TransformFeedback&) = delete;

        /** @brief Move assignment */
        TransformFeedback& operator=(TransformFeedback&& other) noexcept;

        /** @brief OpenGL transform feedback ID */
        GLuint id() const { return _id; }

        /**
         * @brief Release OpenGL object
         *
         * Releases ownership of OpenGL transform feedback object and returns
         * its ID so it is not deleted on destruction. The internal state is
         * then equivalent to moved-from state.
         * @see @ref wrap()
         */
        GLuint release();

        #ifndef MAGNUM_TARGET_WEBGL
        /**
         * @brief Transform feedback label
         *
         * The result is *not* cached, repeated queries will result in repeated
         * OpenGL calls. If OpenGL 4.3 is not supported and neither
         * @extension{KHR,debug} nor @extension2{EXT,debug_label} desktop or ES
         * extension is available, this function returns empty string.
         * @see @fn_gl{GetObjectLabel} or @fn_gl_extension2{GetObjectLabel,EXT,debug_label}
         *      with @def_gl{TRANSFORM_FEEDBACK}
         * @requires_gles Debug output is not available in WebGL.
         */
        std::string label();

        /**
         * @brief Set transform feedback label
         * @return Reference to self (for method chaining)
         *
         * Default is empty string. If OpenGL 4.3 is not supported and neither
         * @extension{KHR,debug} nor @extension2{EXT,debug_label} desktop or ES
         * extension is available, this function does nothing.
         * @see @ref maxLabelLength(), @fn_gl{ObjectLabel} or
         *      @fn_gl_extension2{LabelObject,EXT,debug_label} with
         *      @def_gl{TRANSFORM_FEEDBACK}
         * @requires_gles Debug output is not available in WebGL.
         */
        TransformFeedback& setLabel(const std::string& label) {
            return setLabelInternal({label.data(), label.size()});
        }
        #endif

        /** @overload */
        template<std::size_t size> TransformFeedback& setLabel(const char(&label)[size]) {
            return setLabelInternal(label);
        }

        /**
         * @brief Attach range of buffer
         * @return Reference to self (for method chaining)
         *
         * The @p offset parameter must be aligned to 4 bytes. If
         * @extension{ARB,direct_state_access} (part of OpenGL 4.5) is not
         * available, the transform feedback object is bound (if not already)
         * and the operation is then done equivalently to
         * @ref Buffer::bind(Buffer::Target, UnsignedInt, GLintptr, GLsizeiptr).
         * @note This function is meant to be used only internally from
         *      @ref AbstractShaderProgram subclasses. See its documentation
         *      for more information.
         * @see @ref attachBuffers(), @ref maxBuffers()/@ref maxSeparateAttributes(),
         *      @fn_gl{TransformFeedbackBufferRange}, eventually
         *      @fn_gl{BindTransformFeedback} and @fn_gl{BindBuffersRange} or
         *      @fn_gl{BindBufferRange}
         */
        TransformFeedback& attachBuffer(UnsignedInt index, Buffer& buffer, GLintptr offset, GLsizeiptr size);

        /**
         * @brief Attach buffer
         * @return Reference to self (for method chaining)
         *
         * If @extension{ARB,direct_state_access} (part of OpenGL 4.5) is not
         * available, the transform feedback object is bound (if not already)
         * and the operation is then done equivalently to
         * @ref Buffer::bind(Buffer::Target, UnsignedInt).
         * @note This function is meant to be used only internally from
         *      @ref AbstractShaderProgram subclasses. See its documentation
         *      for more information.
         * @see @ref attachBuffers(), @ref maxBuffers()/@ref maxSeparateAttributes(),
         *      @fn_gl{TransformFeedbackBufferRange}, eventually
         *      @fn_gl{BindTransformFeedback} and @fn_gl{BindBuffersRange} or
         *      @fn_gl{BindBufferRange}
         */
        TransformFeedback& attachBuffer(UnsignedInt index, Buffer& buffer);

        /**
         * @brief Attach ranges of buffers
         * @return Reference to self (for method chaining)
         *
         * Attches first buffer in the list to @p firstIndex, second to
         * `firstIndex + 1` etc. Second parameter is offset, third is size. If
         * any buffer is `nullptr`, given attachment point is detached. The
         * range of indices must respect @ref maxBuffers() (@ref maxSeparateComponents()
         * in OpenGL ES or if @extension{ARB,transform_feedback3} (part of
         * OpenGL 4.0) is not available). The offsets must be aligned to 4
         * bytes. All the buffers must have allocated data store. If
         * @extension{ARB,direct_state_access} (part of OpenGL 4.5) is not
         * available, the transform feedback object is bound (if not already)
         * and the operation is then done equivalently to
         * @ref Buffer::bind(Buffer::Target, UnsignedInt, std::initializer_list<std::tuple<Buffer*, GLintptr, GLsizeiptr>>).
         * @note This function is meant to be used only internally from
         *      @ref AbstractShaderProgram subclasses. See its documentation
         *      for more information.
         * @see @ref attachBuffer(), @fn_gl{TransformFeedbackBufferRange},
         *      eventually @fn_gl{BindTransformFeedback} and
         *      @fn_gl{BindBuffersRange} or @fn_gl{BindBufferRange}
         */
        TransformFeedback& attachBuffers(UnsignedInt firstIndex, std::initializer_list<std::tuple<Buffer*, GLintptr, GLsizeiptr>> buffers);

        /**
         * @brief Attach buffers
         * @return Reference to self (for method chaining)
         *
         * Attches first buffer in the list to @p firstIndex, second to
         * `firstIndex + 1` etc. If any buffer is `nullptr`, given index is
         * detached. The range of indices must respect @ref maxBuffers()
         * (@ref maxSeparateComponents() in OpenGL ES or if
         * @extension{ARB,transform_feedback3} (part of OpenGL 4.0) is not
         * available). All the buffers must have allocated data store. If
         * @extension{ARB,direct_state_access} (part of OpenGL 4.5) is not
         * available, the transform feedback object is bound (if not already)
         * and the operation then is done equivalently to
         * @ref Buffer::bind(Buffer::Target, UnsignedInt, std::initializer_list<Buffer*>).
         * @note This function is meant to be used only internally from
         *      @ref AbstractShaderProgram subclasses. See its documentation
         *      for more information.
         * @see @ref attachBuffer(), @fn_gl{TransformFeedbackBufferBase},
         *      eventually @fn_gl{BindTransformFeedback} and
         *      @fn_gl{BindBuffersBase} or @fn_gl{BindBufferBase}
         */
        TransformFeedback& attachBuffers(UnsignedInt firstIndex, std::initializer_list<Buffer*> buffers);

        /**
         * @brief Begin transform feedback
         * @param shader        Shader from which to capture data
         * @param mode          Primitive mode
         *
         * When transform feedback is active, only shader given in @p shader
         * and meshes with primitive type (or geometry shaders with output
         * primitive type) compatible with @p mode can be used. Only one
         * transform feedback object can be active at a time.
         * @see @ref pause(), @ref end(), @fn_gl{BindTransformFeedback} and
         *      @fn_gl{BeginTransformFeedback}
         */
        void begin(AbstractShaderProgram& shader, PrimitiveMode mode);

        /**
         * @brief Pause transform feedback
         *
         * Pausing transform feedback makes it inactive, allowing to use
         * different shader, or starting another transform feedback.
         * @see @ref resume(), @ref end(), @fn_gl{BindTransformFeedback} and
         *      @fn_gl{PauseTransformFeedback}
         */
        void pause();

        /**
         * @brief Resume transform feedback
         *
         * Resumes transform feedback so the next captured data are appended to
         * already captured ones. The restrictions specified for @ref begin()
         * still apply after resuming. Only one transform feedback object can
         * be active at a time.
         * @see @ref pause(), @ref end(), @fn_gl{BindTransformFeedback} and
         *      @fn_gl{ResumeTransformFeedback}
         */
        void resume();

        /**
         * @brief End transform feedback
         *
         * Ends transform feedback so the captured data can be used.
         * @see @ref begin(), @fn_gl{BindTransformFeedback} and
         *      @fn_gl{EndTransformFeedback}
         */
        void end();

    private:
        explicit TransformFeedback(GLuint id, ObjectFlags flags) noexcept: _id{id}, _flags{flags} {}

        void bindInternal();

        void MAGNUM_LOCAL createIfNotAlready();

        void MAGNUM_LOCAL createImplementationDefault();
        #ifndef MAGNUM_TARGET_GLES
        void MAGNUM_LOCAL createImplementationDSA();
        #endif

        void MAGNUM_LOCAL attachImplementationFallback(GLuint index, Buffer& buffer, GLintptr offset, GLsizeiptr size);
        void MAGNUM_LOCAL attachImplementationFallback(GLuint index, Buffer& buffer);
        #ifndef MAGNUM_TARGET_GLES
        void MAGNUM_LOCAL attachImplementationDSA(GLuint index, Buffer& buffer, GLintptr offset, GLsizeiptr size);
        void MAGNUM_LOCAL attachImplementationDSA(GLuint index, Buffer& buffer);
        #endif

        void MAGNUM_LOCAL attachImplementationFallback(GLuint firstIndex, std::initializer_list<std::tuple<Buffer*, GLintptr, GLsizeiptr>> buffers);
        void MAGNUM_LOCAL attachImplementationFallback(GLuint firstIndex, std::initializer_list<Buffer*> buffers);
        #ifndef MAGNUM_TARGET_GLES
        void MAGNUM_LOCAL attachImplementationDSA(GLuint firstIndex, std::initializer_list<std::tuple<Buffer*, GLintptr, GLsizeiptr>> buffers);
        void MAGNUM_LOCAL attachImplementationDSA(GLuint firstIndex, std::initializer_list<Buffer*> buffers);
        #endif

        #ifndef MAGNUM_TARGET_WEBGL
        TransformFeedback& setLabelInternal(Containers::ArrayView<const char> label);
        #endif

        GLuint _id;
        ObjectFlags _flags;
};

inline TransformFeedback::TransformFeedback(TransformFeedback&& other) noexcept: _id{other._id}, _flags{other._flags} {
    other._id = 0;
}

inline TransformFeedback& TransformFeedback::operator=(TransformFeedback&& other) noexcept {
    using std::swap;
    swap(_id, other._id);
    swap(_flags, other._flags);
    return *this;
}

inline GLuint TransformFeedback::release() {
    const GLuint id = _id;
    _id = 0;
    return id;
}

}
#else
#error this header is not available in OpenGL ES 2.0 build
#endif

#endif<|MERGE_RESOLUTION|>--- conflicted
+++ resolved
@@ -25,12 +25,8 @@
     DEALINGS IN THE SOFTWARE.
 */
 
-<<<<<<< HEAD
 #include <tuple>
-#include <Corrade/Containers/Array.h>
-=======
 #include <Corrade/Containers/ArrayView.h>
->>>>>>> 99ff54d3
 
 #include "Magnum/AbstractObject.h"
 
