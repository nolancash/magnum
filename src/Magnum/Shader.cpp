/*
    This file is part of Magnum.

    Copyright © 2010, 2011, 2012, 2013, 2014, 2015
              Vladimír Vondruš <mosra@centrum.cz>

    Permission is hereby granted, free of charge, to any person obtaining a
    copy of this software and associated documentation files (the "Software"),
    to deal in the Software without restriction, including without limitation
    the rights to use, copy, modify, merge, publish, distribute, sublicense,
    and/or sell copies of the Software, and to permit persons to whom the
    Software is furnished to do so, subject to the following conditions:

    The above copyright notice and this permission notice shall be included
    in all copies or substantial portions of the Software.

    THE SOFTWARE IS PROVIDED "AS IS", WITHOUT WARRANTY OF ANY KIND, EXPRESS OR
    IMPLIED, INCLUDING BUT NOT LIMITED TO THE WARRANTIES OF MERCHANTABILITY,
    FITNESS FOR A PARTICULAR PURPOSE AND NONINFRINGEMENT. IN NO EVENT SHALL
    THE AUTHORS OR COPYRIGHT HOLDERS BE LIABLE FOR ANY CLAIM, DAMAGES OR OTHER
    LIABILITY, WHETHER IN AN ACTION OF CONTRACT, TORT OR OTHERWISE, ARISING
    FROM, OUT OF OR IN CONNECTION WITH THE SOFTWARE OR THE USE OR OTHER
    DEALINGS IN THE SOFTWARE.
*/

#include "Shader.h"

#include <algorithm> /* std::max(), needed by MSVC */
#include <Corrade/Containers/Array.h>
#include <Corrade/Utility/Assert.h>
#include <Corrade/Utility/Debug.h>
#include <Corrade/Utility/Directory.h>

#include "Magnum/Context.h"
#include "Magnum/Extensions.h"

#ifndef MAGNUM_TARGET_WEBGL
#include "Implementation/DebugState.h"
#endif
#include "Implementation/State.h"
#include "Implementation/ShaderState.h"

#if defined(CORRADE_TARGET_NACL_NEWLIB) || defined(CORRADE_TARGET_ANDROID)
#include <sstream>
#endif

/* libgles-omap3-dev_4.03.00.02-r15.6 on BeagleBoard/Ångström linux 2011.3 doesn't have GLchar */
#ifdef MAGNUM_TARGET_GLES
typedef char GLchar;
#endif

namespace Magnum {

namespace Implementation {
    /* defined in Implementation/driverSpecific.cpp */
    bool isShaderCompilationLogEmpty(const std::string& result);
}

namespace {

std::string shaderName(const Shader::Type type) {
    switch(type) {
        case Shader::Type::Vertex:                  return "vertex";
        #if !defined(MAGNUM_TARGET_GLES2) && !defined(MAGNUM_TARGET_WEBGL)
        case Shader::Type::Geometry:                return "geometry";
        case Shader::Type::TessellationControl:     return "tessellation control";
        case Shader::Type::TessellationEvaluation:  return "tessellation evaluation";
        case Shader::Type::Compute:                 return "compute";
        #endif
        case Shader::Type::Fragment:                return "fragment";
    }

    CORRADE_ASSERT_UNREACHABLE();
}

UnsignedInt typeToIndex(const Shader::Type type) {
    switch(type) {
        case Shader::Type::Vertex:                  return 0;
        case Shader::Type::Fragment:                return 1;
        #if !defined(MAGNUM_TARGET_GLES2) && !defined(MAGNUM_TARGET_WEBGL)
        case Shader::Type::Compute:                 return 2;
        case Shader::Type::Geometry:                return 3;
        case Shader::Type::TessellationControl:     return 4;
        case Shader::Type::TessellationEvaluation:  return 5;
        #endif
    }

    CORRADE_ASSERT_UNREACHABLE();
}

#ifndef MAGNUM_TARGET_GLES
bool isTypeSupported(const Shader::Type type) {
    if(type == Shader::Type::Geometry && !Context::current()->isExtensionSupported<Extensions::GL::ARB::geometry_shader4>())
        return false;

    if((type == Shader::Type::TessellationControl || type == Shader::Type::TessellationEvaluation) && !Context::current()->isExtensionSupported<Extensions::GL::ARB::tessellation_shader>())
        return false;

    if(type == Shader::Type::Compute && !Context::current()->isExtensionSupported<Extensions::GL::ARB::compute_shader>())
        return false;

    return true;
}
#elif !defined(MAGNUM_TARGET_GLES2) && !defined(MAGNUM_TARGET_WEBGL)
bool isTypeSupported(const Shader::Type type) {
    if(type == Shader::Type::Geometry && !Context::current()->isExtensionSupported<Extensions::GL::EXT::geometry_shader>())
        return false;

    if((type == Shader::Type::TessellationControl || type == Shader::Type::TessellationEvaluation) && !Context::current()->isExtensionSupported<Extensions::GL::EXT::tessellation_shader>())
        return false;

    if(type == Shader::Type::Compute && !Context::current()->isVersionSupported(Version::GLES310))
        return false;

    return true;
}
#else
constexpr bool isTypeSupported(Shader::Type) { return true; }
#endif

}

Int Shader::maxVertexOutputComponents() {
    GLint& value = Context::current()->state().shader->maxVertexOutputComponents;

    /* Get the value, if not already cached */
    if(value == 0) {
        #ifndef MAGNUM_TARGET_GLES
        if(Context::current()->isVersionSupported(Version::GL320))
            glGetIntegerv(GL_MAX_VERTEX_OUTPUT_COMPONENTS, &value);
        else
            glGetIntegerv(GL_MAX_VARYING_COMPONENTS, &value);
        #elif defined(MAGNUM_TARGET_GLES2)
        glGetIntegerv(GL_MAX_VARYING_VECTORS, &value);
        value *= 4;
        #else
        glGetIntegerv(GL_MAX_VERTEX_OUTPUT_COMPONENTS, &value);
        #endif
    }

    return value;
}

#if !defined(MAGNUM_TARGET_GLES2) && !defined(MAGNUM_TARGET_WEBGL)
Int Shader::maxTessellationControlInputComponents() {
    #ifndef MAGNUM_TARGET_GLES
    if(!Context::current()->isExtensionSupported<Extensions::GL::ARB::tessellation_shader>())
        return 0;
    #else
    if(!Context::current()->isExtensionSupported<Extensions::GL::EXT::tessellation_shader>())
        return 0;
    #endif

    GLint& value = Context::current()->state().shader->maxTessellationControlInputComponents;

    /* Get the value, if not already cached */
    if(value == 0) glGetIntegerv(
        #ifndef MAGNUM_TARGET_GLES
        GL_MAX_TESS_CONTROL_INPUT_COMPONENTS,
        #else
        GL_MAX_TESS_CONTROL_INPUT_COMPONENTS_EXT,
        #endif
        &value);

    return value;
}

Int Shader::maxTessellationControlOutputComponents() {
    #ifndef MAGNUM_TARGET_GLES
    if(!Context::current()->isExtensionSupported<Extensions::GL::ARB::tessellation_shader>())
        return 0;
    #else
    if(!Context::current()->isExtensionSupported<Extensions::GL::EXT::tessellation_shader>())
        return 0;
    #endif

    GLint& value = Context::current()->state().shader->maxTessellationControlOutputComponents;

    /* Get the value, if not already cached */
    if(value == 0) glGetIntegerv(
        #ifndef MAGNUM_TARGET_GLES
        GL_MAX_TESS_CONTROL_OUTPUT_COMPONENTS,
        #else
        GL_MAX_TESS_CONTROL_OUTPUT_COMPONENTS_EXT,
        #endif
        &value);

    return value;
}

Int Shader::maxTessellationControlTotalOutputComponents() {
    #ifndef MAGNUM_TARGET_GLES
    if(!Context::current()->isExtensionSupported<Extensions::GL::ARB::tessellation_shader>())
        return 0;
    #else
    if(!Context::current()->isExtensionSupported<Extensions::GL::EXT::tessellation_shader>())
        return 0;
    #endif

    GLint& value = Context::current()->state().shader->maxTessellationControlTotalOutputComponents;

    /* Get the value, if not already cached */
    if(value == 0) glGetIntegerv(
        #ifndef MAGNUM_TARGET_GLES
        GL_MAX_TESS_CONTROL_TOTAL_OUTPUT_COMPONENTS,
        #else
        GL_MAX_TESS_CONTROL_TOTAL_OUTPUT_COMPONENTS_EXT,
        #endif
        &value);

    return value;
}

Int Shader::maxTessellationEvaluationInputComponents() {
    #ifndef MAGNUM_TARGET_GLES
    if(!Context::current()->isExtensionSupported<Extensions::GL::ARB::tessellation_shader>())
        return 0;
    #else
    if(!Context::current()->isExtensionSupported<Extensions::GL::EXT::tessellation_shader>())
        return 0;
    #endif

    GLint& value = Context::current()->state().shader->maxTessellationEvaluationInputComponents;

    /* Get the value, if not already cached */
    if(value == 0) glGetIntegerv(
        #ifndef MAGNUM_TARGET_GLES
        GL_MAX_TESS_EVALUATION_INPUT_COMPONENTS,
        #else
        GL_MAX_TESS_EVALUATION_INPUT_COMPONENTS_EXT,
        #endif
        &value);

    return value;
}

Int Shader::maxTessellationEvaluationOutputComponents() {
    #ifndef MAGNUM_TARGET_GLES
    if(!Context::current()->isExtensionSupported<Extensions::GL::ARB::tessellation_shader>())
        return 0;
    #else
    if(!Context::current()->isExtensionSupported<Extensions::GL::EXT::tessellation_shader>())
        return 0;
    #endif

    GLint& value = Context::current()->state().shader->maxTessellationEvaluationOutputComponents;

    /* Get the value, if not already cached */
    if(value == 0) glGetIntegerv(
        #ifndef MAGNUM_TARGET_GLES
        GL_MAX_TESS_EVALUATION_OUTPUT_COMPONENTS,
        #else
        GL_MAX_TESS_EVALUATION_OUTPUT_COMPONENTS_EXT,
        #endif
        &value);

    return value;
}

Int Shader::maxGeometryInputComponents() {
    #ifndef MAGNUM_TARGET_GLES
    if(!Context::current()->isExtensionSupported<Extensions::GL::ARB::geometry_shader4>())
        return 0;
    #else
    if(!Context::current()->isExtensionSupported<Extensions::GL::EXT::geometry_shader>())
        return 0;
    #endif

    GLint& value = Context::current()->state().shader->maxGeometryInputComponents;

    /* Get the value, if not already cached */
    /** @todo The extension has only `GL_MAX_GEOMETRY_VARYING_COMPONENTS_ARB`, this is supported since GL 3.2 (wtf?) */
    if(value == 0) glGetIntegerv(
        #ifndef MAGNUM_TARGET_GLES
        GL_MAX_GEOMETRY_INPUT_COMPONENTS,
        #else
        GL_MAX_GEOMETRY_INPUT_COMPONENTS_EXT,
        #endif
        &value);

    return value;
}

Int Shader::maxGeometryOutputComponents() {
    #ifndef MAGNUM_TARGET_GLES
    if(!Context::current()->isExtensionSupported<Extensions::GL::ARB::geometry_shader4>())
        return 0;
    #else
    if(!Context::current()->isExtensionSupported<Extensions::GL::EXT::geometry_shader>())
        return 0;
    #endif

    GLint& value = Context::current()->state().shader->maxGeometryOutputComponents;

    /* Get the value, if not already cached */
    /** @todo The extension has only `GL_MAX_GEOMETRY_OUTPUT_VERTICES_ARB`, this is supported since GL 3.2 (wtf?) */
    if(value == 0) glGetIntegerv(
        #ifndef MAGNUM_TARGET_GLES
        GL_MAX_GEOMETRY_OUTPUT_COMPONENTS,
        #else
        GL_MAX_GEOMETRY_OUTPUT_COMPONENTS_EXT,
        #endif
        &value);

    return value;
}

Int Shader::maxGeometryTotalOutputComponents() {
    #ifndef MAGNUM_TARGET_GLES
    if(!Context::current()->isExtensionSupported<Extensions::GL::ARB::geometry_shader4>())
        return 0;
    #else
    if(!Context::current()->isExtensionSupported<Extensions::GL::EXT::geometry_shader>())
        return 0;
    #endif

    GLint& value = Context::current()->state().shader->maxGeometryTotalOutputComponents;

    /* Get the value, if not already cached */
    if(value == 0) glGetIntegerv(
        #ifndef MAGNUM_TARGET_GLES
        GL_MAX_GEOMETRY_TOTAL_OUTPUT_COMPONENTS,
        #else
        GL_MAX_GEOMETRY_TOTAL_OUTPUT_COMPONENTS_EXT,
        #endif
        &value);

    return value;
}
#endif

Int Shader::maxFragmentInputComponents() {
    GLint& value = Context::current()->state().shader->maxFragmentInputComponents;

    /* Get the value, if not already cached */
    if(value == 0) {
        #ifndef MAGNUM_TARGET_GLES
        if(Context::current()->isVersionSupported(Version::GL320))
            glGetIntegerv(GL_MAX_FRAGMENT_INPUT_COMPONENTS, &value);
        else
            glGetIntegerv(GL_MAX_VARYING_COMPONENTS, &value);
        #elif defined(MAGNUM_TARGET_GLES2)
        glGetIntegerv(GL_MAX_VARYING_VECTORS, &value);
        value *= 4;
        #else
        glGetIntegerv(GL_MAX_FRAGMENT_INPUT_COMPONENTS, &value);
        #endif
    }

    return value;
}

#if !defined(MAGNUM_TARGET_GLES2) && !defined(MAGNUM_TARGET_WEBGL)
Int Shader::maxAtomicCounterBuffers(const Type type) {
    if(
        #ifndef MAGNUM_TARGET_GLES
        !Context::current()->isExtensionSupported<Extensions::GL::ARB::shader_atomic_counters>() ||
        #else
        !Context::current()->isVersionSupported(Version::GLES310) ||
        #endif
        !isTypeSupported(type))
    {
        return 0;
    }

    const UnsignedInt index = typeToIndex(type);
    GLint& value = Context::current()->state().shader->maxAtomicCounterBuffers[index];

    /* Get the value, if not already cached */
    constexpr static GLenum what[] = {
        GL_MAX_VERTEX_ATOMIC_COUNTER_BUFFERS,
        GL_MAX_FRAGMENT_ATOMIC_COUNTER_BUFFERS,
        GL_MAX_COMPUTE_ATOMIC_COUNTER_BUFFERS,
        #ifndef MAGNUM_TARGET_GLES
        GL_MAX_GEOMETRY_ATOMIC_COUNTER_BUFFERS,
        GL_MAX_TESS_CONTROL_ATOMIC_COUNTER_BUFFERS,
        GL_MAX_TESS_EVALUATION_ATOMIC_COUNTER_BUFFERS
        #else
        GL_MAX_GEOMETRY_ATOMIC_COUNTER_BUFFERS_EXT
        #endif
    };
    if(value == 0)
        glGetIntegerv(what[index], &value);

    return value;
}

Int Shader::maxCombinedAtomicCounterBuffers() {
    #ifndef MAGNUM_TARGET_GLES
    if(!Context::current()->isExtensionSupported<Extensions::GL::ARB::shader_atomic_counters>())
    #else
    if(!Context::current()->isVersionSupported(Version::GLES310))
    #endif
        return 0;

    GLint& value = Context::current()->state().shader->maxCombinedAtomicCounterBuffers;

    /* Get the value, if not already cached */
    if(value == 0)
        glGetIntegerv(GL_MAX_COMBINED_ATOMIC_COUNTER_BUFFERS, &value);

    return value;
}

Int Shader::maxAtomicCounters(const Type type) {
    if(
        #ifndef MAGNUM_TARGET_GLES
        !Context::current()->isExtensionSupported<Extensions::GL::ARB::shader_atomic_counters>() ||
        #else
        !Context::current()->isVersionSupported(Version::GLES310) ||
        #endif
        !isTypeSupported(type))
    {
        return 0;
    }

    const UnsignedInt index = typeToIndex(type);
    GLint& value = Context::current()->state().shader->maxAtomicCounters[index];

    /* Get the value, if not already cached */
    constexpr static GLenum what[] = {
        GL_MAX_VERTEX_ATOMIC_COUNTERS,
        GL_MAX_FRAGMENT_ATOMIC_COUNTERS,
        GL_MAX_COMPUTE_ATOMIC_COUNTERS,
        #ifndef MAGNUM_TARGET_GLES
        GL_MAX_GEOMETRY_ATOMIC_COUNTERS,
        GL_MAX_TESS_CONTROL_ATOMIC_COUNTERS,
        GL_MAX_TESS_EVALUATION_ATOMIC_COUNTERS,
        #else
        GL_MAX_GEOMETRY_ATOMIC_COUNTERS_EXT
        #endif
    };
    if(value == 0)
        glGetIntegerv(what[index], &value);

    return value;
}

Int Shader::maxCombinedAtomicCounters() {
    #ifndef MAGNUM_TARGET_GLES
    if(!Context::current()->isExtensionSupported<Extensions::GL::ARB::shader_atomic_counters>())
    #else
    if(!Context::current()->isVersionSupported(Version::GLES310))
    #endif
        return 0;

    GLint& value = Context::current()->state().shader->maxCombinedAtomicCounters;

    /* Get the value, if not already cached */
    if(value == 0)
        glGetIntegerv(GL_MAX_COMBINED_ATOMIC_COUNTERS, &value);

    return value;
}

Int Shader::maxImageUniforms(const Type type) {
    if(
        #ifndef MAGNUM_TARGET_GLES
        !Context::current()->isExtensionSupported<Extensions::GL::ARB::shader_image_load_store>() ||
        #else
        !Context::current()->isVersionSupported(Version::GLES310) ||
        #endif
        !isTypeSupported(type))
    {
        return 0;
    }

    const UnsignedInt index = typeToIndex(type);
    GLint& value = Context::current()->state().shader->maxImageUniforms[index];

    /* Get the value, if not already cached */
    constexpr static GLenum what[] = {
        GL_MAX_VERTEX_IMAGE_UNIFORMS,
        GL_MAX_FRAGMENT_IMAGE_UNIFORMS,
        GL_MAX_COMPUTE_IMAGE_UNIFORMS,
        #ifndef MAGNUM_TARGET_GLES
        GL_MAX_GEOMETRY_IMAGE_UNIFORMS,
        GL_MAX_TESS_CONTROL_IMAGE_UNIFORMS,
        GL_MAX_TESS_EVALUATION_IMAGE_UNIFORMS
        #else
        GL_MAX_GEOMETRY_IMAGE_UNIFORMS_EXT
        #endif
    };
    if(value == 0)
        glGetIntegerv(what[index], &value);

    return value;
}

Int Shader::maxCombinedImageUniforms() {
    #ifndef MAGNUM_TARGET_GLES
    if(!Context::current()->isExtensionSupported<Extensions::GL::ARB::shader_image_load_store>())
    #else
    if(!Context::current()->isVersionSupported(Version::GLES310))
    #endif
        return 0;

    GLint& value = Context::current()->state().shader->maxCombinedImageUniforms;

    /* Get the value, if not already cached */
    if(value == 0)
        glGetIntegerv(GL_MAX_COMBINED_IMAGE_UNIFORMS, &value);

    return value;
}

Int Shader::maxShaderStorageBlocks(const Type type) {
    if(
        #ifndef MAGNUM_TARGET_GLES
        !Context::current()->isExtensionSupported<Extensions::GL::ARB::shader_storage_buffer_object>() ||
        #else
        !Context::current()->isVersionSupported(Version::GLES310) ||
        #endif
        !isTypeSupported(type))
    {
        return 0;
    }

    const UnsignedInt index = typeToIndex(type);
    GLint& value = Context::current()->state().shader->maxShaderStorageBlocks[index];

    /* Get the value, if not already cached */
    constexpr static GLenum what[] = {
        GL_MAX_VERTEX_SHADER_STORAGE_BLOCKS,
        GL_MAX_FRAGMENT_SHADER_STORAGE_BLOCKS,
        GL_MAX_COMPUTE_SHADER_STORAGE_BLOCKS,
        #ifndef MAGNUM_TARGET_GLES
        GL_MAX_GEOMETRY_SHADER_STORAGE_BLOCKS,
        GL_MAX_TESS_CONTROL_SHADER_STORAGE_BLOCKS,
        GL_MAX_TESS_EVALUATION_SHADER_STORAGE_BLOCKS
        #else
        GL_MAX_GEOMETRY_SHADER_STORAGE_BLOCKS_EXT
        #endif
    };
    if(value == 0)
        glGetIntegerv(what[index], &value);

    return value;
}

Int Shader::maxCombinedShaderStorageBlocks() {
    #ifndef MAGNUM_TARGET_GLES
    if(!Context::current()->isExtensionSupported<Extensions::GL::ARB::shader_atomic_counters>())
    #else
    if(!Context::current()->isVersionSupported(Version::GLES310))
    #endif
        return 0;

    GLint& value = Context::current()->state().shader->maxCombinedShaderStorageBlocks;

    /* Get the value, if not already cached */
    if(value == 0)
        glGetIntegerv(GL_MAX_COMBINED_SHADER_STORAGE_BLOCKS, &value);

    return value;
}
#endif

Int Shader::maxTextureImageUnits(const Type type) {
    if(!isTypeSupported(type))
        return 0;

    const UnsignedInt index = typeToIndex(type);
    GLint& value = Context::current()->state().shader->maxTextureImageUnits[index];

    /* Get the value, if not already cached */
    constexpr static GLenum what[] = {
        GL_MAX_VERTEX_TEXTURE_IMAGE_UNITS,
        GL_MAX_TEXTURE_IMAGE_UNITS,
        #if !defined(MAGNUM_TARGET_GLES2) && !defined(MAGNUM_TARGET_WEBGL)
        GL_MAX_COMPUTE_TEXTURE_IMAGE_UNITS,
        #endif
        #ifndef MAGNUM_TARGET_GLES
        GL_MAX_GEOMETRY_TEXTURE_IMAGE_UNITS,
        GL_MAX_TESS_CONTROL_TEXTURE_IMAGE_UNITS,
        GL_MAX_TESS_EVALUATION_TEXTURE_IMAGE_UNITS
        #elif !defined(MAGNUM_TARGET_GLES2) && !defined(MAGNUM_TARGET_WEBGL)
        GL_MAX_GEOMETRY_TEXTURE_IMAGE_UNITS_EXT
        #endif
    };
    if(value == 0)
        glGetIntegerv(what[index], &value);

    return value;
}

Int Shader::maxCombinedTextureImageUnits() {
    GLint& value = Context::current()->state().shader->maxTextureImageUnitsCombined;

    /* Get the value, if not already cached */
    if(value == 0)
        glGetIntegerv(GL_MAX_COMBINED_TEXTURE_IMAGE_UNITS, &value);

    return value;
}

#ifndef MAGNUM_TARGET_GLES2
Int Shader::maxUniformBlocks(const Type type) {
    #ifndef MAGNUM_TARGET_GLES
    if(!Context::current()->isExtensionSupported<Extensions::GL::ARB::uniform_buffer_object>() || !isTypeSupported(type))
    #else
    if(!isTypeSupported(type))
    #endif
        return 0;

    const UnsignedInt index = typeToIndex(type);
    GLint& value = Context::current()->state().shader->maxUniformBlocks[index];

    /* Get the value, if not already cached */
    constexpr static GLenum what[] = {
        GL_MAX_VERTEX_UNIFORM_BLOCKS,
        GL_MAX_FRAGMENT_UNIFORM_BLOCKS,
        #ifndef MAGNUM_TARGET_WEBGL
        GL_MAX_COMPUTE_UNIFORM_BLOCKS,
        #endif
        #ifndef MAGNUM_TARGET_GLES
        GL_MAX_GEOMETRY_UNIFORM_BLOCKS,
        GL_MAX_TESS_CONTROL_UNIFORM_BLOCKS,
        GL_MAX_TESS_EVALUATION_UNIFORM_BLOCKS
        #elif !defined(MAGNUM_TARGET_WEBGL)
        GL_MAX_GEOMETRY_UNIFORM_BLOCKS_EXT
        #endif
    };
    if(value == 0)
        glGetIntegerv(what[index], &value);

    return value;
}

Int Shader::maxCombinedUniformBlocks() {
    #ifndef MAGNUM_TARGET_GLES
    if(!Context::current()->isExtensionSupported<Extensions::GL::ARB::uniform_buffer_object>())
        return 0;
    #endif

    GLint& value = Context::current()->state().shader->maxCombinedUniformBlocks;

    /* Get the value, if not already cached */
    if(value == 0)
        glGetIntegerv(GL_MAX_COMBINED_UNIFORM_BLOCKS, &value);

    return value;
}
#endif

Int Shader::maxUniformComponents(const Type type) {
    if(!isTypeSupported(type))
        return 0;

    const UnsignedInt index = typeToIndex(type);
    GLint& value = Context::current()->state().shader->maxUniformComponents[index];

    /* Get the value, if not already cached */
    #ifndef MAGNUM_TARGET_GLES2
    constexpr static GLenum what[] = {
        GL_MAX_VERTEX_UNIFORM_COMPONENTS,
        GL_MAX_FRAGMENT_UNIFORM_COMPONENTS,
        #ifndef MAGNUM_TARGET_WEBGL
        GL_MAX_COMPUTE_UNIFORM_COMPONENTS,
        #endif
        #ifndef MAGNUM_TARGET_GLES
        GL_MAX_GEOMETRY_UNIFORM_COMPONENTS,
        GL_MAX_TESS_CONTROL_UNIFORM_COMPONENTS,
        GL_MAX_TESS_EVALUATION_UNIFORM_COMPONENTS
        #elif !defined(MAGNUM_TARGET_WEBGL)
        GL_MAX_GEOMETRY_UNIFORM_COMPONENTS_EXT
        #endif
    };
    if(value == 0)
        glGetIntegerv(what[index], &value);
    #else
    /* For ES2 we need to multiply _VECTORS by 4 */
    constexpr static GLenum what[] = {
        GL_MAX_VERTEX_UNIFORM_VECTORS,
        GL_MAX_FRAGMENT_UNIFORM_VECTORS
    };
    if(value == 0) {
        GLint vectors;
        glGetIntegerv(what[index], &vectors);
        value = vectors*4;
    }
    #endif

    return value;
}

#ifndef MAGNUM_TARGET_GLES2
Int Shader::maxCombinedUniformComponents(const Type type) {
    #ifndef MAGNUM_TARGET_GLES
    if(!Context::current()->isExtensionSupported<Extensions::GL::ARB::uniform_buffer_object>() || !isTypeSupported(type))
    #else
    if(!isTypeSupported(type))
    #endif
        return 0;

    const UnsignedInt index = typeToIndex(type);
    GLint& value = Context::current()->state().shader->maxCombinedUniformComponents[index];

    /* Get the value, if not already cached */
    constexpr static GLenum what[] = {
        GL_MAX_COMBINED_VERTEX_UNIFORM_COMPONENTS,
        GL_MAX_COMBINED_FRAGMENT_UNIFORM_COMPONENTS,
        #ifndef MAGNUM_TARGET_WEBGL
        GL_MAX_COMBINED_COMPUTE_UNIFORM_COMPONENTS,
        #endif
        #ifndef MAGNUM_TARGET_GLES
        GL_MAX_COMBINED_GEOMETRY_UNIFORM_COMPONENTS,
        GL_MAX_COMBINED_TESS_CONTROL_UNIFORM_COMPONENTS,
        GL_MAX_COMBINED_TESS_EVALUATION_UNIFORM_COMPONENTS
        #elif !defined(MAGNUM_TARGET_WEBGL)
        GL_MAX_COMBINED_GEOMETRY_UNIFORM_COMPONENTS_EXT,
        #endif
    };
    if(value == 0)
        glGetIntegerv(what[index], &value);

    return value;
}
#endif

Shader::Shader(const Version version, const Type type): _type(type), _id(0) {
    _id = glCreateShader(GLenum(_type));

    switch(version) {
        #ifndef MAGNUM_TARGET_GLES
        case Version::GL210: _sources.push_back("#version 120\n"); return;
        case Version::GL300: _sources.push_back("#version 130\n"); return;
        case Version::GL310: _sources.push_back("#version 140\n"); return;
        case Version::GL320: _sources.push_back("#version 150\n"); return;
        case Version::GL330: _sources.push_back("#version 330\n"); return;
        case Version::GL400: _sources.push_back("#version 400\n"); return;
        case Version::GL410: _sources.push_back("#version 410\n"); return;
        case Version::GL420: _sources.push_back("#version 420\n"); return;
        case Version::GL430: _sources.push_back("#version 430\n"); return;
        case Version::GL440: _sources.push_back("#version 440\n"); return;
        case Version::GL450: _sources.push_back("#version 450\n"); return;
        #else
        case Version::GLES200: _sources.push_back("#version 100\n"); return;
        case Version::GLES300: _sources.push_back("#version 300 es\n"); return;
        #ifndef MAGNUM_TARGET_WEBGL
        case Version::GLES310: _sources.push_back("#version 310 es\n"); return;
        #endif
        #endif

        /* The user is responsible for (not) adding #version directive */
        case Version::None: return;
    }

    CORRADE_ASSERT(false, "Shader::Shader(): unsupported version" << version, );
}

Shader::~Shader() {
    /* Moved out, nothing to do */
    if(!_id) return;

    glDeleteShader(_id);
}

#ifndef MAGNUM_TARGET_WEBGL
std::string Shader::label() const {
    #ifndef MAGNUM_TARGET_GLES
    return Context::current()->state().debug->getLabelImplementation(GL_SHADER, _id);
    #else
    return Context::current()->state().debug->getLabelImplementation(GL_SHADER_KHR, _id);
    #endif
}

Shader& Shader::setLabelInternal(const Containers::ArrayView<const char> label) {
    #ifndef MAGNUM_TARGET_GLES
    Context::current()->state().debug->labelImplementation(GL_SHADER, _id, label);
    #else
    Context::current()->state().debug->labelImplementation(GL_SHADER_KHR, _id, label);
    #endif
    return *this;
}
#endif

std::vector<std::string> Shader::sources() const { return _sources; }

Shader& Shader::addSource(std::string source) {
    if(!source.empty()) {
        /** @todo Remove when newlib has this fixed (also the include above) */
        #if defined(CORRADE_TARGET_NACL_NEWLIB) || defined(CORRADE_TARGET_ANDROID)
        std::ostringstream converter;
        converter << (_sources.size()+1)/2;
        #endif

        /* Fix line numbers, so line 41 of third added file is marked as 3(41).
           Source 0 is the #version string added in constructor. */
        _sources.push_back("#line 1 " +
<<<<<<< HEAD
            /* This shouldn't be ambiguous. But is. */
            #if !defined(CORRADE_TARGET_NACL_NEWLIB) && !defined(CORRADE_TARGET_ANDROID) && !defined(__MINGW32__)
            #ifndef CORRADE_GCC44_COMPATIBILITY
=======
            #if !defined(CORRADE_TARGET_NACL_NEWLIB) && !defined(CORRADE_TARGET_ANDROID)
>>>>>>> 03c8272a
            std::to_string((_sources.size()+1)/2) +
            #else
            std::to_string(static_cast<unsigned long long int>(_sources.size()+1)/2) +
            #endif
            #else
            converter.str() +
            #endif
            '\n');
        _sources.push_back(std::move(source));
    }

    return *this;
}

Shader& Shader::addFile(const std::string& filename) {
    CORRADE_ASSERT(Utility::Directory::fileExists(filename),
        "Shader file " << '\'' + filename + '\'' << " cannot be read.", *this);

    addSource(Utility::Directory::readString(filename));
    return *this;
}

bool Shader::compile(std::initializer_list<std::reference_wrapper<Shader>> shaders) {
    bool allSuccess = true;

    /* Allocate large enough array for source pointers and sizes (to avoid
       reallocating it for each of them) */
    std::size_t maxSourceCount = 0;
    for(auto it = shaders.begin(); it != shaders.end(); ++it) {
        Shader& shader = *it;
        CORRADE_ASSERT(shader._sources.size() > 1, "Shader::compile(): no files added", false);
        maxSourceCount = std::max(shader._sources.size(), maxSourceCount);
    }
    /** @todo ArrayTuple/VLAs */
    Containers::Array<const GLchar*> pointers(maxSourceCount);
    Containers::Array<GLint> sizes(maxSourceCount);

    /* Upload sources of all shaders */
    for(auto it = shaders.begin(); it != shaders.end(); ++it) {
        Shader& shader = *it;
        for(std::size_t i = 0; i != shader._sources.size(); ++i) {
            pointers[i] = static_cast<const GLchar*>(shader._sources[i].data());
            sizes[i] = shader._sources[i].size();
        }

        glShaderSource(shader._id, shader._sources.size(), pointers, sizes);
    }

    /* Invoke (possibly parallel) compilation on all shaders */
    for(auto it = shaders.begin(); it != shaders.end(); ++it) glCompileShader(it->get()._id);

    /* After compilation phase, check status of all shaders */
    Int i = 1;
    for(auto it = shaders.begin(); it != shaders.end(); ++it) {
        Shader& shader = *it;

        GLint success, logLength;
        glGetShaderiv(shader._id, GL_COMPILE_STATUS, &success);
        glGetShaderiv(shader._id, GL_INFO_LOG_LENGTH, &logLength);

        /* Error or warning message. The string is returned null-terminated,
           scrap the \0 at the end afterwards */
        std::string message(logLength, '\0');
        if(message.size() > 1)
            glGetShaderInfoLog(shader._id, message.size(), nullptr, &message[0]);
        message.resize(std::max(logLength, 1)-1);

        /** @todo Remove when this is fixed everywhere (also the include above) */
        #if defined(CORRADE_TARGET_NACL_NEWLIB) || defined(CORRADE_TARGET_ANDROID)
        std::ostringstream converter;
        converter << i;
        #endif

        /* Show error log */
        if(!success) {
            Error out;
            out.setFlag(Debug::NewLineAtTheEnd, false);
            out.setFlag(Debug::SpaceAfterEachValue, false);
            out << "Shader::compile(): compilation of " << shaderName(shader._type)
                << " shader";
            if(shaders.size() != 1) {
<<<<<<< HEAD
                #if !defined(CORRADE_TARGET_NACL_NEWLIB) && !defined(CORRADE_TARGET_ANDROID) && !defined(__MINGW32__)
                #ifndef CORRADE_GCC44_COMPATIBILITY
=======
                #if !defined(CORRADE_TARGET_NACL_NEWLIB) && !defined(CORRADE_TARGET_ANDROID)
>>>>>>> 03c8272a
                out << " " << std::to_string(i);
                #else
                out << " " << std::to_string(static_cast<long long int>(i));
                #endif
                #else
                out << " " << converter.str();
                #endif
            }
            out << " failed with the following message:\n"
                << message;

        /* Or just warnings, if any */
        } else if(!message.empty() && !Implementation::isShaderCompilationLogEmpty(message)) {
            Warning out;
            out.setFlag(Debug::NewLineAtTheEnd, false);
            out.setFlag(Debug::SpaceAfterEachValue, false);
            out << "Shader::compile(): compilation of " << shaderName(shader._type)
                << " shader";
            if(shaders.size() != 1) {
<<<<<<< HEAD
                #if !defined(CORRADE_TARGET_NACL_NEWLIB) && !defined(CORRADE_TARGET_ANDROID) && !defined(__MINGW32__)
                #ifndef CORRADE_GCC44_COMPATIBILITY
=======
                #if !defined(CORRADE_TARGET_NACL_NEWLIB) && !defined(CORRADE_TARGET_ANDROID)
>>>>>>> 03c8272a
                out << " " << std::to_string(i);
                #else
                out << " " << std::to_string(static_cast<long long int>(i));
                #endif
                #else
                out << " " << converter.str();
                #endif
            }
            out << " succeeded with the following message:\n"
                << message;
        }

        /* Success of all depends on each of them */
        allSuccess = allSuccess && success;
        ++i;
    }

    return allSuccess;
}

#ifndef DOXYGEN_GENERATING_OUTPUT
Debug operator<<(Debug debug, const Shader::Type value) {
    switch(value) {
        #define _c(value) case Shader::Type::value: return debug << "Shader::Type::" #value;
        _c(Vertex)
        #if !defined(MAGNUM_TARGET_GLES2) && !defined(MAGNUM_TARGET_WEBGL)
        _c(TessellationControl)
        _c(TessellationEvaluation)
        _c(Geometry)
        _c(Compute)
        #endif
        _c(Fragment)
        #undef _c
    }

    return debug << "Shader::Type::(invalid)";
}
#endif

}<|MERGE_RESOLUTION|>--- conflicted
+++ resolved
@@ -788,13 +788,9 @@
         /* Fix line numbers, so line 41 of third added file is marked as 3(41).
            Source 0 is the #version string added in constructor. */
         _sources.push_back("#line 1 " +
-<<<<<<< HEAD
             /* This shouldn't be ambiguous. But is. */
-            #if !defined(CORRADE_TARGET_NACL_NEWLIB) && !defined(CORRADE_TARGET_ANDROID) && !defined(__MINGW32__)
+            #if !defined(CORRADE_TARGET_NACL_NEWLIB) && !defined(CORRADE_TARGET_ANDROID)
             #ifndef CORRADE_GCC44_COMPATIBILITY
-=======
-            #if !defined(CORRADE_TARGET_NACL_NEWLIB) && !defined(CORRADE_TARGET_ANDROID)
->>>>>>> 03c8272a
             std::to_string((_sources.size()+1)/2) +
             #else
             std::to_string(static_cast<unsigned long long int>(_sources.size()+1)/2) +
@@ -876,12 +872,8 @@
             out << "Shader::compile(): compilation of " << shaderName(shader._type)
                 << " shader";
             if(shaders.size() != 1) {
-<<<<<<< HEAD
-                #if !defined(CORRADE_TARGET_NACL_NEWLIB) && !defined(CORRADE_TARGET_ANDROID) && !defined(__MINGW32__)
+                #if !defined(CORRADE_TARGET_NACL_NEWLIB) && !defined(CORRADE_TARGET_ANDROID)
                 #ifndef CORRADE_GCC44_COMPATIBILITY
-=======
-                #if !defined(CORRADE_TARGET_NACL_NEWLIB) && !defined(CORRADE_TARGET_ANDROID)
->>>>>>> 03c8272a
                 out << " " << std::to_string(i);
                 #else
                 out << " " << std::to_string(static_cast<long long int>(i));
@@ -901,12 +893,8 @@
             out << "Shader::compile(): compilation of " << shaderName(shader._type)
                 << " shader";
             if(shaders.size() != 1) {
-<<<<<<< HEAD
-                #if !defined(CORRADE_TARGET_NACL_NEWLIB) && !defined(CORRADE_TARGET_ANDROID) && !defined(__MINGW32__)
+                #if !defined(CORRADE_TARGET_NACL_NEWLIB) && !defined(CORRADE_TARGET_ANDROID)
                 #ifndef CORRADE_GCC44_COMPATIBILITY
-=======
-                #if !defined(CORRADE_TARGET_NACL_NEWLIB) && !defined(CORRADE_TARGET_ANDROID)
->>>>>>> 03c8272a
                 out << " " << std::to_string(i);
                 #else
                 out << " " << std::to_string(static_cast<long long int>(i));
