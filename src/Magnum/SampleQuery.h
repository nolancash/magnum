--- conflicted
+++ resolved
@@ -218,7 +218,16 @@
          */
         explicit SampleQuery(Target target): AbstractQuery(GLenum(target)) {}
 
-<<<<<<< HEAD
+        /**
+         * @brief Construct without creating the underlying OpenGL object
+         *
+         * The constructed instance is equivalent to moved-from state. Useful
+         * in cases where you will overwrite the instance later anyway. Move
+         * another object over it to make it useful.
+         * @see @ref SampleQuery(Target), @ref wrap()
+         */
+        explicit SampleQuery(NoCreateT) noexcept: AbstractQuery{NoCreate, GLenum(Target::AnySamplesPassed)} {}
+
         #if defined(CORRADE_GCC45_COMPATIBILITY) || defined(CORRADE_MSVC2013_COMPATIBILITY)
         /* GCC 4.5 somehow cannot do this on its own, MSVC 2013 comlains about using deleted function */
         SampleQuery(const SampleQuery&) = delete;
@@ -229,17 +238,6 @@
             return *this;
         }
         #endif
-=======
-        /**
-         * @brief Construct without creating the underlying OpenGL object
-         *
-         * The constructed instance is equivalent to moved-from state. Useful
-         * in cases where you will overwrite the instance later anyway. Move
-         * another object over it to make it useful.
-         * @see @ref SampleQuery(Target), @ref wrap()
-         */
-        explicit SampleQuery(NoCreateT) noexcept: AbstractQuery{NoCreate, GLenum(Target::AnySamplesPassed)} {}
->>>>>>> 41f5b95e
 
         #ifdef MAGNUM_BUILD_DEPRECATED
         /**
