--- conflicted
+++ resolved
@@ -45,27 +45,17 @@
 /** @copybrief Math::Color3
  * @deprecated Use @ref Math::Color3 instead.
  */
-<<<<<<< HEAD
-#ifndef CORRADE_MSVC2013_COMPATIBILITY /* Cannot have multiple alias definitions */
-=======
 #ifndef CORRADE_MSVC2015_COMPATIBILITY /* Multiple definitions still broken */
->>>>>>> 03c8272a
 template<class T> using BasicColor3 CORRADE_DEPRECATED_ALIAS("use Math::Color3 instead") = Math::Color3<T>;
 #endif
 
 /** @copybrief Math::Color4
  * @deprecated Use @ref Math::Color4 instead.
  */
-<<<<<<< HEAD
-#ifndef CORRADE_MSVC2013_COMPATIBILITY /* Cannot have multiple alias definitions */
+#ifndef CORRADE_MSVC2015_COMPATIBILITY /* Multiple definitions still broken */
 template<class T> using BasicColor4 CORRADE_DEPRECATED_ALIAS("use Math::Color4 instead") = Math::Color4<T>;
 #endif
 #endif
-=======
-#ifndef CORRADE_MSVC2015_COMPATIBILITY /* Multiple definitions still broken */
-template<class T> using BasicColor4 CORRADE_DEPRECATED_ALIAS("use Math::Color4 instead") = Math::Color4<T>;
-#endif
->>>>>>> 03c8272a
 
 }
 #else
