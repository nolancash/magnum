--- conflicted
+++ resolved
@@ -95,14 +95,10 @@
         }
         #ifdef MAGNUM_BUILD_DEPRECATED
         CORRADE_DEPRECATED("use translate() or translateLocal() instead") AbstractBasicTranslationRotation2D<T>& translate(const Math::Vector2<T>& vector, TransformationType type) {
-<<<<<<< HEAD
-            AbstractTranslation<2, T>::translate(vector, type);
-=======
             #ifdef _MSC_VER
             #pragma warning(suppress: 4996)
             #endif
-            AbstractBasicTranslation2D<T>::translate(vector, type);
->>>>>>> a535f7ab
+            AbstractTranslation<2, T>::translate(vector, type);
             return *this;
         }
         #endif
