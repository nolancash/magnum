#ifndef Magnum_SceneGraph_Camera3D_hpp
#define Magnum_SceneGraph_Camera3D_hpp
/*
    This file is part of Magnum.

    Copyright © 2010, 2011, 2012, 2013, 2014, 2015
              Vladimír Vondruš <mosra@centrum.cz>

    Permission is hereby granted, free of charge, to any person obtaining a
    copy of this software and associated documentation files (the "Software"),
    to deal in the Software without restriction, including without limitation
    the rights to use, copy, modify, merge, publish, distribute, sublicense,
    and/or sell copies of the Software, and to permit persons to whom the
    Software is furnished to do so, subject to the following conditions:

    The above copyright notice and this permission notice shall be included
    in all copies or substantial portions of the Software.

    THE SOFTWARE IS PROVIDED "AS IS", WITHOUT WARRANTY OF ANY KIND, EXPRESS OR
    IMPLIED, INCLUDING BUT NOT LIMITED TO THE WARRANTIES OF MERCHANTABILITY,
    FITNESS FOR A PARTICULAR PURPOSE AND NONINFRINGEMENT. IN NO EVENT SHALL
    THE AUTHORS OR COPYRIGHT HOLDERS BE LIABLE FOR ANY CLAIM, DAMAGES OR OTHER
    LIABILITY, WHETHER IN AN ACTION OF CONTRACT, TORT OR OTHERWISE, ARISING
    FROM, OUT OF OR IN CONNECTION WITH THE SOFTWARE OR THE USE OR OTHER
    DEALINGS IN THE SOFTWARE.
*/

/** @file
 * @deprecated Use @ref Magnum/SceneGraph/Camera.hpp instead.
 */

#include "Magnum/configure.h"

<<<<<<< HEAD
namespace Magnum { namespace SceneGraph {

template<class T> BasicCamera3D<T>::BasicCamera3D(AbstractObject<3, T>& object): AbstractCamera<3, T>(object), _near(T(0)), _far(T(0)) {}

template<class T> BasicCamera3D<T>& BasicCamera3D<T>::setOrthographic(const Math::Vector2<T>& size, T near, T far) {
    /** @todo Get near/far from the matrix */
    _near = near;
    _far = far;

    AbstractCamera<3, T>::rawProjectionMatrix = Math::Matrix4<T>::orthographicProjection(size, near, far);
    AbstractCamera<3, T>::fixAspectRatio();
    return *this;
}

template<class T> BasicCamera3D<T>& BasicCamera3D<T>::setPerspective(const Math::Vector2<T>& size, T near, T far) {
    /** @todo Get near/far from the matrix */
    _near = near;
    _far = far;

    AbstractCamera<3, T>::rawProjectionMatrix = Math::Matrix4<T>::perspectiveProjection(size, near, far);
    AbstractCamera<3, T>::fixAspectRatio();
    return *this;
}

template<class T> BasicCamera3D<T>& BasicCamera3D<T>::setPerspective(Math::Rad<T> fov, T aspectRatio, T near, T far) {
    /** @todo Get near/far from the matrix */
    _near = near;
    _far = far;

    AbstractCamera<3, T>::rawProjectionMatrix = Math::Matrix4<T>::perspectiveProjection(fov, aspectRatio, near, far);
    AbstractCamera<3, T>::fixAspectRatio();
    return *this;
}

}}
=======
#ifdef MAGNUM_BUILD_DEPRECATED
#include "Magnum/SceneGraph/Camera.hpp"
CORRADE_DEPRECATED_FILE("use Magnum/SceneGraph/Camera.hpp instead")
#else
#error use Magnum/SceneGraph/Camera.hpp instead
#endif
>>>>>>> 41f5b95e

#endif<|MERGE_RESOLUTION|>--- conflicted
+++ resolved
@@ -31,49 +31,11 @@
 
 #include "Magnum/configure.h"
 
-<<<<<<< HEAD
-namespace Magnum { namespace SceneGraph {
-
-template<class T> BasicCamera3D<T>::BasicCamera3D(AbstractObject<3, T>& object): AbstractCamera<3, T>(object), _near(T(0)), _far(T(0)) {}
-
-template<class T> BasicCamera3D<T>& BasicCamera3D<T>::setOrthographic(const Math::Vector2<T>& size, T near, T far) {
-    /** @todo Get near/far from the matrix */
-    _near = near;
-    _far = far;
-
-    AbstractCamera<3, T>::rawProjectionMatrix = Math::Matrix4<T>::orthographicProjection(size, near, far);
-    AbstractCamera<3, T>::fixAspectRatio();
-    return *this;
-}
-
-template<class T> BasicCamera3D<T>& BasicCamera3D<T>::setPerspective(const Math::Vector2<T>& size, T near, T far) {
-    /** @todo Get near/far from the matrix */
-    _near = near;
-    _far = far;
-
-    AbstractCamera<3, T>::rawProjectionMatrix = Math::Matrix4<T>::perspectiveProjection(size, near, far);
-    AbstractCamera<3, T>::fixAspectRatio();
-    return *this;
-}
-
-template<class T> BasicCamera3D<T>& BasicCamera3D<T>::setPerspective(Math::Rad<T> fov, T aspectRatio, T near, T far) {
-    /** @todo Get near/far from the matrix */
-    _near = near;
-    _far = far;
-
-    AbstractCamera<3, T>::rawProjectionMatrix = Math::Matrix4<T>::perspectiveProjection(fov, aspectRatio, near, far);
-    AbstractCamera<3, T>::fixAspectRatio();
-    return *this;
-}
-
-}}
-=======
 #ifdef MAGNUM_BUILD_DEPRECATED
 #include "Magnum/SceneGraph/Camera.hpp"
 CORRADE_DEPRECATED_FILE("use Magnum/SceneGraph/Camera.hpp instead")
 #else
 #error use Magnum/SceneGraph/Camera.hpp instead
 #endif
->>>>>>> 41f5b95e
 
 #endif