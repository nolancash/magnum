--- conflicted
+++ resolved
@@ -71,14 +71,10 @@
 };
 
 ObjectTest::ObjectTest() {
-<<<<<<< HEAD
-    addTests<ObjectTest>({&ObjectTest::parenting,
-=======
-    addTests({&ObjectTest::addFeature,
+    addTests<ObjectTest>({&ObjectTest::addFeature,
 
               &ObjectTest::parenting,
               &ObjectTest::addChild,
->>>>>>> 7d6de4ad
               &ObjectTest::scene,
               &ObjectTest::setParentKeepTransformation,
               &ObjectTest::absoluteTransformation,
