--- conflicted
+++ resolved
@@ -459,26 +459,16 @@
     /* If the object itself is already clean, it shouldn't clean it again */
     childOne->cleanedAbsoluteTransformation = Matrix4{Math::ZeroInit};
     CORRADE_VERIFY(!childOne->isDirty());
-<<<<<<< HEAD
     /* GCC 4.4 has explicit constructor for std::reference_wrapper. WHY ON EARTH. WHY. */
     Scene3D::setClean({std::reference_wrapper<Object3D>(*childOne)});
-    CORRADE_COMPARE(childOne->cleanedAbsoluteTransformation, Matrix4(Matrix4::Zero));
-=======
-    Scene3D::setClean({*childOne});
     CORRADE_COMPARE(childOne->cleanedAbsoluteTransformation, Matrix4{Math::ZeroInit});
->>>>>>> 41f5b95e
 
     /* If any object in the hierarchy is already clean, it shouldn't clean it again */
     CORRADE_VERIFY(!childOne->isDirty());
     childTwo->setDirty();
-<<<<<<< HEAD
     /* GCC 4.4 has explicit constructor for std::reference_wrapper. WHY ON EARTH. WHY. */
     Scene3D::setClean({std::reference_wrapper<Object3D>(*childTwo)});
-    CORRADE_COMPARE(childOne->cleanedAbsoluteTransformation, Matrix4(Matrix4::Zero));
-=======
-    Scene3D::setClean({*childTwo});
     CORRADE_COMPARE(childOne->cleanedAbsoluteTransformation, Matrix4{Math::ZeroInit});
->>>>>>> 41f5b95e
 }
 
 void ObjectTest::setCleanListBulk() {
