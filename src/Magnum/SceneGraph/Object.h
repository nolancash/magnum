--- conflicted
+++ resolved
@@ -306,21 +306,12 @@
         /* `objects` passed by copy intentionally (to allow move from
            transformationMatrices() and avoid copy in the function itself) */
         std::vector<typename Transformation::DataType> transformations(std::vector<std::reference_wrapper<Object<Transformation>>> objects, const typename Transformation::DataType& initialTransformation =
-<<<<<<< HEAD
-            #ifndef CORRADE_MSVC2013_COMPATIBILITY
-            typename Transformation::DataType()
-            #else
-            Transformation::DataType() /* MSVC cannot handle typename here */
-            #endif
-        ) const;
-=======
             #ifndef CORRADE_MSVC2015_COMPATIBILITY /* I hate this inconsistency */
             typename Transformation::DataType()
             #else
             Transformation::DataType()
             #endif
             ) const;
->>>>>>> 03c8272a
 
         /*@}*/
 
