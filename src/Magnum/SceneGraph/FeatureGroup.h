#ifndef Magnum_SceneGraph_FeatureGroup_h
#define Magnum_SceneGraph_FeatureGroup_h
/*
    This file is part of Magnum.

    Copyright © 2010, 2011, 2012, 2013, 2014, 2015
              Vladimír Vondruš <mosra@centrum.cz>

    Permission is hereby granted, free of charge, to any person obtaining a
    copy of this software and associated documentation files (the "Software"),
    to deal in the Software without restriction, including without limitation
    the rights to use, copy, modify, merge, publish, distribute, sublicense,
    and/or sell copies of the Software, and to permit persons to whom the
    Software is furnished to do so, subject to the following conditions:

    The above copyright notice and this permission notice shall be included
    in all copies or substantial portions of the Software.

    THE SOFTWARE IS PROVIDED "AS IS", WITHOUT WARRANTY OF ANY KIND, EXPRESS OR
    IMPLIED, INCLUDING BUT NOT LIMITED TO THE WARRANTIES OF MERCHANTABILITY,
    FITNESS FOR A PARTICULAR PURPOSE AND NONINFRINGEMENT. IN NO EVENT SHALL
    THE AUTHORS OR COPYRIGHT HOLDERS BE LIABLE FOR ANY CLAIM, DAMAGES OR OTHER
    LIABILITY, WHETHER IN AN ACTION OF CONTRACT, TORT OR OTHERWISE, ARISING
    FROM, OUT OF OR IN CONNECTION WITH THE SOFTWARE OR THE USE OR OTHER
    DEALINGS IN THE SOFTWARE.
*/

/** @file
 * @brief Class @ref Magnum::SceneGraph::AbstractFeatureGroup, @ref Magnum::SceneGraph::FeatureGroup, alias @ref Magnum::SceneGraph::BasicFeatureGroup2D, @ref Magnum::SceneGraph::BasicFeatureGroup3D, @ref Magnum::SceneGraph::FeatureGroup2D, @ref Magnum::SceneGraph::FeatureGroup3D
 */

#include <vector>
#include <Corrade/Utility/Assert.h>

#include "Magnum/SceneGraph/SceneGraph.h"
#include "Magnum/SceneGraph/visibility.h"

namespace Magnum { namespace SceneGraph {

/**
@brief Base for group of features

See @ref FeatureGroup.
*/
template<UnsignedInt dimensions, class T> class AbstractFeatureGroup {
    template<UnsignedInt, class, class> friend class FeatureGroup;

    explicit AbstractFeatureGroup();
    virtual ~AbstractFeatureGroup();

    void add(AbstractFeature<dimensions, T>& feature);
    void remove(AbstractFeature<dimensions, T>& feature);

    std::vector<std::reference_wrapper<AbstractFeature<dimensions, T>>> features;
};

/**
@brief Group of features

See @ref AbstractGroupedFeature for more information.
@see @ref scenegraph, @ref BasicFeatureGroup2D, @ref BasicFeatureGroup3D,
    @ref FeatureGroup2D, @ref FeatureGroup3D
*/
template<UnsignedInt dimensions, class Feature, class T> class FeatureGroup: public AbstractFeatureGroup<dimensions, T> {
    /* GCC 4.6 needs the class keyword */
    friend class AbstractGroupedFeature<dimensions, Feature, T>;

    public:
        explicit FeatureGroup();

        /**
         * @brief Destructor
         *
         * Removes all features belonging to this group, but not deletes them.
         */
        ~FeatureGroup();

        /** @brief Whether the group is empty */
        bool isEmpty() const {
            return AbstractFeatureGroup<dimensions, T>::features.empty();
        }

        /** @brief Count of features in the group */
        std::size_t size() const {
            return AbstractFeatureGroup<dimensions, T>::features.size();
        }

        /** @brief Feature at given index */
        Feature& operator[](std::size_t index) {
            return static_cast<Feature&>(AbstractFeatureGroup<dimensions, T>::features[index].get());
        }

        /** @overload */
        const Feature& operator[](std::size_t index) const {
            return static_cast<Feature&>(AbstractFeatureGroup<dimensions, T>::features[index].get());
        }

        /**
         * @brief Add feature to the group
         * @return Reference to self (for method chaining)
         *
         * If the features is part of another group, it is removed from it.
         * @see @ref remove(), @ref AbstractGroupedFeature::AbstractGroupedFeature()
         */
        FeatureGroup<dimensions, Feature, T>& add(Feature& feature);

        /**
         * @brief Remove feature from the group
         * @return Reference to self (for method chaining)
         *
         * The feature must be part of the group.
         * @see @ref add()
         */
        FeatureGroup<dimensions, Feature, T>& remove(Feature& feature);
};

template<UnsignedInt dimensions, class Feature, class T> inline FeatureGroup<dimensions, Feature, T>::FeatureGroup() = default;

#ifndef CORRADE_GCC46_COMPATIBILITY
/**
@brief Base feature group for two-dimensional scenes

Convenience alternative to `FeatureGroup<2, Feature, T>`. See
@ref AbstractGroupedFeature for more information.
@note Not available on GCC < 4.7. Use <tt>%FeatureGroup<2, Feature, T></tt>
    instead.
@see @ref FeatureGroup2D, @ref BasicFeatureGroup3D
*/
<<<<<<< HEAD
#ifndef CORRADE_MSVC2013_COMPATIBILITY /* Apparently cannot have multiply defined aliases */
=======
#ifndef CORRADE_MSVC2015_COMPATIBILITY /* Multiple definitions still broken */
>>>>>>> 03c8272a
template<class Feature, class T> using BasicFeatureGroup2D = FeatureGroup<2, Feature, T>;
#endif

/**
@brief Base feature group for two-dimensional float scenes

Convenience alternative to `BasicFeatureGroup2D<Feature, Float>`. See
@ref AbstractGroupedFeature for more information.
@note Not available on GCC < 4.7. Use <tt>%FeatureGroup<2, Feature, Float></tt>
    instead.
@see @ref FeatureGroup3D
*/
<<<<<<< HEAD
#ifndef CORRADE_MSVC2013_COMPATIBILITY /* Apparently cannot have multiply defined aliases */
=======
#ifndef CORRADE_MSVC2015_COMPATIBILITY /* Multiple definitions still broken */
>>>>>>> 03c8272a
template<class Feature> using FeatureGroup2D = BasicFeatureGroup2D<Feature, Float>;
#endif

/**
@brief Base feature group for three-dimensional scenes

Convenience alternative to `FeatureGroup<3, Feature, T>`. See
@ref AbstractGroupedFeature for more information.
@note Not available on GCC < 4.7. Use <tt>%FeatureGroup<3, Feature, T></tt>
    instead.
@see @ref FeatureGroup3D, @ref BasicFeatureGroup2D
*/
<<<<<<< HEAD
#ifndef CORRADE_MSVC2013_COMPATIBILITY /* Apparently cannot have multiply defined aliases */
=======
#ifndef CORRADE_MSVC2015_COMPATIBILITY /* Multiple definitions still broken */
>>>>>>> 03c8272a
template<class Feature, class T> using BasicFeatureGroup3D = FeatureGroup<3, Feature, T>;
#endif

/**
@brief Base feature group for three-dimensional float scenes

Convenience alternative to `BasicFeatureGroup3D<Feature, Float>`. See
@ref AbstractGroupedFeature for more information.
@note Not available on GCC < 4.7. Use <tt>%FeatureGroup<3, Feature, Float></tt>
    instead.
@see @ref FeatureGroup2D
*/
<<<<<<< HEAD
#ifndef CORRADE_MSVC2013_COMPATIBILITY /* Apparently cannot have multiply defined aliases */
template<class Feature> using FeatureGroup3D = BasicFeatureGroup3D<Feature, Float>;
#endif
#endif
=======
#ifndef CORRADE_MSVC2015_COMPATIBILITY /* Multiple definitions still broken */
template<class Feature> using FeatureGroup3D = BasicFeatureGroup3D<Feature, Float>;
#endif
>>>>>>> 03c8272a

template<UnsignedInt dimensions, class Feature, class T> FeatureGroup<dimensions, Feature, T>::~FeatureGroup() {
    for(auto it = this->features.begin(); it != this->features.end(); ++it)
        static_cast<Feature&>(it->get())._group = nullptr;
}

template<UnsignedInt dimensions, class Feature, class T> FeatureGroup<dimensions, Feature, T>& FeatureGroup<dimensions, Feature, T>::add(Feature& feature) {
    /* Remove from previous group */
    if(feature._group)
        feature._group->remove(feature);

    /* Crossreference the feature and group together */
    AbstractFeatureGroup<dimensions, T>::add(feature);
    feature._group = this;
    return *this;
}

template<UnsignedInt dimensions, class Feature, class T> FeatureGroup<dimensions, Feature, T>& FeatureGroup<dimensions, Feature, T>::remove(Feature& feature) {
    CORRADE_ASSERT(feature._group == this,
        "SceneGraph::AbstractFeatureGroup::remove(): feature is not part of this group", *this);

    AbstractFeatureGroup<dimensions, T>::remove(feature);
    feature._group = nullptr;
    return *this;
}

#if defined(CORRADE_TARGET_WINDOWS) && !defined(__MINGW32__)
extern template class MAGNUM_SCENEGRAPH_EXPORT AbstractFeatureGroup<2, Float>;
extern template class MAGNUM_SCENEGRAPH_EXPORT AbstractFeatureGroup<3, Float>;
#endif

}}

#endif<|MERGE_RESOLUTION|>--- conflicted
+++ resolved
@@ -126,11 +126,7 @@
     instead.
 @see @ref FeatureGroup2D, @ref BasicFeatureGroup3D
 */
-<<<<<<< HEAD
-#ifndef CORRADE_MSVC2013_COMPATIBILITY /* Apparently cannot have multiply defined aliases */
-=======
-#ifndef CORRADE_MSVC2015_COMPATIBILITY /* Multiple definitions still broken */
->>>>>>> 03c8272a
+#ifndef CORRADE_MSVC2015_COMPATIBILITY /* Multiple definitions still broken */
 template<class Feature, class T> using BasicFeatureGroup2D = FeatureGroup<2, Feature, T>;
 #endif
 
@@ -143,11 +139,7 @@
     instead.
 @see @ref FeatureGroup3D
 */
-<<<<<<< HEAD
-#ifndef CORRADE_MSVC2013_COMPATIBILITY /* Apparently cannot have multiply defined aliases */
-=======
-#ifndef CORRADE_MSVC2015_COMPATIBILITY /* Multiple definitions still broken */
->>>>>>> 03c8272a
+#ifndef CORRADE_MSVC2015_COMPATIBILITY /* Multiple definitions still broken */
 template<class Feature> using FeatureGroup2D = BasicFeatureGroup2D<Feature, Float>;
 #endif
 
@@ -160,11 +152,7 @@
     instead.
 @see @ref FeatureGroup3D, @ref BasicFeatureGroup2D
 */
-<<<<<<< HEAD
-#ifndef CORRADE_MSVC2013_COMPATIBILITY /* Apparently cannot have multiply defined aliases */
-=======
-#ifndef CORRADE_MSVC2015_COMPATIBILITY /* Multiple definitions still broken */
->>>>>>> 03c8272a
+#ifndef CORRADE_MSVC2015_COMPATIBILITY /* Multiple definitions still broken */
 template<class Feature, class T> using BasicFeatureGroup3D = FeatureGroup<3, Feature, T>;
 #endif
 
@@ -177,16 +165,10 @@
     instead.
 @see @ref FeatureGroup2D
 */
-<<<<<<< HEAD
-#ifndef CORRADE_MSVC2013_COMPATIBILITY /* Apparently cannot have multiply defined aliases */
+#ifndef CORRADE_MSVC2015_COMPATIBILITY /* Multiple definitions still broken */
 template<class Feature> using FeatureGroup3D = BasicFeatureGroup3D<Feature, Float>;
 #endif
 #endif
-=======
-#ifndef CORRADE_MSVC2015_COMPATIBILITY /* Multiple definitions still broken */
-template<class Feature> using FeatureGroup3D = BasicFeatureGroup3D<Feature, Float>;
-#endif
->>>>>>> 03c8272a
 
 template<UnsignedInt dimensions, class Feature, class T> FeatureGroup<dimensions, Feature, T>::~FeatureGroup() {
     for(auto it = this->features.begin(); it != this->features.end(); ++it)
