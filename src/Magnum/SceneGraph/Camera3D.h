--- conflicted
+++ resolved
@@ -38,120 +38,4 @@
 #error use Magnum/SceneGraph/Camera.h instead
 #endif
 
-<<<<<<< HEAD
-namespace Magnum { namespace SceneGraph {
-
-/**
-@brief Camera for three-dimensional scenes
-
-See @ref Drawable documentation for complete introduction. The camera by
-default displays OpenGL unit cube `[(-1, -1, -1); (1, 1, 1)]` with orthographic
-projection and doesn't do any aspect ratio correction. Common setup example:
-@code
-SceneGraph::Camera3D camera{&cameraObject};
-camera.setPerspective(35.0_degf, 1.0f, 0.001f, 100.0f)
-      .setAspectRatioPolicy(SceneGraph::AspectRatioPolicy::Extend);
-@endcode
-
-@anchor SceneGraph-Camera3D-explicit-specializations
-## Explicit template specializations
-
-The following specialization is explicitly compiled into @ref SceneGraph
-library. For other specializations (e.g. using @ref Magnum::Double "Double"
-type) you have to use @ref Camera3D.hpp implementation file to avoid linker
-errors. See also relevant section in @ref SceneGraph-AbstractCamera-explicit-specializations "AbstractCamera"
-class documentation or @ref compilation-speedup-hpp for more information.
-
--   @ref Camera3D
-
-@see @ref scenegraph, @ref Camera3D, @ref BasicCamera2D, @ref Drawable,
-    @ref DrawableGroup
-*/
-template<class T> class BasicCamera3D: public AbstractCamera<3, T> {
-    public:
-        /**
-         * @brief Constructor
-         * @param object    Object holding this feature
-         */
-        explicit BasicCamera3D(AbstractObject<3, T>& object);
-
-        #ifndef DOXYGEN_GENERATING_OUTPUT
-        /* This is here to avoid ambiguity with deleted copy constructor when
-           passing `*this` from class subclassing both BasicCamera3D and
-           AbstractObject */
-        template<class U, class = typename std::enable_if<std::is_base_of<AbstractObject<3, T>, U>::value>::type> BasicCamera3D(U& object):
-            #ifndef CORRADE_GCC46_COMPATIBILITY
-            BasicCamera3D(static_cast<AbstractObject<3, T>&>(object)) {}
-            #else
-            AbstractCamera<3, T>(static_cast<AbstractObject<3, T>&>(object)) {}
-            #endif
-        #endif
-
-        /**
-         * @brief Set orthographic projection
-         * @param size          Size of the view
-         * @param near          Near clipping plane
-         * @param far           Far clipping plane
-         * @return Reference to self (for method chaining)
-         *
-         * @see @ref setPerspective(), @ref Matrix4::orthographicProjection()
-         */
-        BasicCamera3D<T>& setOrthographic(const Math::Vector2<T>& size, T near, T far);
-
-        /**
-         * @brief Set perspective projection
-         * @param size          Size of near clipping plane
-         * @param near          Near clipping plane
-         * @param far           Far clipping plane
-         * @return Reference to self (for method chaining)
-         *
-         * @see @ref setOrthographic(), @ref Matrix4::perspectiveProjection()
-         */
-        BasicCamera3D<T>& setPerspective(const Math::Vector2<T>& size, T near, T far);
-
-        /**
-         * @brief Set perspective projection
-         * @param fov           Field of view angle (horizontal)
-         * @param aspectRatio   Aspect ratio
-         * @param near          Near clipping plane
-         * @param far           Far clipping plane
-         * @return Reference to self (for method chaining)
-         *
-         * @see @ref setOrthographic(), @ref Matrix4::perspectiveProjection()
-         */
-        BasicCamera3D<T>& setPerspective(Math::Rad<T> fov, T aspectRatio, T near, T far);
-
-        /** @brief Near clipping plane */
-        T near() const { return _near; }
-
-        /** @brief Far clipping plane */
-        T far() const { return _far; }
-
-        /* Overloads to remove WTF-factor from method chaining order */
-        #ifndef DOXYGEN_GENERATING_OUTPUT
-        BasicCamera3D<T>& setAspectRatioPolicy(AspectRatioPolicy policy) {
-            AbstractCamera<3, T>::setAspectRatioPolicy(policy);
-            return *this;
-        }
-        #endif
-
-    private:
-        T _near, _far;
-};
-
-/**
-@brief Camera for three-dimensional float scenes
-
-@see @ref Camera2D
-*/
-typedef BasicCamera3D<Float> Camera3D;
-
-#if defined(CORRADE_TARGET_WINDOWS) && !defined(__MINGW32__)
-extern template class MAGNUM_SCENEGRAPH_EXPORT BasicCamera3D<Float>;
-#endif
-
-}}
-
-=======
->>>>>>> 41f5b95e
 #endif