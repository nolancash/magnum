--- conflicted
+++ resolved
@@ -297,16 +297,11 @@
 @note Not available on GCC < 4.7. Use <tt>%AbstractFeature<2, T></tt> instead.
 @see @ref AbstractFeature2D, @ref AbstractBasicFeature3D
 */
-<<<<<<< HEAD
-#ifndef CORRADE_MSVC2013_COMPATIBILITY /* Apparently cannot have multiply defined aliases */
-template<class T> using AbstractBasicFeature2D = AbstractFeature<2, T>;
-#endif
-#endif
-=======
 #ifndef CORRADE_MSVC2015_COMPATIBILITY /* Multiple definitions still broken */
 template<class T> using AbstractBasicFeature2D = AbstractFeature<2, T>;
-#endif
->>>>>>> 03c8272a
+template<class T> using AbstractBasicFeature2D = AbstractFeature<2, T>;
+#endif
+#endif
 
 /**
 @brief Base feature for two-dimensional float scenes
@@ -330,16 +325,10 @@
 @note Not available on GCC < 4.7. Use <tt>%AbstractFeature<3, T></tt> instead.
 @see @ref AbstractFeature3D, @ref AbstractBasicFeature2D
 */
-<<<<<<< HEAD
-#ifndef CORRADE_MSVC2013_COMPATIBILITY /* Apparently cannot have multiply defined aliases */
-template<class T> using AbstractBasicFeature3D = AbstractFeature<3, T>;
-#endif
-#endif
-=======
 #ifndef CORRADE_MSVC2015_COMPATIBILITY /* Multiple definitions still broken */
 template<class T> using AbstractBasicFeature3D = AbstractFeature<3, T>;
 #endif
->>>>>>> 03c8272a
+#endif
 
 /**
 @brief Base feature for three-dimensional float scenes
