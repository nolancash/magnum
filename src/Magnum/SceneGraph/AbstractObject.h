#ifndef Magnum_SceneGraph_AbstractObject_h
#define Magnum_SceneGraph_AbstractObject_h
/*
    This file is part of Magnum.

    Copyright © 2010, 2011, 2012, 2013, 2014, 2015
              Vladimír Vondruš <mosra@centrum.cz>

    Permission is hereby granted, free of charge, to any person obtaining a
    copy of this software and associated documentation files (the "Software"),
    to deal in the Software without restriction, including without limitation
    the rights to use, copy, modify, merge, publish, distribute, sublicense,
    and/or sell copies of the Software, and to permit persons to whom the
    Software is furnished to do so, subject to the following conditions:

    The above copyright notice and this permission notice shall be included
    in all copies or substantial portions of the Software.

    THE SOFTWARE IS PROVIDED "AS IS", WITHOUT WARRANTY OF ANY KIND, EXPRESS OR
    IMPLIED, INCLUDING BUT NOT LIMITED TO THE WARRANTIES OF MERCHANTABILITY,
    FITNESS FOR A PARTICULAR PURPOSE AND NONINFRINGEMENT. IN NO EVENT SHALL
    THE AUTHORS OR COPYRIGHT HOLDERS BE LIABLE FOR ANY CLAIM, DAMAGES OR OTHER
    LIABILITY, WHETHER IN AN ACTION OF CONTRACT, TORT OR OTHERWISE, ARISING
    FROM, OUT OF OR IN CONNECTION WITH THE SOFTWARE OR THE USE OR OTHER
    DEALINGS IN THE SOFTWARE.
*/

/** @file
 * @brief Class @ref Magnum::SceneGraph::AbstractObject, alias @ref Magnum::SceneGraph::AbstractBasicObject2D, @ref Magnum::SceneGraph::AbstractBasicObject3D, typedef @ref Magnum::SceneGraph::AbstractObject2D, @ref Magnum::SceneGraph::AbstractObject3D
 */

#include <functional>
#include <vector>
#include <Corrade/Containers/LinkedList.h>

#include "Magnum/DimensionTraits.h"
#include "Magnum/SceneGraph/SceneGraph.h"
#include "Magnum/SceneGraph/visibility.h"

#ifdef MAGNUM_BUILD_DEPRECATED
#include <Corrade/Utility/Macros.h>
#endif

namespace Magnum { namespace SceneGraph {

/**
@brief Base for objects

Provides minimal interface for features, not depending on object transformation
implementation. This class is not directly instantiatable, use @ref Object
subclass instead. See also @ref scenegraph for more information.

Uses @ref Corrade::Containers::LinkedList for efficient feature management.
Traversing through the feature list can be done using range-based for:
@code
AbstractObject3D object;
for(AbstractFeature3D& feature: object.features()) {
    // ...
}
@endcode

Or, if you need more flexibility, like in the following code. It is also
possible to go in reverse order using @ref Corrade::Containers::LinkedList::last()
and @ref AbstractFeature::previousFeature().
@code
for(AbstractFeature3D* feature = object.features().first(); feature; feature = feature->nextFeature()) {
    // ...
}
@endcode

@anchor SceneGraph-AbstractObject-explicit-specializations
## Explicit template specializations

The following specializations are explicitly compiled into @ref SceneGraph
library. For other specializations (e.g. using @ref Magnum::Double "Double"
type) you have to use @ref Object.hpp implementation file to avoid linker
errors. See also relevant sections in @ref SceneGraph-Object-explicit-specializations "Object"
and @ref SceneGraph-AbstractTransformation-explicit-specializations "AbstractTransformation"
class documentation or @ref compilation-speedup-hpp for more information.

-   @ref AbstractObject2D
-   @ref AbstractObject3D

@see @ref AbstractBasicObject2D, @ref AbstractBasicObject3D,
    @ref AbstractObject2D, @ref AbstractObject3D
*/
template<UnsignedInt dimensions, class T> class AbstractObject
    #ifndef DOXYGEN_GENERATING_OUTPUT
    : private Containers::LinkedList<AbstractFeature<dimensions, T>>
    #endif
{
    /* GCC 4.6 needs the class keyword */
    friend class Containers::LinkedList<AbstractFeature<dimensions, T>>;
    friend class Containers::LinkedListItem<AbstractFeature<dimensions, T>, AbstractObject<dimensions, T>>;
    friend class AbstractFeature<dimensions, T>;

    public:
        /** @brief Matrix type */
        typedef typename DimensionTraits<dimensions, T>::MatrixType MatrixType;

        /** @brief Feature object type */
        typedef AbstractFeature<dimensions, T> FeatureType;

        /* This isn't protected because having virtual destructor here is
           better than having it duplicated in all Object specializations */
        explicit AbstractObject();
        virtual ~AbstractObject();

        /**
         * @brief Object features
         *
         * @see @ref AbstractFeature::object(),
         *      @ref AbstractFeature::previousFeature(),
         *      @ref AbstractFeature::nextFeature()
         */
        Containers::LinkedList<AbstractFeature<dimensions, T>>& features() {
            return static_cast<Containers::LinkedList<AbstractFeature<dimensions, T>>&>(*this);
        }

        /** @overload */
        const Containers::LinkedList<AbstractFeature<dimensions, T>>& features() const {
            return static_cast<const Containers::LinkedList<AbstractFeature<dimensions, T>>&>(*this);
        }

        #ifdef MAGNUM_BUILD_DEPRECATED
        /**
         * @brief Whether this object has features
         * @deprecated Use `features().isEmpty()` instead.
         */
        CORRADE_DEPRECATED("use features().isEmpty() instead") bool hasFeatures() const { return !features().isEmpty(); }

        /**
         * @brief First object feature or `nullptr`, if this object has no features
         * @deprecated Use `features().first()` instead.
         */
        CORRADE_DEPRECATED("use features().first() instead") FeatureType* firstFeature() { return features().first(); }

        /** @overload
         * @deprecated Use `features().first()` instead.
         */
        CORRADE_DEPRECATED("use features().first() instead") const FeatureType* firstFeature() const { return features().first(); }

        /**
         * @brief Last object feature or `nullptr`, if this object has no features
         * @deprecated Use `features().last()` instead.`
         */
        CORRADE_DEPRECATED("use features().last() instead") FeatureType* lastFeature() { return features().last(); }

        /** @overload
         * @deprecated Use `features().last()` instead.
         */
        CORRADE_DEPRECATED("use features().last() instead") const FeatureType* lastFeature() const { return features().last(); }
        #endif

        /**
         * @brief Add a feature
         *
         * Calling `object.addFeature<MyFeature>(args...)` is equivalent to
         * `new MyFeature{object, args...}`.
         */
        template<class U, class ...Args> U& addFeature(Args... args) {
            return *(new U{*this, std::forward<Args>(args)...});
        }

        /**
         * @brief Scene
         * @return Scene or `nullptr`, if the object is not part of any scene.
         */
        AbstractObject<dimensions, T>* scene() { return doScene(); }

        /** @overload */
        const AbstractObject<dimensions, T>* scene() const { return doScene(); }

        /** @{ @name Object transformation */

        /**
         * @brief Transformation matrix
         *
         * See also `transformation()` function of various transformation
         * classes.
         */
        MatrixType transformationMatrix() const {
            return doTransformationMatrix();
        }

        /**
         * @brief Transformation matrix relative to root object
         *
         * @see @ref Object::absoluteTransformation()
         */
        MatrixType absoluteTransformationMatrix() const {
            return doAbsoluteTransformationMatrix();
        }

        /**
         * @brief Transformation matrices of given set of objects relative to this object
         *
         * All transformations are premultiplied with @p initialTransformationMatrix,
         * if specified.
         * @warning This function cannot check if all objects are of the same
         *      @ref Object type, use typesafe @ref Object::transformationMatrices()
         *      when possible.
         */
        std::vector<MatrixType> transformationMatrices(const std::vector<std::reference_wrapper<AbstractObject<dimensions, T>>>& objects, const MatrixType& initialTransformationMatrix = MatrixType()) const {
            return doTransformationMatrices(objects, initialTransformationMatrix);
        }

<<<<<<< HEAD
        #ifdef MAGNUM_BUILD_DEPRECATED
        /**
         * @copybrief transformationMatrices()
         * @deprecated Use @ref Magnum::SceneGraph::AbstractObject::transformationMatrices() "transformationMatrices(const std::vector<std::reference_wrapper<AbstractObject<dimensions, T>>>&, const MatrixType&)" instead.
         */
        CORRADE_DEPRECATED("use transformationMatrices(const std::vector<std::reference_wrapper<AbstractObject<dimensions, T>>>&, const MatrixType&) instead") std::vector<MatrixType> transformationMatrices(const std::vector<AbstractObject<dimensions, T>*>& objects, const MatrixType& initialTransformationMatrix = MatrixType()) const;

        #ifdef CORRADE_GCC47_COMPATIBILITY
        /* Workarounds to avoid ambiguous overload errors on GCC < 4.8. And I
           thought 4.7 was bug-free. */
        std::vector<MatrixType> transformationMatrices(std::initializer_list<std::reference_wrapper<AbstractObject<dimensions, T>>>& objects, const MatrixType& initialTransformationMatrix = MatrixType()) {
            /* GCC 4.5 doesn't like {} here */
            return transformationMatrices(std::vector<std::reference_wrapper<AbstractObject<dimensions, T>>>(objects), initialTransformationMatrix);
        }
        CORRADE_DEPRECATED("use transformationMatrices(const std::vector<std::reference_wrapper<AbstractObject<dimensions, T>>>&, const MatrixType&) instead") std::vector<MatrixType> transformationMatrices(std::initializer_list<AbstractObject<dimensions, T>*> objects, const MatrixType& initialTransformationMatrix = MatrixType()) const;
        #endif
        #endif

=======
>>>>>>> 99ff54d3
        /*@}*/

        /**
         * @{ @name Transformation caching
         *
         * See @ref scenegraph-features-caching for more information.
         */

        /**
         * @brief Clean absolute transformations of given set of objects
         *
         * Only dirty objects in the list are cleaned.
         * @warning This function cannot check if all objects are of the same
         *      @ref Object type, use typesafe @ref Object::setClean() when
         *      possible.
         */
        static void setClean(const std::vector<std::reference_wrapper<AbstractObject<dimensions, T>>>& objects) {
            if(objects.empty()) return;
            objects.front().get().doSetClean(objects);
        }

<<<<<<< HEAD
        #ifdef MAGNUM_BUILD_DEPRECATED
        /**
         * @copybrief setClean(const std::vector<std::reference_wrapper<AbstractObject<dimensions, T>>>&)
         * @deprecated Use @ref Magnum::SceneGraph::AbstractObject::setClean(const std::vector<std::reference_wrapper<AbstractObject<dimensions, T>>>&) "setClean(const std::vector<std::reference_wrapper<AbstractObject<dimensions, T>>>&)" instead.
         */
        static CORRADE_DEPRECATED("use setClean(const std::vector<std::reference_wrapper<AbstractObject<dimensions, T>>>&) instead") void setClean(const std::vector<AbstractObject<dimensions, T>*>& objects);

        #ifdef CORRADE_GCC47_COMPATIBILITY
        /* Workarounds to avoid ambiguous overload errors on GCC < 4.8. And I
           thought 4.7 was bug-free. */
        static void setClean(std::initializer_list<std::reference_wrapper<AbstractObject<dimensions, T>>> objects) {
            /* GCC 4.5 doesn't like {} here */
            return setClean(std::vector<std::reference_wrapper<AbstractObject<dimensions, T>>>(objects));
        }
        static CORRADE_DEPRECATED("use setClean(const std::vector<std::reference_wrapper<AbstractObject<dimensions, T>>>&) instead") void setClean(std::initializer_list<AbstractObject<dimensions, T>*> objects);
        #endif
        #endif

=======
>>>>>>> 99ff54d3
        /**
         * @brief Whether absolute transformation is dirty
         *
         * Returns `true` if transformation of the object or any parent has
         * changed since last call to @ref setClean(), `false` otherwise. All
         * objects are dirty by default.
         * @see @ref scenegraph-features-caching
         */
        bool isDirty() const { return doIsDirty(); }

        /**
         * @brief Set object absolute transformation as dirty
         *
         * Calls @ref AbstractFeature::markDirty() on all object features and
         * recursively calls @ref setDirty() on every child object which is not
         * already dirty. If the object is already marked as dirty, the
         * function does nothing.
         * @see @ref scenegraph-features-caching, @ref setClean(),
         *      @ref isDirty()
         */
        void setDirty() { doSetDirty(); }

        /**
         * @brief Clean object absolute transformation
         *
         * Calls @ref AbstractFeature::clean() and/or @ref AbstractFeature::cleanInverted()
         * on all object features which have caching enabled and recursively
         * calls @ref setClean() on every parent which is not already clean. If
         * the object is already clean, the function does nothing.
         *
         * See also @ref setClean(const std::vector<std::reference_wrapper<AbstractObject<dimensions, T>>>&),
         * which cleans given set of objects more efficiently than when calling
         * @ref setClean() on each object individually.
         * @see @ref scenegraph-features-caching, @ref setDirty(),
         *      @ref isDirty()
         */
        void setClean() { doSetClean(); }

        /*@}*/

    private:
        virtual AbstractObject<dimensions, T>* doScene() = 0;
        virtual const AbstractObject<dimensions, T>* doScene() const = 0;

        virtual MatrixType doTransformationMatrix() const = 0;
        virtual MatrixType doAbsoluteTransformationMatrix() const = 0;
        virtual std::vector<MatrixType> doTransformationMatrices(const std::vector<std::reference_wrapper<AbstractObject<dimensions, T>>>& objects, const MatrixType& initialTransformationMatrix) const = 0;

        virtual bool doIsDirty() const = 0;
        virtual void doSetDirty() = 0;
        virtual void doSetClean() = 0;
        virtual void doSetClean(const std::vector<std::reference_wrapper<AbstractObject<dimensions, T>>>& objects) = 0;
};

#ifndef CORRADE_GCC46_COMPATIBILITY
/**
@brief Base object for two-dimensional scenes

Convenience alternative to `AbstractObject<2, T>`. See
@ref AbstractObject for more information.
@note Not available on GCC < 4.7. Use <tt>%AbstractObject<2, T></tt> instead.
@see @ref AbstractObject2D, @ref AbstractBasicObject3D
*/
#ifndef CORRADE_MSVC2013_COMPATIBILITY /* Apparently cannot have multiply defined aliases */
template<class T> using AbstractBasicObject2D = AbstractObject<2, T>;
#endif
#endif

/**
@brief Base object for two-dimensional float scenes

@see @ref AbstractObject3D
*/
#ifndef CORRADE_GCC46_COMPATIBILITY
#ifndef CORRADE_MSVC2013_COMPATIBILITY /* Apparently cannot have multiply defined aliases */
typedef AbstractBasicObject2D<Float> AbstractObject2D;
#endif
#else
typedef AbstractObject<2, Float> AbstractObject2D;
#endif

#ifndef CORRADE_GCC46_COMPATIBILITY
/**
@brief Base object for three-dimensional scenes

Convenience alternative to `AbstractObject<3, T>`. See
@ref AbstractObject for more information.
@note Not available on GCC < 4.7. Use <tt>%AbstractObject<3, T></tt> instead.
@see @ref AbstractObject3D, @ref AbstractBasicObject2D
*/
#ifndef CORRADE_MSVC2013_COMPATIBILITY /* Apparently cannot have multiply defined aliases */
template<class T> using AbstractBasicObject3D = AbstractObject<3, T>;
#endif
#endif

/**
@brief Base object for three-dimensional float scenes

@see @ref AbstractObject2D
*/
#ifndef CORRADE_GCC46_COMPATIBILITY
#ifndef CORRADE_MSVC2013_COMPATIBILITY /* Apparently cannot have multiply defined aliases */
typedef AbstractBasicObject3D<Float> AbstractObject3D;
#endif
#else
typedef AbstractObject<3, Float> AbstractObject3D;
#endif

#if defined(CORRADE_TARGET_WINDOWS) && !defined(__MINGW32__)
extern template class MAGNUM_SCENEGRAPH_EXPORT AbstractObject<2, Float>;
extern template class MAGNUM_SCENEGRAPH_EXPORT AbstractObject<3, Float>;
#endif

}}

#endif<|MERGE_RESOLUTION|>--- conflicted
+++ resolved
@@ -205,27 +205,6 @@
             return doTransformationMatrices(objects, initialTransformationMatrix);
         }
 
-<<<<<<< HEAD
-        #ifdef MAGNUM_BUILD_DEPRECATED
-        /**
-         * @copybrief transformationMatrices()
-         * @deprecated Use @ref Magnum::SceneGraph::AbstractObject::transformationMatrices() "transformationMatrices(const std::vector<std::reference_wrapper<AbstractObject<dimensions, T>>>&, const MatrixType&)" instead.
-         */
-        CORRADE_DEPRECATED("use transformationMatrices(const std::vector<std::reference_wrapper<AbstractObject<dimensions, T>>>&, const MatrixType&) instead") std::vector<MatrixType> transformationMatrices(const std::vector<AbstractObject<dimensions, T>*>& objects, const MatrixType& initialTransformationMatrix = MatrixType()) const;
-
-        #ifdef CORRADE_GCC47_COMPATIBILITY
-        /* Workarounds to avoid ambiguous overload errors on GCC < 4.8. And I
-           thought 4.7 was bug-free. */
-        std::vector<MatrixType> transformationMatrices(std::initializer_list<std::reference_wrapper<AbstractObject<dimensions, T>>>& objects, const MatrixType& initialTransformationMatrix = MatrixType()) {
-            /* GCC 4.5 doesn't like {} here */
-            return transformationMatrices(std::vector<std::reference_wrapper<AbstractObject<dimensions, T>>>(objects), initialTransformationMatrix);
-        }
-        CORRADE_DEPRECATED("use transformationMatrices(const std::vector<std::reference_wrapper<AbstractObject<dimensions, T>>>&, const MatrixType&) instead") std::vector<MatrixType> transformationMatrices(std::initializer_list<AbstractObject<dimensions, T>*> objects, const MatrixType& initialTransformationMatrix = MatrixType()) const;
-        #endif
-        #endif
-
-=======
->>>>>>> 99ff54d3
         /*@}*/
 
         /**
@@ -247,27 +226,6 @@
             objects.front().get().doSetClean(objects);
         }
 
-<<<<<<< HEAD
-        #ifdef MAGNUM_BUILD_DEPRECATED
-        /**
-         * @copybrief setClean(const std::vector<std::reference_wrapper<AbstractObject<dimensions, T>>>&)
-         * @deprecated Use @ref Magnum::SceneGraph::AbstractObject::setClean(const std::vector<std::reference_wrapper<AbstractObject<dimensions, T>>>&) "setClean(const std::vector<std::reference_wrapper<AbstractObject<dimensions, T>>>&)" instead.
-         */
-        static CORRADE_DEPRECATED("use setClean(const std::vector<std::reference_wrapper<AbstractObject<dimensions, T>>>&) instead") void setClean(const std::vector<AbstractObject<dimensions, T>*>& objects);
-
-        #ifdef CORRADE_GCC47_COMPATIBILITY
-        /* Workarounds to avoid ambiguous overload errors on GCC < 4.8. And I
-           thought 4.7 was bug-free. */
-        static void setClean(std::initializer_list<std::reference_wrapper<AbstractObject<dimensions, T>>> objects) {
-            /* GCC 4.5 doesn't like {} here */
-            return setClean(std::vector<std::reference_wrapper<AbstractObject<dimensions, T>>>(objects));
-        }
-        static CORRADE_DEPRECATED("use setClean(const std::vector<std::reference_wrapper<AbstractObject<dimensions, T>>>&) instead") void setClean(std::initializer_list<AbstractObject<dimensions, T>*> objects);
-        #endif
-        #endif
-
-=======
->>>>>>> 99ff54d3
         /**
          * @brief Whether absolute transformation is dirty
          *
