#ifndef Magnum_SceneGraph_AbstractTranslation_h
#define Magnum_SceneGraph_AbstractTranslation_h
/*
    This file is part of Magnum.

    Copyright © 2010, 2011, 2012, 2013, 2014, 2015
              Vladimír Vondruš <mosra@centrum.cz>

    Permission is hereby granted, free of charge, to any person obtaining a
    copy of this software and associated documentation files (the "Software"),
    to deal in the Software without restriction, including without limitation
    the rights to use, copy, modify, merge, publish, distribute, sublicense,
    and/or sell copies of the Software, and to permit persons to whom the
    Software is furnished to do so, subject to the following conditions:

    The above copyright notice and this permission notice shall be included
    in all copies or substantial portions of the Software.

    THE SOFTWARE IS PROVIDED "AS IS", WITHOUT WARRANTY OF ANY KIND, EXPRESS OR
    IMPLIED, INCLUDING BUT NOT LIMITED TO THE WARRANTIES OF MERCHANTABILITY,
    FITNESS FOR A PARTICULAR PURPOSE AND NONINFRINGEMENT. IN NO EVENT SHALL
    THE AUTHORS OR COPYRIGHT HOLDERS BE LIABLE FOR ANY CLAIM, DAMAGES OR OTHER
    LIABILITY, WHETHER IN AN ACTION OF CONTRACT, TORT OR OTHERWISE, ARISING
    FROM, OUT OF OR IN CONNECTION WITH THE SOFTWARE OR THE USE OR OTHER
    DEALINGS IN THE SOFTWARE.
*/

/** @file
 * @brief Class @ref Magnum::SceneGraph::AbstractTranslation, alias @ref Magnum::SceneGraph::AbstractBasicTranslation2D, @ref Magnum::SceneGraph::AbstractBasicTranslation3D, typedef @ref Magnum::SceneGraph::AbstractTranslation2D, @ref Magnum::SceneGraph::AbstractBasicTranslation3D
 */

#include "Magnum/DimensionTraits.h"
#include "Magnum/Math/Vector3.h"
#include "Magnum/SceneGraph/AbstractTransformation.h"

namespace Magnum { namespace SceneGraph {

/**
@brief Base transformation for two-dimensional scenes supporting translation

See @ref scenegraph-features-transformation for more information.

By default the translation is stored with the same underlying type as resulting
transformation matrix, but it's possible to store translation in e.g. integral
coordinates while having floating-point transformation matrix.

@see @ref scenegraph, @ref AbstractBasicTranslation2D,
    @ref AbstractBasicTranslation3D, @ref AbstractTranslation2D,
    @ref AbstractTranslation3D, @ref TranslationTransformation
*/
#ifdef DOXYGEN_GENERATING_OUTPUT
template<UnsignedInt dimensions, class T, class TranslationType = T>
#else
template<UnsignedInt dimensions, class T, class TranslationType>
#endif
class AbstractTranslation: public AbstractTransformation<dimensions, T> {
    public:
        explicit AbstractTranslation();

        /**
         * @brief Translate object
         * @return Reference to self (for method chaining)
         *
         * @see @ref translateLocal(), @ref Math::Vector2::xAxis(),
         *      @ref Math::Vector2::yAxis(), @ref Math::Vector3::xAxis(),
         *      @ref Math::Vector3::yAxis(), @ref Math::Vector3::zAxis()
         */
        AbstractTranslation<dimensions, T, TranslationType>& translate(const typename DimensionTraits<dimensions, TranslationType>::VectorType& vector) {
            doTranslate(vector);
            return *this;
        }

        /**
         * @brief Translate object as a local transformation
         *
         * Similar to the above, except that the transformation is applied
         * before all others.
         */
        AbstractTranslation<dimensions, T, TranslationType>& translateLocal(const typename DimensionTraits<dimensions, TranslationType>::VectorType& vector) {
            doTranslateLocal(vector);
            return *this;
        }

        #ifdef MAGNUM_BUILD_DEPRECATED
        /**
         * @copybrief translate()
         * @deprecated Use @ref translate() or @ref translateLocal() instead.
         */
        CORRADE_DEPRECATED("use translate() or translateLocal() instead") AbstractTranslation<dimensions, T, TranslationType>& translate(const typename DimensionTraits<dimensions, TranslationType>::VectorType& vector, TransformationType type) {
            return type == TransformationType::Global ? translate(vector) : translateLocal(vector);
        }
        #endif

        /* Overloads to remove WTF-factor from method chaining order */
        #ifndef DOXYGEN_GENERATING_OUTPUT
        AbstractTranslation<dimensions, T, TranslationType>& resetTransformation() {
            AbstractTransformation<dimensions, T>::resetTransformation();
            return *this;
        }
        #endif

    protected:
        ~AbstractTranslation();

    #ifdef DOXYGEN_GENERATING_OUTPUT
    protected:
    #else
    private:
    #endif
        /** @brief Polymorphic implementation for @ref translate() */
        virtual void doTranslate(const typename DimensionTraits<dimensions, TranslationType>::VectorType& vector) = 0;

        /** @brief Polymorphic implementation for @ref translateLocal() */
        virtual void doTranslateLocal(const typename DimensionTraits<dimensions, TranslationType>::VectorType& vector) = 0;
};

template<UnsignedInt dimensions, class T, class TranslationType> inline AbstractTranslation<dimensions, T, TranslationType>::AbstractTranslation() = default;

template<UnsignedInt dimensions, class T, class TranslationType> inline AbstractTranslation<dimensions, T, TranslationType>::~AbstractTranslation() = default;

#ifndef CORRADE_GCC46_COMPATIBILITY
/**
@brief Base transformation for two-dimensional scenes supporting translation

Convenience alternative to `AbstractTranslation<2, T, TranslationType>`.
See @ref AbstractTranslation for more information.
@note Not available on GCC < 4.7. Use <tt>%AbstractTranslation<2, T, TranslationType></tt>
    instead.
@see @ref AbstractTranslation2D, @ref AbstractBasicTranslation3D
*/
<<<<<<< HEAD
#ifndef CORRADE_MSVC2013_COMPATIBILITY /* Apparently cannot have multiply defined aliases */
=======
#ifndef CORRADE_MSVC2015_COMPATIBILITY /* Multiple definitions still broken */
>>>>>>> 03c8272a
#ifdef DOXYGEN_GENERATING_OUTPUT
template<class T, class TranslationType = T>
#else
template<class T, class TranslationType>
#endif
using AbstractBasicTranslation2D = AbstractTranslation<2, T, TranslationType>;
#endif
<<<<<<< HEAD
#endif
=======
>>>>>>> 03c8272a

/**
@brief Base transformation for two-dimensional float scenes supporting translation

@see @ref AbstractTranslation3D
*/
#ifndef CORRADE_GCC46_COMPATIBILITY
typedef AbstractBasicTranslation2D<Float> AbstractTranslation2D;
#else
typedef AbstractTranslation<2, Float> AbstractTranslation2D;
#endif

#ifndef CORRADE_GCC46_COMPATIBILITY
/**
@brief Base transformation for three-dimensional scenes supporting translation

Convenience alternative to `AbstractTranslation<3, T, TranslationType>`.
See @ref AbstractTranslation for more information.
@note Not available on GCC < 4.7. Use <tt>%AbstractTranslation<3, T, TranslationType></tt>
    instead.
@see @ref AbstractTranslation3D, @ref AbstractBasicTranslation2D
*/
<<<<<<< HEAD
#ifndef CORRADE_MSVC2013_COMPATIBILITY /* Apparently cannot have multiply defined aliases */
=======
#ifndef CORRADE_MSVC2015_COMPATIBILITY /* Multiple definitions still broken */
>>>>>>> 03c8272a
#ifdef DOXYGEN_GENERATING_OUTPUT
template<class T, class TranslationType = T>
#else
template<class T, class TranslationType>
#endif
using AbstractBasicTranslation3D = AbstractTranslation<3, T, TranslationType>;
#endif
<<<<<<< HEAD
#endif
=======
>>>>>>> 03c8272a

/**
@brief Base transformation for three-dimensional float scenes supporting translation

@see @ref AbstractTranslation2D
*/
#ifndef CORRADE_GCC46_COMPATIBILITY
typedef AbstractBasicTranslation3D<Float> AbstractTranslation3D;
#else
typedef AbstractTranslation<3, Float> AbstractTranslation3D;
#endif

}}

#endif<|MERGE_RESOLUTION|>--- conflicted
+++ resolved
@@ -128,11 +128,7 @@
     instead.
 @see @ref AbstractTranslation2D, @ref AbstractBasicTranslation3D
 */
-<<<<<<< HEAD
-#ifndef CORRADE_MSVC2013_COMPATIBILITY /* Apparently cannot have multiply defined aliases */
-=======
 #ifndef CORRADE_MSVC2015_COMPATIBILITY /* Multiple definitions still broken */
->>>>>>> 03c8272a
 #ifdef DOXYGEN_GENERATING_OUTPUT
 template<class T, class TranslationType = T>
 #else
@@ -140,10 +136,7 @@
 #endif
 using AbstractBasicTranslation2D = AbstractTranslation<2, T, TranslationType>;
 #endif
-<<<<<<< HEAD
 #endif
-=======
->>>>>>> 03c8272a
 
 /**
 @brief Base transformation for two-dimensional float scenes supporting translation
@@ -166,11 +159,7 @@
     instead.
 @see @ref AbstractTranslation3D, @ref AbstractBasicTranslation2D
 */
-<<<<<<< HEAD
-#ifndef CORRADE_MSVC2013_COMPATIBILITY /* Apparently cannot have multiply defined aliases */
-=======
 #ifndef CORRADE_MSVC2015_COMPATIBILITY /* Multiple definitions still broken */
->>>>>>> 03c8272a
 #ifdef DOXYGEN_GENERATING_OUTPUT
 template<class T, class TranslationType = T>
 #else
@@ -178,10 +167,7 @@
 #endif
 using AbstractBasicTranslation3D = AbstractTranslation<3, T, TranslationType>;
 #endif
-<<<<<<< HEAD
 #endif
-=======
->>>>>>> 03c8272a
 
 /**
 @brief Base transformation for three-dimensional float scenes supporting translation
