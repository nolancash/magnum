--- conflicted
+++ resolved
@@ -38,71 +38,9 @@
 
 namespace Magnum { namespace SceneGraph {
 
-<<<<<<< HEAD
-#ifdef MAGNUM_BUILD_DEPRECATED
-template<UnsignedInt dimensions, class T> void AbstractObject<dimensions, T>::setClean(const std::vector<AbstractObject<dimensions, T>*>& objects) {
-    std::vector<std::reference_wrapper<AbstractObject<dimensions, T>>> references;
-    references.reserve(objects.size());
-    for(auto it = objects.begin(); it != objects.end(); ++it) {
-        CORRADE_INTERNAL_ASSERT(*it != nullptr);
-        /* GCC 4.4 has explicit constructor for std::reference_wrapper. WHY ON EARTH. WHY. */
-        references.push_back(std::ref(**it));
-    }
-
-    setClean(references);
-}
-
-#ifdef CORRADE_GCC47_COMPATIBILITY
-template<UnsignedInt dimensions, class T> void AbstractObject<dimensions, T>::setClean(std::initializer_list<AbstractObject<dimensions, T>*> objects) {
-    #if defined(__GNUC__) && !defined(CORRADE_GCC45_COMPATIBILITY)
-    #pragma GCC diagnostic push
-    #pragma GCC diagnostic ignored "-Wdeprecated-declarations"
-    #endif
-    /* GCC 4.5 doesn't like {} here */
-    return setClean(std::vector<AbstractObject<dimensions, T>*>(objects));
-    #if defined(__GNUC__) && !defined(CORRADE_GCC45_COMPATIBILITY)
-    #pragma GCC diagnostic pop
-    #endif
-}
-#endif
-#endif
-
 template<UnsignedInt dimensions, class T> AbstractObject<dimensions, T>::AbstractObject() {}
 template<UnsignedInt dimensions, class T> AbstractObject<dimensions, T>::~AbstractObject() {}
 
-#ifdef MAGNUM_BUILD_DEPRECATED
-template<UnsignedInt dimensions, class T> auto AbstractObject<dimensions, T>::transformationMatrices(const std::vector<AbstractObject<dimensions, T>*>& objects, const MatrixType& initialTransformationMatrix) const -> std::vector<MatrixType> {
-    std::vector<std::reference_wrapper<AbstractObject<dimensions, T>>> references;
-    references.reserve(objects.size());
-    for(auto it = objects.begin(); it != objects.end(); ++it) {
-        CORRADE_INTERNAL_ASSERT(*it != nullptr);
-        /* GCC 4.4 has explicit constructor for std::reference_wrapper. WHY ON EARTH. WHY. */
-        references.push_back(std::ref(**it));
-    }
-
-    return transformationMatrices(references, initialTransformationMatrix);
-}
-
-#ifdef CORRADE_GCC47_COMPATIBILITY
-template<UnsignedInt dimensions, class T> auto AbstractObject<dimensions, T>::transformationMatrices(std::initializer_list<AbstractObject<dimensions, T>*> objects, const MatrixType& initialTransformationMatrix) const -> std::vector<MatrixType> {
-    #if defined(__GNUC__) && !defined(CORRADE_GCC45_COMPATIBILITY)
-    #pragma GCC diagnostic push
-    #pragma GCC diagnostic ignored "-Wdeprecated-declarations"
-    #endif
-    /* GCC 4.5 doesn't like {} here */
-    return transformationMatrices(std::vector<AbstractObject<dimensions, T>*>(objects), initialTransformationMatrix);
-    #if defined(__GNUC__) && !defined(CORRADE_GCC45_COMPATIBILITY)
-    #pragma GCC diagnostic pop
-    #endif
-}
-#endif
-#endif
-
-=======
-template<UnsignedInt dimensions, class T> AbstractObject<dimensions, T>::AbstractObject() {}
-template<UnsignedInt dimensions, class T> AbstractObject<dimensions, T>::~AbstractObject() {}
-
->>>>>>> 99ff54d3
 template<UnsignedInt dimensions, class T> AbstractTransformation<dimensions, T>::AbstractTransformation() {}
 
 template<class Transformation> Object<Transformation>::Object(Object<Transformation>* parent): counter(0xFFFFu), flags(Flag::Dirty) {
@@ -245,37 +183,6 @@
     return transformationMatrices;
 }
 
-<<<<<<< HEAD
-#ifdef MAGNUM_BUILD_DEPRECATED
-template<class Transformation> auto Object<Transformation>::transformationMatrices(const std::vector<Object<Transformation>*>& objects, const MatrixType& initialTransformationMatrix) const -> std::vector<MatrixType> {
-    std::vector<std::reference_wrapper<Object<Transformation>>> references;
-    references.reserve(objects.size());
-    for(auto it = objects.begin(); it != objects.end(); ++it) {
-        CORRADE_INTERNAL_ASSERT(*it != nullptr);
-        /* GCC 4.4 has explicit constructor for std::reference_wrapper. WHY ON EARTH. WHY. */
-        references.push_back(std::ref(**it));
-    }
-
-    return transformationMatrices(references, initialTransformationMatrix);
-}
-
-#ifdef CORRADE_GCC47_COMPATIBILITY
-template<class Transformation> auto Object<Transformation>::transformationMatrices(std::initializer_list<Object<Transformation>*> objects, const MatrixType& initialTransformationMatrix) const -> std::vector<MatrixType> {
-    #if defined(__GNUC__) && !defined(CORRADE_GCC45_COMPATIBILITY)
-    #pragma GCC diagnostic push
-    #pragma GCC diagnostic ignored "-Wdeprecated-declarations"
-    #endif
-    /* GCC 4.5 doesn't like {} here */
-    return transformationMatrices(std::vector<Object<Transformation>*>(objects), initialTransformationMatrix);
-    #if defined(__GNUC__) && !defined(CORRADE_GCC45_COMPATIBILITY)
-    #pragma GCC diagnostic pop
-    #endif
-}
-#endif
-#endif
-
-=======
->>>>>>> 99ff54d3
 /*
 Computing absolute transformations for given list of objects
 
@@ -392,37 +299,6 @@
     return jointTransformations;
 }
 
-<<<<<<< HEAD
-#ifdef MAGNUM_BUILD_DEPRECATED
-template<class Transformation> std::vector<typename Transformation::DataType> Object<Transformation>::transformations(const std::vector<Object<Transformation>*>& objects, const typename Transformation::DataType& initialTransformation) const {
-    std::vector<std::reference_wrapper<Object<Transformation>>> references;
-    references.reserve(objects.size());
-    for(auto it = objects.begin(); it != objects.end(); ++it) {
-        CORRADE_INTERNAL_ASSERT(*it != nullptr);
-        /* GCC 4.4 has explicit constructor for std::reference_wrapper. WHY ON EARTH. WHY. */
-        references.push_back(std::ref(**it));
-    }
-
-    return transformations(std::move(references), initialTransformation);
-}
-
-#ifdef CORRADE_GCC47_COMPATIBILITY
-template<class Transformation> std::vector<typename Transformation::DataType> Object<Transformation>::transformations(std::initializer_list<Object<Transformation>*> objects, const typename Transformation::DataType& initialTransformation) const {
-    #if defined(__GNUC__) && !defined(CORRADE_GCC45_COMPATIBILITY)
-    #pragma GCC diagnostic push
-    #pragma GCC diagnostic ignored "-Wdeprecated-declarations"
-    #endif
-    /* GCC 4.5 doesn't like {} here */
-    return transformations(std::vector<Object<Transformation>*>(objects), initialTransformation);
-    #if defined(__GNUC__) && !defined(CORRADE_GCC45_COMPATIBILITY)
-    #pragma GCC diagnostic pop
-    #endif
-}
-#endif
-#endif
-
-=======
->>>>>>> 99ff54d3
 template<class Transformation> typename Transformation::DataType Object<Transformation>::computeJointTransformation(const std::vector<std::reference_wrapper<Object<Transformation>>>& jointObjects, std::vector<typename Transformation::DataType>& jointTransformations, const std::size_t joint, const typename Transformation::DataType& initialTransformation) const {
     std::reference_wrapper<Object<Transformation>> o = jointObjects[joint];
 
@@ -525,37 +401,6 @@
     }
 }
 
-<<<<<<< HEAD
-#ifdef MAGNUM_BUILD_DEPRECATED
-template<class Transformation> void Object<Transformation>::setClean(const std::vector<Object<Transformation>*>& objects) {
-    std::vector<std::reference_wrapper<Object<Transformation>>> references;
-    references.reserve(objects.size());
-    for(auto it = objects.begin(); it != objects.end(); ++it) {
-        CORRADE_INTERNAL_ASSERT(*it != nullptr);
-        /* GCC 4.4 has explicit constructor for std::reference_wrapper. WHY ON EARTH. WHY. */
-        references.push_back(std::ref(**it));
-    }
-
-    setClean(std::move(references));
-}
-
-#ifdef CORRADE_GCC47_COMPATIBILITY
-template<class Transformation> void Object<Transformation>::setClean(std::initializer_list<Object<Transformation>*> objects) {
-    #if defined(__GNUC__) && !defined(CORRADE_GCC45_COMPATIBILITY)
-    #pragma GCC diagnostic push
-    #pragma GCC diagnostic ignored "-Wdeprecated-declarations"
-    #endif
-    /* GCC 4.5 doesn't like {} here */
-    setClean(std::vector<Object<Transformation>*>(objects));
-    #if defined(__GNUC__) && !defined(CORRADE_GCC45_COMPATIBILITY)
-    #pragma GCC diagnostic pop
-    #endif
-}
-#endif
-#endif
-
-=======
->>>>>>> 99ff54d3
 template<class Transformation> void Object<Transformation>::setCleanInternal(const typename Transformation::DataType& absoluteTransformation) {
     /* "Lazy storage" for transformation matrix and inverted transformation matrix */
     CachedTransformations cached;
