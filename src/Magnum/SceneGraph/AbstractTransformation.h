--- conflicted
+++ resolved
@@ -116,16 +116,10 @@
     instead.
 @see @ref AbstractTransformation2D, @ref AbstractBasicTransformation3D
 */
-<<<<<<< HEAD
-#ifndef CORRADE_MSVC2013_COMPATIBILITY /* Apparently cannot have multiply defined aliases */
+#ifndef CORRADE_MSVC2015_COMPATIBILITY /* Multiple definitions still broken */
 template<class T> using AbstractBasicTransformation2D = AbstractTransformation<2, T>;
 #endif
 #endif
-=======
-#ifndef CORRADE_MSVC2015_COMPATIBILITY /* Multiple definitions still broken */
-template<class T> using AbstractBasicTransformation2D = AbstractTransformation<2, T>;
-#endif
->>>>>>> 03c8272a
 
 /**
 @brief Base transformation for two-dimensional float scenes
@@ -148,16 +142,10 @@
     instead.
 @see @ref AbstractTransformation3D, @ref AbstractBasicTransformation2D
 */
-<<<<<<< HEAD
-#ifndef CORRADE_MSVC2013_COMPATIBILITY /* Apparently cannot have multiply defined aliases */
+#ifndef CORRADE_MSVC2015_COMPATIBILITY /* Multiple definitions still broken */
 template<class T> using AbstractBasicTransformation3D = AbstractTransformation<3, T>;
 #endif
 #endif
-=======
-#ifndef CORRADE_MSVC2015_COMPATIBILITY /* Multiple definitions still broken */
-template<class T> using AbstractBasicTransformation3D = AbstractTransformation<3, T>;
-#endif
->>>>>>> 03c8272a
 
 /**
 @brief Base transformation for three-dimensional float scenes
