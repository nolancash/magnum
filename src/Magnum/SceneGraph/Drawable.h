#ifndef Magnum_SceneGraph_Drawable_h
#define Magnum_SceneGraph_Drawable_h
/*
    This file is part of Magnum.

    Copyright © 2010, 2011, 2012, 2013, 2014, 2015
              Vladimír Vondruš <mosra@centrum.cz>

    Permission is hereby granted, free of charge, to any person obtaining a
    copy of this software and associated documentation files (the "Software"),
    to deal in the Software without restriction, including without limitation
    the rights to use, copy, modify, merge, publish, distribute, sublicense,
    and/or sell copies of the Software, and to permit persons to whom the
    Software is furnished to do so, subject to the following conditions:

    The above copyright notice and this permission notice shall be included
    in all copies or substantial portions of the Software.

    THE SOFTWARE IS PROVIDED "AS IS", WITHOUT WARRANTY OF ANY KIND, EXPRESS OR
    IMPLIED, INCLUDING BUT NOT LIMITED TO THE WARRANTIES OF MERCHANTABILITY,
    FITNESS FOR A PARTICULAR PURPOSE AND NONINFRINGEMENT. IN NO EVENT SHALL
    THE AUTHORS OR COPYRIGHT HOLDERS BE LIABLE FOR ANY CLAIM, DAMAGES OR OTHER
    LIABILITY, WHETHER IN AN ACTION OF CONTRACT, TORT OR OTHERWISE, ARISING
    FROM, OUT OF OR IN CONNECTION WITH THE SOFTWARE OR THE USE OR OTHER
    DEALINGS IN THE SOFTWARE.
*/

/** @file
 * @brief Class @ref Magnum::SceneGraph::Drawable, @ref Magnum::SceneGraph::DrawableGroup, alias @ref Magnum::SceneGraph::BasicDrawable2D, @ref Magnum::SceneGraph::BasicDrawable3D, @ref Magnum::SceneGraph::BasicDrawableGroup2D, @ref Magnum::SceneGraph::BasicDrawableGroup3D, typedef @ref Magnum::SceneGraph::Drawable2D, @ref Magnum::SceneGraph::Drawable3D, @ref Magnum::SceneGraph::DrawableGroup2D, @ref Magnum::SceneGraph::DrawableGroup3D
 */

#include "Magnum/SceneGraph/AbstractGroupedFeature.h"

namespace Magnum { namespace SceneGraph {

/**
@brief Drawable

Adds drawing functionality to the object. Each Drawable is part of some
@ref DrawableGroup and the whole group can be drawn with particular camera
using @ref Camera::draw().

## Usage

First thing is to add @ref Drawable feature to some object and implement
@ref draw() function. You can do it conveniently using multiple inheritance
(see @ref scenegraph-features for introduction). Example drawable object that
draws blue sphere:
@code
typedef SceneGraph::Object<SceneGraph::MatrixTransformation3D> Object3D;
typedef SceneGraph::Scene<SceneGraph::MatrixTransformation3D> Scene3D;

class RedCube: public Object3D, public SceneGraph::Drawable3D {
    public:
        explicit RedCube(Object3D* parent, SceneGraph::DrawableGroup3D* group): Object3D{parent}, SceneGraph::Drawable3D{*this, group} {
            std::tie(_mesh, _vertices, _indices) = MeshTools::compile(Primitives::UVSphere::solid(16, 32), BufferUsage::StaticDraw);
        }

    private:
        void draw(const Matrix4& transformationMatrix, Camera3D& camera) override {
            _shader.setDiffuseColor(Color3::fromHSV(216.0_degf, 0.85f, 1.0f))
                .setLightPosition(camera.cameraMatrix().transformPoint({5.0f, 5.0f, 7.0f}))
                .setTransformationMatrix(transformationMatrix)
                .setNormalMatrix(transformationMatrix.rotation())
                .setProjectionMatrix(camera.projectionMatrix());
            _mesh.draw(_shader);
        }

        Mesh _mesh;
        std::unique_ptr<Buffer> _vertices, _indices;
        Shaders::Phong _shader;
}
@endcode

The @p transformationMatrix parameter in @ref draw() function contains
transformation of the object (to which the drawable is attached) relative to
@p camera. The camera contains projection matrix. Some shaders (like the
@ref Shaders::Phong used in the example) have separate functions for setting
transformation and projection matrix, but some (such as @ref Shaders::Flat)
have single function to set composite transformation and projection matrix. In
that case you need to combine the two matrices manually like in the following
code. Some shaders have additional requirements for various transformation
matrices, see their respective documentation for details.
@code
Shaders::Flat3D shader;
shader.setTransformationProjectionMatrix(camera.projectionMatrix()*transformationMatrix);
@endcode

There is no way to just draw all the drawables in the scene, you need to create
some drawable group and add the drawable objects to both the scene and the
group. You can also use @ref DrawableGroup::add() and
@ref DrawableGroup::remove() instead of passing the group in the constructor.
@code
Scene3D scene;
SceneGraph::DrawableGroup3D drawables;

(new RedCube(&scene, &drawables))
    ->translate(Vector3::yAxis(-0.3f))
    .rotateX(30.0_degf);

// ...
@endcode

The last thing you need is camera attached to some object (thus using its
transformation). Using the camera and the drawable group you can perform
drawing in your @ref Platform::Sdl2Application::drawEvent() "drawEvent()"
implementation. See @ref Camera2D and @ref Camera3D documentation for more
information.
@code
auto cameraObject = new Object3D(&scene);
cameraObject->translate(Vector3::zAxis(5.0f));
auto camera = new SceneGraph::Camera3D(&cameraObject);
camera->setProjectionMatrix(Matrix4::perspectiveProjection(35.0_degf, 1.0f, 0.001f, 100.0f));

// ...

void MyApplication::drawEvent() {
    camera->draw(drawables);

    // ...

    swapBuffers();
}
@endcode

## Using multiple drawable groups to improve performance

You can organize your drawables to multiple groups to minimize OpenGL state
changes -- for example put all objects using the same shader, the same light
setup etc into one group, then put all transparent into another and set common
parameters once for whole group instead of setting them again in each
@ref draw() implementation. Example:
@code
Shaders::PhongShader shader;
SceneGraph::DrawableGroup3D phongObjects, transparentObjects;

void MyApplication::drawEvent() {
    shader.setProjectionMatrix(camera->projectionMatrix())
          .setLightPosition(lightPositionRelativeToCamera)
          .setLightColor(lightColor)
          .setAmbientColor(ambientColor);

    // Each drawable sets only unique properties such as transformation matrix
    // and diffuse color
    camera.draw(phongObjects);

    Renderer::enable(Renderer::Feature::Blending);

    // Also here
    camera.draw(transparentObjects);

    Renderer::disable(Renderer::Feature::Blending);

    // ...
}
@endcode

## Explicit template specializations

The following specializations are explicitly compiled into @ref SceneGraph
library. For other specializations (e.g. using @ref Magnum::Double "Double"
type) you have to use @ref Drawable.hpp implementation file to avoid linker
errors. See also @ref compilation-speedup-hpp for more information.

-   @ref Drawable2D
-   @ref Drawable3D

@see @ref scenegraph, @ref BasicDrawable2D, @ref BasicDrawable3D,
    @ref Drawable2D, @ref Drawable3D, @ref DrawableGroup
*/
template<UnsignedInt dimensions, class T> class Drawable: public AbstractGroupedFeature<dimensions, Drawable<dimensions, T>, T> {
    public:
        /**
         * @brief Constructor
         * @param object    Object this drawable belongs to
         * @param drawables Group this drawable belongs to
         *
         * Adds the feature to the object and also to the group, if specified.
         * Otherwise you can use @ref DrawableGroup::add().
         */
        explicit Drawable(AbstractObject<dimensions, T>& object, DrawableGroup<dimensions, T>* drawables = nullptr);

        /**
         * @brief Group containing this drawable
         *
         * If the drawable doesn't belong to any group, returns `nullptr`.
         */
        DrawableGroup<dimensions, T>* drawables() {
            #ifndef CORRADE_GCC46_COMPATIBILITY
            return AbstractGroupedFeature<dimensions, Drawable<dimensions, T>, T>::group();
            #else
            return static_cast<DrawableGroup<dimensions, T>*>(AbstractGroupedFeature<dimensions, Drawable<dimensions, T>, T>::group());
            #endif
        }

        /** @overload */
        const DrawableGroup<dimensions, T>* drawables() const {
            #ifndef CORRADE_GCC46_COMPATIBILITY
            return AbstractGroupedFeature<dimensions, Drawable<dimensions, T>, T>::group();
            #else
            return static_cast<const DrawableGroup<dimensions, T>*>(AbstractGroupedFeature<dimensions, Drawable<dimensions, T>, T>::group());
            #endif
        }

        /**
         * @brief Draw the object using given camera
         * @param transformationMatrix  Object transformation relative to camera
         * @param camera                Camera
         *
         * Projection matrix can be retrieved from
         * @ref SceneGraph::Camera::projectionMatrix() "Camera::projectionMatrix()".
         */
<<<<<<< HEAD
        virtual void draw(const typename DimensionTraits<dimensions, T>::MatrixType& transformationMatrix, AbstractCamera<dimensions, T>& camera) = 0;
=======
        virtual void draw(const MatrixTypeFor<dimensions, T>& transformationMatrix, Camera<dimensions, T>& camera) = 0;
>>>>>>> 41f5b95e
};

#ifndef CORRADE_GCC46_COMPATIBILITY
/**
@brief Drawable for two-dimensional scenes

Convenience alternative to `Drawable<2, T>`. See @ref Drawable for more
information.
@note Not available on GCC < 4.7. Use <tt>%Drawable<2, T></tt> instead.
@see @ref Drawable2D, @ref BasicDrawable3D
*/
#ifndef CORRADE_MSVC2013_COMPATIBILITY /* Apparently cannot have multiply defined aliases */
template<class T> using BasicDrawable2D = Drawable<2, T>;
#endif
#endif

/**
@brief Drawable for two-dimensional float scenes

@see @ref Drawable3D
*/
#ifndef CORRADE_GCC46_COMPATIBILITY
typedef BasicDrawable2D<Float> Drawable2D;
#else
typedef Drawable<2, Float> Drawable2D;
#endif

#ifndef CORRADE_GCC46_COMPATIBILITY
/**
@brief Drawable for three-dimensional scenes

Convenience alternative to `Drawable<3, T>`. See @ref Drawable for more
information.
@note Not available on GCC < 4.7. Use <tt>%Drawable<3, T></tt> instead.
@see @ref Drawable3D, @ref BasicDrawable3D
*/
#ifndef CORRADE_MSVC2013_COMPATIBILITY /* Apparently cannot have multiply defined aliases */
template<class T> using BasicDrawable3D = Drawable<3, T>;
#endif
#endif

/**
@brief Drawable for three-dimensional float scenes

@see @ref Drawable2D
*/
#ifndef CORRADE_GCC46_COMPATIBILITY
typedef BasicDrawable3D<Float> Drawable3D;
#else
typedef Drawable<3, Float> Drawable3D;
#endif

/**
@brief Group of drawables

See @ref Drawable for more information.
@see @ref scenegraph, @ref BasicDrawableGroup2D, @ref BasicDrawableGroup3D,
    @ref DrawableGroup2D, @ref DrawableGroup3D
*/
#ifndef CORRADE_GCC46_COMPATIBILITY
#ifndef CORRADE_MSVC2013_COMPATIBILITY /* Apparently cannot have multiply defined aliases */
template<UnsignedInt dimensions, class T> using DrawableGroup = FeatureGroup<dimensions, Drawable<dimensions, T>, T>;
#endif
#else
template<UnsignedInt dimensions, class T> class DrawableGroup: public FeatureGroup<dimensions, Drawable<dimensions, T>, T> {};
#endif

#ifndef CORRADE_GCC46_COMPATIBILITY
/**
@brief Group of drawables for two-dimensional scenes

Convenience alternative to `DrawableGroup<2, T>`. See @ref Drawable for
more information.
@note Not available on GCC < 4.7. Use <tt>%DrawableGroup<2, T></tt> instead.
@see @ref DrawableGroup2D, @ref BasicDrawableGroup3D
*/
#ifndef CORRADE_MSVC2013_COMPATIBILITY /* Apparently cannot have multiply defined aliases */
template<class T> using BasicDrawableGroup2D = DrawableGroup<2, T>;
#endif
#endif

/**
@brief Group of drawables for two-dimensional float scenes

@see @ref DrawableGroup3D
*/
#ifndef CORRADE_GCC46_COMPATIBILITY
typedef BasicDrawableGroup2D<Float> DrawableGroup2D;
#else
typedef DrawableGroup<2, Float> DrawableGroup2D;
#endif

#ifndef CORRADE_GCC46_COMPATIBILITY
/**
@brief Group of drawables for three-dimensional scenes

Convenience alternative to `DrawableGroup<3, T>`. See @ref Drawable for
more information.
@note Not available on GCC < 4.7. Use <tt>%DrawableGroup<3, T></tt> instead.
@see @ref DrawableGroup3D, @ref BasicDrawableGroup2D
*/
#ifndef CORRADE_MSVC2013_COMPATIBILITY /* Apparently cannot have multiply defined aliases */
template<class T> using BasicDrawableGroup3D = DrawableGroup<3, T>;
#endif
#endif

/**
@brief Group of drawables for three-dimensional float scenes

@see @ref DrawableGroup2D
*/
#ifndef CORRADE_GCC46_COMPATIBILITY
typedef BasicDrawableGroup3D<Float> DrawableGroup3D;
#else
typedef DrawableGroup<3, Float> DrawableGroup3D;
#endif

#if defined(CORRADE_TARGET_WINDOWS) && !defined(__MINGW32__)
extern template class MAGNUM_SCENEGRAPH_EXPORT Drawable<2, Float>;
extern template class MAGNUM_SCENEGRAPH_EXPORT Drawable<3, Float>;
#endif
}}

#endif<|MERGE_RESOLUTION|>--- conflicted
+++ resolved
@@ -210,11 +210,7 @@
          * Projection matrix can be retrieved from
          * @ref SceneGraph::Camera::projectionMatrix() "Camera::projectionMatrix()".
          */
-<<<<<<< HEAD
-        virtual void draw(const typename DimensionTraits<dimensions, T>::MatrixType& transformationMatrix, AbstractCamera<dimensions, T>& camera) = 0;
-=======
-        virtual void draw(const MatrixTypeFor<dimensions, T>& transformationMatrix, Camera<dimensions, T>& camera) = 0;
->>>>>>> 41f5b95e
+        virtual void draw(const typename DimensionTraits<dimensions, T>::MatrixType& transformationMatrix, Camera<dimensions, T>& camera) = 0;
 };
 
 #ifndef CORRADE_GCC46_COMPATIBILITY
