--- conflicted
+++ resolved
@@ -213,14 +213,10 @@
         }
         #ifdef MAGNUM_BUILD_DEPRECATED
         CORRADE_DEPRECATED("use translate() or translateLocal() instead") AbstractBasicTranslationRotation3D<T>& translate(const Math::Vector3<T>& vector, TransformationType type) {
-<<<<<<< HEAD
-            AbstractTranslation<3, T>::translate(vector, type);
-=======
             #ifdef _MSC_VER
             #pragma warning(suppress: 4996)
             #endif
-            AbstractBasicTranslation3D<T>::translate(vector, type);
->>>>>>> a535f7ab
+            AbstractTranslation<3, T>::translate(vector, type);
             return *this;
         }
         #endif
