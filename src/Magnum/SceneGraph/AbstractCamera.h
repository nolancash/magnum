--- conflicted
+++ resolved
@@ -42,12 +42,10 @@
  * @copybrief Camera
  * @deprecated Use @ref Camera instead.
  */
-<<<<<<< HEAD
 /* Not possible to stay backwards-compatible on GCC 4.6, sorry */
-=======
 #ifndef CORRADE_MSVC2015_COMPATIBILITY /* Multiple definitions still broken */
->>>>>>> 03c8272a
 template<UnsignedInt dimensions, class T> using AbstractCamera CORRADE_DEPRECATED_ALIAS("use Camera instead") = Camera<dimensions, T>;
+#endif
 #endif
 
 /**
