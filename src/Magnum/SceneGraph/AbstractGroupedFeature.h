--- conflicted
+++ resolved
@@ -118,11 +118,7 @@
     instead.
 @see @ref AbstractGroupedFeature2D, @ref AbstractBasicGroupedFeature3D
 */
-<<<<<<< HEAD
-#ifndef CORRADE_MSVC2013_COMPATIBILITY /* Apparently cannot have multiply defined aliases */
-=======
 #ifndef CORRADE_MSVC2015_COMPATIBILITY /* Multiple definitions still broken */
->>>>>>> 03c8272a
 template<class Derived, class T> using AbstractBasicGroupedFeature2D = AbstractGroupedFeature<2, Derived, T>;
 #endif
 
@@ -135,11 +131,7 @@
     instead.
 @see @ref AbstractGroupedFeature3D
 */
-<<<<<<< HEAD
-#ifndef CORRADE_MSVC2013_COMPATIBILITY /* Apparently cannot have multiply defined aliases */
-=======
 #ifndef CORRADE_MSVC2015_COMPATIBILITY /* Multiple definitions still broken */
->>>>>>> 03c8272a
 template<class Derived> using AbstractGroupedFeature2D = AbstractBasicGroupedFeature2D<Derived, Float>;
 #endif
 
@@ -152,11 +144,7 @@
     instead.
 @see @ref AbstractGroupedFeature3D, @ref AbstractBasicGroupedFeature2D
 */
-<<<<<<< HEAD
-#ifndef CORRADE_MSVC2013_COMPATIBILITY /* Apparently cannot have multiply defined aliases */
-=======
 #ifndef CORRADE_MSVC2015_COMPATIBILITY /* Multiple definitions still broken */
->>>>>>> 03c8272a
 template<class Derived, class T> using AbstractBasicGroupedFeature3D = AbstractGroupedFeature<3, Derived, T>;
 #endif
 
@@ -169,16 +157,10 @@
     instead.
 @see @ref AbstractGroupedFeature2D
 */
-<<<<<<< HEAD
-#ifndef CORRADE_MSVC2013_COMPATIBILITY /* Apparently cannot have multiply defined aliases */
+#ifndef CORRADE_MSVC2015_COMPATIBILITY /* Multiple definitions still broken */
 template<class Derived> using AbstractGroupedFeature3D = AbstractBasicGroupedFeature3D<Derived, Float>;
 #endif
 #endif
-=======
-#ifndef CORRADE_MSVC2015_COMPATIBILITY /* Multiple definitions still broken */
-template<class Derived> using AbstractGroupedFeature3D = AbstractBasicGroupedFeature3D<Derived, Float>;
-#endif
->>>>>>> 03c8272a
 
 }}
 
