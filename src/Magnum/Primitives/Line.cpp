--- conflicted
+++ resolved
@@ -33,26 +33,16 @@
 namespace Magnum { namespace Primitives {
 
 Trade::MeshData2D Line2D::wireframe() {
-<<<<<<< HEAD
-    return Trade::MeshData2D(MeshPrimitive::Lines, std::vector<UnsignedInt>{}, {std::vector<Vector2>{
-=======
-    return Trade::MeshData2D(MeshPrimitive::Lines, {}, {{
->>>>>>> 9935e138
+    return Trade::MeshData2D(MeshPrimitive::Lines, {}, {std::vector<Vector2>{
         {0.0f, 0.0f}, {1.0f, 0.0f}
     }}, {});
 }
 
 Trade::MeshData3D Line3D::wireframe() {
-<<<<<<< HEAD
     /* {} initializers are causing ICE in MSVC 2013. Bhaha. */
     return Trade::MeshData3D(MeshPrimitive::Lines, std::vector<UnsignedInt>(), {std::vector<Vector3>{
         {0.0f, 0.0f, 0.0f}, {1.0f, 0.0f, 0.0f},
     }}, std::vector<std::vector<Vector3>>(), std::vector<std::vector<Vector2>>());
-=======
-    return Trade::MeshData3D(MeshPrimitive::Lines, {}, {{
-        {0.0f, 0.0f, 0.0f}, {1.0f, 0.0f, 0.0f},
-    }}, {}, {});
->>>>>>> 9935e138
 }
 
 }}