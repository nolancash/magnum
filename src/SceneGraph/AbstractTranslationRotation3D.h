--- conflicted
+++ resolved
@@ -40,11 +40,7 @@
 */
 template<class T> class AbstractBasicTranslationRotation3D: public AbstractBasicTransformation<3, T> {
     public:
-<<<<<<< HEAD
-        explicit AbstractTranslationRotation3D();
-=======
-        explicit AbstractBasicTranslationRotation3D() = default;
->>>>>>> c3de32e5
+        explicit AbstractBasicTranslationRotation3D();
 
         /**
          * @brief Translate object
@@ -163,16 +159,14 @@
         }
 };
 
-<<<<<<< HEAD
-template<class T> inline AbstractTranslationRotation3D<T>::AbstractTranslationRotation3D() = default;
-=======
+template<class T> inline AbstractBasicTranslationRotation3D<T>::AbstractBasicTranslationRotation3D() = default;
+
 /**
 @brief Base transformation for three-dimensional float scenes supporting translation and rotation
 
 @see @ref AbstractTranslationRotation2D
 */
 typedef AbstractBasicTranslationRotation3D<Float> AbstractTranslationRotation3D;
->>>>>>> c3de32e5
 
 }}
 
