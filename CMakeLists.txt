--- conflicted
+++ resolved
@@ -124,31 +124,11 @@
     enable_testing()
 endif()
 
-<<<<<<< HEAD
-# If targeting NaCl or Emscripten, set explicit OpenGL ES 2.0 support
-if(CORRADE_TARGET_NACL OR CORRADE_TARGET_EMSCRIPTEN)
-    set(TARGET_GLES 1)
-    set(TARGET_GLES2 1)
-endif()
-
-# If targeting Android, set explicit OpenGL ES support. Decision between 2.0
-# and 3.0 is up to the user
-if(CORRADE_TARGET_ANDROID)
-    set(TARGET_GLES 1)
-=======
-# Check compiler compatibility
-if("${CMAKE_CXX_COMPILER_ID}" STREQUAL "GNU" AND "${CMAKE_CXX_COMPILER_VERSION}" VERSION_LESS "4.7.0")
-    message(FATAL_ERROR "Compatibility branch of Magnum is needed for use with GCC < 4.7. See the documentation for more information.")
-elseif(MSVC)
-    message(FATAL_ERROR "Compatibility branch of Magnum is needed for use with MSVC. See the documentation for more information.")
-endif()
-
 # If targeting NaCl, set explicit OpenGL ES 2.0 support. For Android and
 # Emscripten the decision between ES 2.0 / WebGL 1.0 and ES 3.0 / WebGL 2.0
 # must be done by the user.
 if(CORRADE_TARGET_NACL)
     set(TARGET_GLES2 ON)
->>>>>>> 99ff54d3
 endif()
 
 # NaCl newlib toolchain supports only static linking, dynamic linking is
