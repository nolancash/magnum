--- conflicted
+++ resolved
@@ -10,26 +10,18 @@
 shallow_clone: true
 clone_depth: 1
 
-os: Visual Studio 2015
-
 environment:
   matrix:
   - BUILD_STATIC: OFF
 
 install:
-<<<<<<< HEAD
-- cinst ninja
-build_script:
 - call "C:/Program Files (x86)/Microsoft Visual Studio 12.0/VC/vcvarsall.bat"
-=======
-- call "C:/Program Files (x86)/Microsoft Visual Studio 14.0/VC/vcvarsall.bat"
 - set PATH=C:/Sys/bin;C:/tools/ninja;%APPVEYOR_BUILD_FOLDER%/openal/bin/Win32;%PATH%
 
 # Ninja
 - cinst ninja
 
 # OpenAL
->>>>>>> 6e98f514
 - appveyor DownloadFile http://kcat.strangesoft.net/openal-soft-1.16.0-bin.zip
 - 7z x openal-soft-1.16.0-bin.zip
 - ren openal-soft-1.16.0-bin openal
@@ -41,14 +33,10 @@
 - appveyor DownloadFile http://www.libsdl.org/release/SDL2-devel-2.0.3-VC.zip
 - 7z x SDL2-devel-2.0.3-VC.zip
 - ren SDL2-2.0.3 SDL
-<<<<<<< HEAD
 - set PATH=C:/Sys/bin;C:/tools/ninja;%APPVEYOR_BUILD_FOLDER%/openal/bin/Win32;%PATH%
-- git clone --branch compatibility --depth 1 git://github.com/mosra/corrade.git
-=======
 
 # Corrade
-- git clone --depth 1 git://github.com/mosra/corrade.git
->>>>>>> 6e98f514
+- git clone --branch compatibility --depth 1 git://github.com/mosra/corrade.git
 - cd corrade
 - mkdir build
 - cd build
@@ -67,12 +55,8 @@
 - cmake . -DCMAKE_INSTALL_PREFIX=%APPVEYOR_BUILD_FOLDER%/Deploy -DBUILD_TESTS=OFF
 - cmake --build . --target install
 - cd ../Deploy
-<<<<<<< HEAD
 - 7z a ../magnum-compatibility.zip *
-=======
-- 7z a ../magnum.zip *
 
->>>>>>> 6e98f514
 test_script:
 - cd %APPVEYOR_BUILD_FOLDER%/build
 - SET fail=0
