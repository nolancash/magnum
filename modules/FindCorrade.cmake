# - Find Corrade
#
# Basic usage:
#  find_package(Corrade [REQUIRED])
# This module tries to find Corrade library and then defines:
#  CORRADE_FOUND                    - True if Corrade is found
#  CORRADE_INCLUDE_DIR              - Root include dir
#  CORRADE_INTERCONNECT_LIBRARIES   - Interconnect library and dependent
#   libraries
#  CORRADE_UTILITY_LIBRARIES        - Utility library and dependent
#   libraries
#  CORRADE_PLUGINMANAGER_LIBRARIES  - PluginManager library and dependent
#   libraries
#  CORRADE_TESTSUITE_LIBRARIES      - TestSuite library and dependent
#   libraries
#  CORRADE_RC_EXECUTABLE            - Resource compiler executable
#  CORRADE_LIB_SUFFIX_MODULE        - Path to CorradeLibSuffix.cmake module
# The package is found if either debug or release version of each library is
# found. If both debug and release libraries are found, proper version is
# chosen based on actual build configuration of the project (i.e. Debug build
# is linked to debug libraries, Release build to release libraries).
#
# On multi-configuration build systems (such as Visual Studio or XCode) the
# preprocessor variable CORRADE_IS_DEBUG_BUILD is defined if given build
# configuration is Debug (not Corrade itself, but build configuration of the
# project using it). Useful e.g. for selecting proper plugin directory. On
# single-configuration build systems (such as Makefiles) this information is
# not needed and thus the variable is not defined in any case.
#
# Corrade configures the compiler to use C++11 standard (if it is not already
# configured to do so). Additionally you can use CORRADE_CXX_FLAGS to enable
# additional pedantic set of warnings and enable hidden visibility by default.
#
# Features of found Corrade library are exposed in these variables:
#  CORRADE_GCC47_COMPATIBILITY  - Defined if compiled with compatibility
#   mode for GCC 4.7
<<<<<<< HEAD
#  CORRADE_GCC46_COMPATIBILITY  - Defined if compiled with compatibility
#   mode for GCC 4.6
#  CORRADE_GCC45_COMPATIBILITY  - Defined if compiled with compatibility
#   mode for GCC 4.5
#  CORRADE_GCC44_COMPATIBILITY  - Defined if compiled with compatibility
#   mode for GCC 4.4
#  CORRADE_MSVC2013_COMPATIBILITY - Defined if compiled with compatibility
#   mode for MSVC 2013
=======
#  CORRADE_MSVC2015_COMPATIBILITY - Defined if compiled with compatibility
#   mode for MSVC 2015
>>>>>>> 83606652
#  CORRADE_BUILD_DEPRECATED     - Defined if compiled with deprecated APIs
#   included
#  CORRADE_BUILD_STATIC         - Defined if compiled as static libraries
#  CORRADE_TARGET_UNIX          - Defined if compiled for some Unix flavor
#   (Linux, BSD, OS X)
#  CORRADE_TARGET_APPLE         - Defined if compiled for OS X
#  CORRADE_TARGET_WINDOWS       - Defined if compiled for Windows
#  CORRADE_TARGET_NACL          - Defined if compiled for Google Chrome
#   Native Client
#  CORRADE_TARGET_NACL_NEWLIB   - Defined if compiled for Google Chrome
#   Native Client with `newlib` toolchain
#  CORRADE_TARGET_NACL_GLIBC    - Defined if compiled for Google Chrome
#   Native Client with `glibc` toolchain
#  CORRADE_TARGET_EMSCRIPTEN    - Defined if compiled for Emscripten
#  CORRADE_TARGET_ANDROID       - Defined if compiled for Android
#
# Corrade provides these macros and functions:
#
#
# Add unit test using Corrade's TestSuite.
#  corrade_add_test(test_name
#                   sources...
#                   [LIBRARIES libraries...])
# Test name is also executable name. You can also specify libraries to link
# with instead of using target_link_libraries(). CORRADE_TESTSUITE_LIBRARIES
# are linked automatically to each test. Note that the enable_testing()
# function must be called explicitly.
#
#
# Compile data resources into application binary.
#  corrade_add_resource(name resources.conf)
# Depends on corrade-rc, which is part of Corrade utilities. This command
# generates resource data using given configuration file in current build
# directory. Argument name is name under which the resources can be explicitly
# loaded. Variable `name` contains compiled resource filename, which is then
# used for compiling library / executable. Example usage:
#  corrade_add_resource(app_resources resources.conf)
#  add_executable(app source1 source2 ... ${app_resources})
#
# Add dynamic plugin.
#  corrade_add_plugin(plugin_name debug_install_dir release_install_dir
#                     metadata_file sources...)
# The macro adds preprocessor directive CORRADE_DYNAMIC_PLUGIN. Additional
# libraries can be linked in via target_link_libraries(plugin_name ...). If
# debug_install_dir is set to CMAKE_CURRENT_BINARY_DIR (e.g. for testing
# purposes), the files are copied directly, without the need to perform install
# step. Note that the files are actually put into configuration-based
# subdirectory, i.e. ${CMAKE_CURRENT_BINARY_DIR}/${CMAKE_CFG_INTDIR}. See
# documentation of CMAKE_CFG_INTDIR variable for more information.
#
#
# Add static plugin.
#  corrade_add_static_plugin(plugin_name install_dir metadata_file
#                            sources...)
# The macro adds preprocessor directive CORRADE_STATIC_PLUGIN. Additional
# libraries can be linked in via target_link_libraries(plugin_name ...). If
# install_dir is set to CMAKE_CURRENT_BINARY_DIR (e.g. for testing purposes),
# no installation rules are added.
#
# Note that plugins built in debug configuration (e.g. with CMAKE_BUILD_TYPE
# set to Debug) have "-d" suffix to make it possible to have both debug and
# release plugins installed alongside each other.
#
#
# Additionally these variables are defined for internal usage:
#  CORRADE_INTERCONNECT_LIBRARY     - Interconnect library (w/o
#   dependencies)
#  CORRADE_UTILITY_LIBRARY          - Utility library (w/o dependencies)
#  CORRADE_PLUGINMANAGER_LIBRARY    - Plugin manager library (w/o
#   dependencies)
#  CORRADE_TESTSUITE_LIBRARY        - TestSuite library (w/o dependencies)
#  CORRADE_*_LIBRARY_DEBUG          - Debug version of given library, if found
#  CORRADE_*_LIBRARY_RELEASE        - Release version of given library, if
#                                     found
#  CORRADE_USE_MODULE               - Path to UseCorrade.cmake module (included
#                                     automatically)
#

#
#   This file is part of Corrade.
#
#   Copyright © 2007, 2008, 2009, 2010, 2011, 2012, 2013, 2014, 2015
#             Vladimír Vondruš <mosra@centrum.cz>
#
#   Permission is hereby granted, free of charge, to any person obtaining a
#   copy of this software and associated documentation files (the "Software"),
#   to deal in the Software without restriction, including without limitation
#   the rights to use, copy, modify, merge, publish, distribute, sublicense,
#   and/or sell copies of the Software, and to permit persons to whom the
#   Software is furnished to do so, subject to the following conditions:
#
#   The above copyright notice and this permission notice shall be included
#   in all copies or substantial portions of the Software.
#
#   THE SOFTWARE IS PROVIDED "AS IS", WITHOUT WARRANTY OF ANY KIND, EXPRESS OR
#   IMPLIED, INCLUDING BUT NOT LIMITED TO THE WARRANTIES OF MERCHANTABILITY,
#   FITNESS FOR A PARTICULAR PURPOSE AND NONINFRINGEMENT. IN NO EVENT SHALL
#   THE AUTHORS OR COPYRIGHT HOLDERS BE LIABLE FOR ANY CLAIM, DAMAGES OR OTHER
#   LIABILITY, WHETHER IN AN ACTION OF CONTRACT, TORT OR OTHERWISE, ARISING
#   FROM, OUT OF OR IN CONNECTION WITH THE SOFTWARE OR THE USE OR OTHER
#   DEALINGS IN THE SOFTWARE.
#

# Libraries
foreach(_component Interconnect Utility PluginManager TestSuite)
    string(TOUPPER ${_component} _COMPONENT)

    # Try to find both debug and release version
    find_library(CORRADE_${_COMPONENT}_LIBRARY_DEBUG Corrade${_component}-d)
    find_library(CORRADE_${_COMPONENT}_LIBRARY_RELEASE Corrade${_component})

    # Set the _LIBRARY variable based on what was found
    if(CORRADE_${_COMPONENT}_LIBRARY_DEBUG AND CORRADE_${_COMPONENT}_LIBRARY_RELEASE)
        set(CORRADE_${_COMPONENT}_LIBRARY
            debug ${CORRADE_${_COMPONENT}_LIBRARY_DEBUG}
            optimized ${CORRADE_${_COMPONENT}_LIBRARY_RELEASE})
    elseif(CORRADE_${_COMPONENT}_LIBRARY_DEBUG)
        set(CORRADE_${_COMPONENT}_LIBRARY ${CORRADE_${_COMPONENT}_LIBRARY_DEBUG})
    elseif(CORRADE_${_COMPONENT}_LIBRARY_RELEASE)
        set(CORRADE_${_COMPONENT}_LIBRARY ${CORRADE_${_COMPONENT}_LIBRARY_RELEASE})
    endif()

    mark_as_advanced(CORRADE_${_COMPONENT}_LIBRARY_DEBUG
        CORRADE_${_COMPONENT}_LIBRARY_RELEASE
        CORRADE_${_COMPONENT}_LIBRARY)
endforeach()

# RC executable
find_program(CORRADE_RC_EXECUTABLE corrade-rc)

# Include dir
find_path(CORRADE_INCLUDE_DIR
    NAMES Corrade/PluginManager Corrade/Utility)

# CMake module dir
find_path(_CORRADE_MODULE_DIR
    NAMES UseCorrade.cmake CorradeLibSuffix.cmake
    PATH_SUFFIXES share/cmake/Corrade)

include(FindPackageHandleStandardArgs)
find_package_handle_standard_args(Corrade DEFAULT_MSG
    CORRADE_UTILITY_LIBRARY
    CORRADE_INTERCONNECT_LIBRARY
    CORRADE_PLUGINMANAGER_LIBRARY
    CORRADE_TESTSUITE_LIBRARY
    CORRADE_INCLUDE_DIR
    CORRADE_RC_EXECUTABLE
    _CORRADE_MODULE_DIR)

if(NOT CORRADE_FOUND)
    return()
endif()

# Read flags from fonfiguration
file(READ ${CORRADE_INCLUDE_DIR}/Corrade/configure.h _corradeConfigure)
set(_corradeFlags
    GCC47_COMPATIBILITY
<<<<<<< HEAD
    GCC46_COMPATIBILITY
    GCC45_COMPATIBILITY
    GCC44_COMPATIBILITY
    MSVC2013_COMPATIBILITY
=======
    MSVC2015_COMPATIBILITY
>>>>>>> 83606652
    BUILD_DEPRECATED
    BUILD_STATIC
    TARGET_UNIX
    TARGET_APPLE
    TARGET_WINDOWS
    TARGET_NACL
    TARGET_NACL_NEWLIB
    TARGET_NACL_GLIBC
    TARGET_EMSCRIPTEN
    TARGET_ANDROID)
foreach(_corradeFlag ${_corradeFlags})
    string(FIND "${_corradeConfigure}" "#define CORRADE_${_corradeFlag}" _corrade_${_corradeFlag})
    if(NOT _corrade_${_corradeFlag} EQUAL -1)
        set(CORRADE_${_corradeFlag} 1)
    endif()
endforeach()

set(CORRADE_UTILITY_LIBRARIES ${CORRADE_UTILITY_LIBRARY})
set(CORRADE_INTERCONNECT_LIBRARIES ${CORRADE_INTERCONNECT_LIBRARY} ${CORRADE_UTILITY_LIBRARIES})
set(CORRADE_PLUGINMANAGER_LIBRARIES ${CORRADE_PLUGINMANAGER_LIBRARY} ${CORRADE_UTILITY_LIBRARIES})
set(CORRADE_TESTSUITE_LIBRARIES ${CORRADE_TESTSUITE_LIBRARY} ${CORRADE_UTILITY_LIBRARIES})
set(CORRADE_USE_MODULE ${_CORRADE_MODULE_DIR}/UseCorrade.cmake)
set(CORRADE_LIB_SUFFIX_MODULE ${_CORRADE_MODULE_DIR}/CorradeLibSuffix.cmake)

# At least static build needs this
if(CORRADE_TARGET_UNIX OR CORRADE_TARGET_NACL_GLIBC)
    set(CORRADE_PLUGINMANAGER_LIBRARIES ${CORRADE_PLUGINMANAGER_LIBRARIES} ${CMAKE_DL_LIBS})
endif()

# AndroidLogStreamBuffer class needs to be linked to log library
if(CORRADE_TARGET_ANDROID)
    set(CORRADE_UTILITY_LIBRARIES ${CORRADE_UTILITY_LIBRARIES} log)
endif()

mark_as_advanced(_CORRADE_MODULE_DIR)

# Finalize the finding process
include(${CORRADE_USE_MODULE})<|MERGE_RESOLUTION|>--- conflicted
+++ resolved
@@ -34,7 +34,6 @@
 # Features of found Corrade library are exposed in these variables:
 #  CORRADE_GCC47_COMPATIBILITY  - Defined if compiled with compatibility
 #   mode for GCC 4.7
-<<<<<<< HEAD
 #  CORRADE_GCC46_COMPATIBILITY  - Defined if compiled with compatibility
 #   mode for GCC 4.6
 #  CORRADE_GCC45_COMPATIBILITY  - Defined if compiled with compatibility
@@ -43,10 +42,8 @@
 #   mode for GCC 4.4
 #  CORRADE_MSVC2013_COMPATIBILITY - Defined if compiled with compatibility
 #   mode for MSVC 2013
-=======
 #  CORRADE_MSVC2015_COMPATIBILITY - Defined if compiled with compatibility
 #   mode for MSVC 2015
->>>>>>> 83606652
 #  CORRADE_BUILD_DEPRECATED     - Defined if compiled with deprecated APIs
 #   included
 #  CORRADE_BUILD_STATIC         - Defined if compiled as static libraries
@@ -204,14 +201,11 @@
 file(READ ${CORRADE_INCLUDE_DIR}/Corrade/configure.h _corradeConfigure)
 set(_corradeFlags
     GCC47_COMPATIBILITY
-<<<<<<< HEAD
     GCC46_COMPATIBILITY
     GCC45_COMPATIBILITY
     GCC44_COMPATIBILITY
     MSVC2013_COMPATIBILITY
-=======
     MSVC2015_COMPATIBILITY
->>>>>>> 83606652
     BUILD_DEPRECATED
     BUILD_STATIC
     TARGET_UNIX
